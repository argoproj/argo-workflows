{
  "consumes": [
    "application/json"
  ],
  "produces": [
    "application/json"
  ],
  "schemes": [
    "http"
  ],
  "swagger": "2.0",
  "info": {
    "description": "Argo",
    "title": "Argo",
    "version": "latest"
  },
  "host": "localhost:2746",
  "paths": {
    "/api/v1/archived-workflows": {
      "get": {
        "tags": [
          "ArchivedWorkflowService"
        ],
        "operationId": "ListArchivedWorkflows",
        "parameters": [
          {
            "type": "string",
            "description": "A selector to restrict the list of returned objects by their labels.\nDefaults to everything.\n+optional.",
            "name": "listOptions.labelSelector",
            "in": "query"
          },
          {
            "type": "string",
            "description": "A selector to restrict the list of returned objects by their fields.\nDefaults to everything.\n+optional.",
            "name": "listOptions.fieldSelector",
            "in": "query"
          },
          {
            "type": "boolean",
            "format": "boolean",
            "description": "Watch for changes to the described resources and return them as a stream of\nadd, update, and remove notifications. Specify resourceVersion.\n+optional.",
            "name": "listOptions.watch",
            "in": "query"
          },
          {
            "type": "boolean",
            "format": "boolean",
            "description": "allowWatchBookmarks requests watch events with type \"BOOKMARK\".\nServers that do not implement bookmarks may ignore this flag and\nbookmarks are sent at the server's discretion. Clients should not\nassume bookmarks are returned at any specific interval, nor may they\nassume the server will send any BOOKMARK event during a session.\nIf this is not a watch, this field is ignored.\nIf the feature gate WatchBookmarks is not enabled in apiserver,\nthis field is ignored.\n\nThis field is beta.\n\n+optional",
            "name": "listOptions.allowWatchBookmarks",
            "in": "query"
          },
          {
            "type": "string",
            "description": "When specified with a watch call, shows changes that occur after that particular version of a resource.\nDefaults to changes from the beginning of history.\nWhen specified for list:\n- if unset, then the result is returned from remote storage based on quorum-read flag;\n- if it's 0, then we simply return what we currently have in cache, no guarantee;\n- if set to non zero, then the result is at least as fresh as given rv.\n+optional.",
            "name": "listOptions.resourceVersion",
            "in": "query"
          },
          {
            "type": "string",
            "format": "int64",
            "description": "Timeout for the list/watch call.\nThis limits the duration of the call, regardless of any activity or inactivity.\n+optional.",
            "name": "listOptions.timeoutSeconds",
            "in": "query"
          },
          {
            "type": "string",
            "format": "int64",
            "description": "limit is a maximum number of responses to return for a list call. If more items exist, the\nserver will set the `continue` field on the list metadata to a value that can be used with the\nsame initial query to retrieve the next set of results. Setting a limit may return fewer than\nthe requested amount of items (up to zero items) in the event all requested objects are\nfiltered out and clients should only use the presence of the continue field to determine whether\nmore results are available. Servers may choose not to support the limit argument and will return\nall of the available results. If limit is specified and the continue field is empty, clients may\nassume that no more results are available. This field is not supported if watch is true.\n\nThe server guarantees that the objects returned when using continue will be identical to issuing\na single list call without a limit - that is, no objects created, modified, or deleted after the\nfirst request is issued will be included in any subsequent continued requests. This is sometimes\nreferred to as a consistent snapshot, and ensures that a client that is using limit to receive\nsmaller chunks of a very large result can ensure they see all possible objects. If objects are\nupdated during a chunked list the version of the object that was present at the time the first list\nresult was calculated is returned.",
            "name": "listOptions.limit",
            "in": "query"
          },
          {
            "type": "string",
            "description": "The continue option should be set when retrieving more results from the server. Since this value is\nserver defined, clients may only use the continue value from a previous query result with identical\nquery parameters (except for the value of continue) and the server may reject a continue value it\ndoes not recognize. If the specified continue value is no longer valid whether due to expiration\n(generally five to fifteen minutes) or a configuration change on the server, the server will\nrespond with a 410 ResourceExpired error together with a continue token. If the client needs a\nconsistent list, it must restart their list without the continue field. Otherwise, the client may\nsend another list request with the token received with the 410 error, the server will respond with\na list starting from the next key, but from the latest snapshot, which is inconsistent from the\nprevious list results - objects that are created, modified, or deleted after the first list request\nwill be included in the response, as long as their keys are after the \"next key\".\n\nThis field is not supported when watch is true. Clients may start a watch from the last\nresourceVersion value returned by the server and not miss any modifications.",
            "name": "listOptions.continue",
            "in": "query"
          }
        ],
        "responses": {
          "200": {
            "description": "A successful response.",
            "schema": {
              "$ref": "#/definitions/io.argoproj.workflow.v1alpha1.WorkflowList"
            }
          }
        }
      }
    },
    "/api/v1/archived-workflows/{uid}": {
      "get": {
        "tags": [
          "ArchivedWorkflowService"
        ],
        "operationId": "GetArchivedWorkflow",
        "parameters": [
          {
            "type": "string",
            "name": "uid",
            "in": "path",
            "required": true
          }
        ],
        "responses": {
          "200": {
            "description": "A successful response.",
            "schema": {
              "$ref": "#/definitions/io.argoproj.workflow.v1alpha1.Workflow"
            }
          }
        }
      },
      "delete": {
        "tags": [
          "ArchivedWorkflowService"
        ],
        "operationId": "DeleteArchivedWorkflow",
        "parameters": [
          {
            "type": "string",
            "name": "uid",
            "in": "path",
            "required": true
          }
        ],
        "responses": {
          "200": {
            "description": "A successful response.",
            "schema": {
              "$ref": "#/definitions/io.argoproj.workflow.v1alpha1.ArchivedWorkflowDeletedResponse"
            }
          }
        }
      }
    },
    "/api/v1/cluster-workflow-templates": {
      "get": {
        "tags": [
          "ClusterWorkflowTemplateService"
        ],
        "operationId": "ListClusterWorkflowTemplates",
        "parameters": [
          {
            "type": "string",
            "description": "A selector to restrict the list of returned objects by their labels.\nDefaults to everything.\n+optional.",
            "name": "listOptions.labelSelector",
            "in": "query"
          },
          {
            "type": "string",
            "description": "A selector to restrict the list of returned objects by their fields.\nDefaults to everything.\n+optional.",
            "name": "listOptions.fieldSelector",
            "in": "query"
          },
          {
            "type": "boolean",
            "format": "boolean",
            "description": "Watch for changes to the described resources and return them as a stream of\nadd, update, and remove notifications. Specify resourceVersion.\n+optional.",
            "name": "listOptions.watch",
            "in": "query"
          },
          {
            "type": "boolean",
            "format": "boolean",
            "description": "allowWatchBookmarks requests watch events with type \"BOOKMARK\".\nServers that do not implement bookmarks may ignore this flag and\nbookmarks are sent at the server's discretion. Clients should not\nassume bookmarks are returned at any specific interval, nor may they\nassume the server will send any BOOKMARK event during a session.\nIf this is not a watch, this field is ignored.\nIf the feature gate WatchBookmarks is not enabled in apiserver,\nthis field is ignored.\n\nThis field is beta.\n\n+optional",
            "name": "listOptions.allowWatchBookmarks",
            "in": "query"
          },
          {
            "type": "string",
            "description": "When specified with a watch call, shows changes that occur after that particular version of a resource.\nDefaults to changes from the beginning of history.\nWhen specified for list:\n- if unset, then the result is returned from remote storage based on quorum-read flag;\n- if it's 0, then we simply return what we currently have in cache, no guarantee;\n- if set to non zero, then the result is at least as fresh as given rv.\n+optional.",
            "name": "listOptions.resourceVersion",
            "in": "query"
          },
          {
            "type": "string",
            "format": "int64",
            "description": "Timeout for the list/watch call.\nThis limits the duration of the call, regardless of any activity or inactivity.\n+optional.",
            "name": "listOptions.timeoutSeconds",
            "in": "query"
          },
          {
            "type": "string",
            "format": "int64",
            "description": "limit is a maximum number of responses to return for a list call. If more items exist, the\nserver will set the `continue` field on the list metadata to a value that can be used with the\nsame initial query to retrieve the next set of results. Setting a limit may return fewer than\nthe requested amount of items (up to zero items) in the event all requested objects are\nfiltered out and clients should only use the presence of the continue field to determine whether\nmore results are available. Servers may choose not to support the limit argument and will return\nall of the available results. If limit is specified and the continue field is empty, clients may\nassume that no more results are available. This field is not supported if watch is true.\n\nThe server guarantees that the objects returned when using continue will be identical to issuing\na single list call without a limit - that is, no objects created, modified, or deleted after the\nfirst request is issued will be included in any subsequent continued requests. This is sometimes\nreferred to as a consistent snapshot, and ensures that a client that is using limit to receive\nsmaller chunks of a very large result can ensure they see all possible objects. If objects are\nupdated during a chunked list the version of the object that was present at the time the first list\nresult was calculated is returned.",
            "name": "listOptions.limit",
            "in": "query"
          },
          {
            "type": "string",
            "description": "The continue option should be set when retrieving more results from the server. Since this value is\nserver defined, clients may only use the continue value from a previous query result with identical\nquery parameters (except for the value of continue) and the server may reject a continue value it\ndoes not recognize. If the specified continue value is no longer valid whether due to expiration\n(generally five to fifteen minutes) or a configuration change on the server, the server will\nrespond with a 410 ResourceExpired error together with a continue token. If the client needs a\nconsistent list, it must restart their list without the continue field. Otherwise, the client may\nsend another list request with the token received with the 410 error, the server will respond with\na list starting from the next key, but from the latest snapshot, which is inconsistent from the\nprevious list results - objects that are created, modified, or deleted after the first list request\nwill be included in the response, as long as their keys are after the \"next key\".\n\nThis field is not supported when watch is true. Clients may start a watch from the last\nresourceVersion value returned by the server and not miss any modifications.",
            "name": "listOptions.continue",
            "in": "query"
          }
        ],
        "responses": {
          "200": {
            "description": "A successful response.",
            "schema": {
              "$ref": "#/definitions/io.argoproj.workflow.v1alpha1.ClusterWorkflowTemplateList"
            }
          }
        }
      },
      "post": {
        "tags": [
          "ClusterWorkflowTemplateService"
        ],
        "operationId": "CreateClusterWorkflowTemplate",
        "parameters": [
          {
            "name": "body",
            "in": "body",
            "required": true,
            "schema": {
              "$ref": "#/definitions/clusterio.argoproj.workflow.v1alpha1.ClusterWorkflowTemplateCreateRequest"
            }
          }
        ],
        "responses": {
          "200": {
            "description": "A successful response.",
            "schema": {
              "$ref": "#/definitions/io.argoproj.workflow.v1alpha1.ClusterWorkflowTemplate"
            }
          }
        }
      }
    },
    "/api/v1/cluster-workflow-templates/lint": {
      "post": {
        "tags": [
          "ClusterWorkflowTemplateService"
        ],
        "operationId": "LintClusterWorkflowTemplate",
        "parameters": [
          {
            "name": "body",
            "in": "body",
            "required": true,
            "schema": {
              "$ref": "#/definitions/clusterio.argoproj.workflow.v1alpha1.ClusterWorkflowTemplateLintRequest"
            }
          }
        ],
        "responses": {
          "200": {
            "description": "A successful response.",
            "schema": {
              "$ref": "#/definitions/io.argoproj.workflow.v1alpha1.ClusterWorkflowTemplate"
            }
          }
        }
      }
    },
    "/api/v1/cluster-workflow-templates/{name}": {
      "get": {
        "tags": [
          "ClusterWorkflowTemplateService"
        ],
        "operationId": "GetClusterWorkflowTemplate",
        "parameters": [
          {
            "type": "string",
            "name": "name",
            "in": "path",
            "required": true
          },
          {
            "type": "string",
            "description": "When specified:\n- if unset, then the result is returned from remote storage based on quorum-read flag;\n- if it's 0, then we simply return what we currently have in cache, no guarantee;\n- if set to non zero, then the result is at least as fresh as given rv.",
            "name": "getOptions.resourceVersion",
            "in": "query"
          }
        ],
        "responses": {
          "200": {
            "description": "A successful response.",
            "schema": {
              "$ref": "#/definitions/io.argoproj.workflow.v1alpha1.ClusterWorkflowTemplate"
            }
          }
        }
      },
      "put": {
        "tags": [
          "ClusterWorkflowTemplateService"
        ],
        "operationId": "UpdateClusterWorkflowTemplate",
        "parameters": [
          {
            "type": "string",
            "name": "name",
            "in": "path",
            "required": true
          },
          {
            "name": "body",
            "in": "body",
            "required": true,
            "schema": {
              "$ref": "#/definitions/clusterio.argoproj.workflow.v1alpha1.ClusterWorkflowTemplateUpdateRequest"
            }
          }
        ],
        "responses": {
          "200": {
            "description": "A successful response.",
            "schema": {
              "$ref": "#/definitions/io.argoproj.workflow.v1alpha1.ClusterWorkflowTemplate"
            }
          }
        }
      },
      "delete": {
        "tags": [
          "ClusterWorkflowTemplateService"
        ],
        "operationId": "DeleteClusterWorkflowTemplate",
        "parameters": [
          {
            "type": "string",
            "name": "name",
            "in": "path",
            "required": true
          },
          {
            "type": "string",
            "format": "int64",
            "description": "The duration in seconds before the object should be deleted. Value must be non-negative integer.\nThe value zero indicates delete immediately. If this value is nil, the default grace period for the\nspecified type will be used.\nDefaults to a per object value if not specified. zero means delete immediately.\n+optional.",
            "name": "deleteOptions.gracePeriodSeconds",
            "in": "query"
          },
          {
            "type": "string",
            "description": "Specifies the target UID.\n+optional.",
            "name": "deleteOptions.preconditions.uid",
            "in": "query"
          },
          {
            "type": "string",
            "description": "Specifies the target ResourceVersion\n+optional.",
            "name": "deleteOptions.preconditions.resourceVersion",
            "in": "query"
          },
          {
            "type": "boolean",
            "format": "boolean",
            "description": "Deprecated: please use the PropagationPolicy, this field will be deprecated in 1.7.\nShould the dependent objects be orphaned. If true/false, the \"orphan\"\nfinalizer will be added to/removed from the object's finalizers list.\nEither this field or PropagationPolicy may be set, but not both.\n+optional.",
            "name": "deleteOptions.orphanDependents",
            "in": "query"
          },
          {
            "type": "string",
            "description": "Whether and how garbage collection will be performed.\nEither this field or OrphanDependents may be set, but not both.\nThe default policy is decided by the existing finalizer set in the\nmetadata.finalizers and the resource-specific default policy.\nAcceptable values are: 'Orphan' - orphan the dependents; 'Background' -\nallow the garbage collector to delete the dependents in the background;\n'Foreground' - a cascading policy that deletes all dependents in the\nforeground.\n+optional.",
            "name": "deleteOptions.propagationPolicy",
            "in": "query"
          },
          {
            "type": "array",
            "items": {
              "type": "string"
            },
            "collectionFormat": "multi",
            "description": "When present, indicates that modifications should not be\npersisted. An invalid or unrecognized dryRun directive will\nresult in an error response and no further processing of the\nrequest. Valid values are:\n- All: all dry run stages will be processed\n+optional.",
            "name": "deleteOptions.dryRun",
            "in": "query"
          }
        ],
        "responses": {
          "200": {
            "description": "A successful response.",
            "schema": {
              "$ref": "#/definitions/clusterio.argoproj.workflow.v1alpha1.ClusterWorkflowTemplateDeleteResponse"
            }
          }
        }
      }
    },
    "/api/v1/cron-workflows/{namespace}": {
      "get": {
        "tags": [
          "CronWorkflowService"
        ],
        "operationId": "ListCronWorkflows",
        "parameters": [
          {
            "type": "string",
            "name": "namespace",
            "in": "path",
            "required": true
          },
          {
            "type": "string",
            "description": "A selector to restrict the list of returned objects by their labels.\nDefaults to everything.\n+optional.",
            "name": "listOptions.labelSelector",
            "in": "query"
          },
          {
            "type": "string",
            "description": "A selector to restrict the list of returned objects by their fields.\nDefaults to everything.\n+optional.",
            "name": "listOptions.fieldSelector",
            "in": "query"
          },
          {
            "type": "boolean",
            "format": "boolean",
            "description": "Watch for changes to the described resources and return them as a stream of\nadd, update, and remove notifications. Specify resourceVersion.\n+optional.",
            "name": "listOptions.watch",
            "in": "query"
          },
          {
            "type": "boolean",
            "format": "boolean",
            "description": "allowWatchBookmarks requests watch events with type \"BOOKMARK\".\nServers that do not implement bookmarks may ignore this flag and\nbookmarks are sent at the server's discretion. Clients should not\nassume bookmarks are returned at any specific interval, nor may they\nassume the server will send any BOOKMARK event during a session.\nIf this is not a watch, this field is ignored.\nIf the feature gate WatchBookmarks is not enabled in apiserver,\nthis field is ignored.\n\nThis field is beta.\n\n+optional",
            "name": "listOptions.allowWatchBookmarks",
            "in": "query"
          },
          {
            "type": "string",
            "description": "When specified with a watch call, shows changes that occur after that particular version of a resource.\nDefaults to changes from the beginning of history.\nWhen specified for list:\n- if unset, then the result is returned from remote storage based on quorum-read flag;\n- if it's 0, then we simply return what we currently have in cache, no guarantee;\n- if set to non zero, then the result is at least as fresh as given rv.\n+optional.",
            "name": "listOptions.resourceVersion",
            "in": "query"
          },
          {
            "type": "string",
            "format": "int64",
            "description": "Timeout for the list/watch call.\nThis limits the duration of the call, regardless of any activity or inactivity.\n+optional.",
            "name": "listOptions.timeoutSeconds",
            "in": "query"
          },
          {
            "type": "string",
            "format": "int64",
            "description": "limit is a maximum number of responses to return for a list call. If more items exist, the\nserver will set the `continue` field on the list metadata to a value that can be used with the\nsame initial query to retrieve the next set of results. Setting a limit may return fewer than\nthe requested amount of items (up to zero items) in the event all requested objects are\nfiltered out and clients should only use the presence of the continue field to determine whether\nmore results are available. Servers may choose not to support the limit argument and will return\nall of the available results. If limit is specified and the continue field is empty, clients may\nassume that no more results are available. This field is not supported if watch is true.\n\nThe server guarantees that the objects returned when using continue will be identical to issuing\na single list call without a limit - that is, no objects created, modified, or deleted after the\nfirst request is issued will be included in any subsequent continued requests. This is sometimes\nreferred to as a consistent snapshot, and ensures that a client that is using limit to receive\nsmaller chunks of a very large result can ensure they see all possible objects. If objects are\nupdated during a chunked list the version of the object that was present at the time the first list\nresult was calculated is returned.",
            "name": "listOptions.limit",
            "in": "query"
          },
          {
            "type": "string",
            "description": "The continue option should be set when retrieving more results from the server. Since this value is\nserver defined, clients may only use the continue value from a previous query result with identical\nquery parameters (except for the value of continue) and the server may reject a continue value it\ndoes not recognize. If the specified continue value is no longer valid whether due to expiration\n(generally five to fifteen minutes) or a configuration change on the server, the server will\nrespond with a 410 ResourceExpired error together with a continue token. If the client needs a\nconsistent list, it must restart their list without the continue field. Otherwise, the client may\nsend another list request with the token received with the 410 error, the server will respond with\na list starting from the next key, but from the latest snapshot, which is inconsistent from the\nprevious list results - objects that are created, modified, or deleted after the first list request\nwill be included in the response, as long as their keys are after the \"next key\".\n\nThis field is not supported when watch is true. Clients may start a watch from the last\nresourceVersion value returned by the server and not miss any modifications.",
            "name": "listOptions.continue",
            "in": "query"
          }
        ],
        "responses": {
          "200": {
            "description": "A successful response.",
            "schema": {
              "$ref": "#/definitions/io.argoproj.workflow.v1alpha1.CronWorkflowList"
            }
          }
        }
      },
      "post": {
        "tags": [
          "CronWorkflowService"
        ],
        "operationId": "CreateCronWorkflow",
        "parameters": [
          {
            "type": "string",
            "name": "namespace",
            "in": "path",
            "required": true
          },
          {
            "name": "body",
            "in": "body",
            "required": true,
            "schema": {
              "$ref": "#/definitions/cronio.argoproj.workflow.v1alpha1.CreateCronWorkflowRequest"
            }
          }
        ],
        "responses": {
          "200": {
            "description": "A successful response.",
            "schema": {
              "$ref": "#/definitions/io.argoproj.workflow.v1alpha1.CronWorkflow"
            }
          }
        }
      }
    },
    "/api/v1/cron-workflows/{namespace}/lint": {
      "post": {
        "tags": [
          "CronWorkflowService"
        ],
        "operationId": "LintCronWorkflow",
        "parameters": [
          {
            "type": "string",
            "name": "namespace",
            "in": "path",
            "required": true
          },
          {
            "name": "body",
            "in": "body",
            "required": true,
            "schema": {
              "$ref": "#/definitions/cronio.argoproj.workflow.v1alpha1.LintCronWorkflowRequest"
            }
          }
        ],
        "responses": {
          "200": {
            "description": "A successful response.",
            "schema": {
              "$ref": "#/definitions/io.argoproj.workflow.v1alpha1.CronWorkflow"
            }
          }
        }
      }
    },
    "/api/v1/cron-workflows/{namespace}/{name}": {
      "get": {
        "tags": [
          "CronWorkflowService"
        ],
        "operationId": "GetCronWorkflow",
        "parameters": [
          {
            "type": "string",
            "name": "namespace",
            "in": "path",
            "required": true
          },
          {
            "type": "string",
            "name": "name",
            "in": "path",
            "required": true
          },
          {
            "type": "string",
            "description": "When specified:\n- if unset, then the result is returned from remote storage based on quorum-read flag;\n- if it's 0, then we simply return what we currently have in cache, no guarantee;\n- if set to non zero, then the result is at least as fresh as given rv.",
            "name": "getOptions.resourceVersion",
            "in": "query"
          }
        ],
        "responses": {
          "200": {
            "description": "A successful response.",
            "schema": {
              "$ref": "#/definitions/io.argoproj.workflow.v1alpha1.CronWorkflow"
            }
          }
        }
      },
      "put": {
        "tags": [
          "CronWorkflowService"
        ],
        "operationId": "UpdateCronWorkflow",
        "parameters": [
          {
            "type": "string",
            "name": "namespace",
            "in": "path",
            "required": true
          },
          {
            "type": "string",
            "name": "name",
            "in": "path",
            "required": true
          },
          {
            "name": "body",
            "in": "body",
            "required": true,
            "schema": {
              "$ref": "#/definitions/cronio.argoproj.workflow.v1alpha1.UpdateCronWorkflowRequest"
            }
          }
        ],
        "responses": {
          "200": {
            "description": "A successful response.",
            "schema": {
              "$ref": "#/definitions/io.argoproj.workflow.v1alpha1.CronWorkflow"
            }
          }
        }
      },
      "delete": {
        "tags": [
          "CronWorkflowService"
        ],
        "operationId": "DeleteCronWorkflow",
        "parameters": [
          {
            "type": "string",
            "name": "namespace",
            "in": "path",
            "required": true
          },
          {
            "type": "string",
            "name": "name",
            "in": "path",
            "required": true
          },
          {
            "type": "string",
            "format": "int64",
            "description": "The duration in seconds before the object should be deleted. Value must be non-negative integer.\nThe value zero indicates delete immediately. If this value is nil, the default grace period for the\nspecified type will be used.\nDefaults to a per object value if not specified. zero means delete immediately.\n+optional.",
            "name": "deleteOptions.gracePeriodSeconds",
            "in": "query"
          },
          {
            "type": "string",
            "description": "Specifies the target UID.\n+optional.",
            "name": "deleteOptions.preconditions.uid",
            "in": "query"
          },
          {
            "type": "string",
            "description": "Specifies the target ResourceVersion\n+optional.",
            "name": "deleteOptions.preconditions.resourceVersion",
            "in": "query"
          },
          {
            "type": "boolean",
            "format": "boolean",
            "description": "Deprecated: please use the PropagationPolicy, this field will be deprecated in 1.7.\nShould the dependent objects be orphaned. If true/false, the \"orphan\"\nfinalizer will be added to/removed from the object's finalizers list.\nEither this field or PropagationPolicy may be set, but not both.\n+optional.",
            "name": "deleteOptions.orphanDependents",
            "in": "query"
          },
          {
            "type": "string",
            "description": "Whether and how garbage collection will be performed.\nEither this field or OrphanDependents may be set, but not both.\nThe default policy is decided by the existing finalizer set in the\nmetadata.finalizers and the resource-specific default policy.\nAcceptable values are: 'Orphan' - orphan the dependents; 'Background' -\nallow the garbage collector to delete the dependents in the background;\n'Foreground' - a cascading policy that deletes all dependents in the\nforeground.\n+optional.",
            "name": "deleteOptions.propagationPolicy",
            "in": "query"
          },
          {
            "type": "array",
            "items": {
              "type": "string"
            },
            "collectionFormat": "multi",
            "description": "When present, indicates that modifications should not be\npersisted. An invalid or unrecognized dryRun directive will\nresult in an error response and no further processing of the\nrequest. Valid values are:\n- All: all dry run stages will be processed\n+optional.",
            "name": "deleteOptions.dryRun",
            "in": "query"
          }
        ],
        "responses": {
          "200": {
            "description": "A successful response.",
            "schema": {
              "$ref": "#/definitions/cronio.argoproj.workflow.v1alpha1.CronWorkflowDeletedResponse"
            }
          }
        }
      }
    },
    "/api/v1/info": {
      "get": {
        "tags": [
          "InfoService"
        ],
        "operationId": "GetInfo",
        "responses": {
          "200": {
            "description": "A successful response.",
            "schema": {
              "$ref": "#/definitions/io.argoproj.workflow.v1alpha1.InfoResponse"
            }
          }
        }
      }
    },
    "/api/v1/workflow-events/{namespace}": {
      "get": {
        "tags": [
          "WorkflowService"
        ],
        "operationId": "WatchWorkflows",
        "parameters": [
          {
            "type": "string",
            "name": "namespace",
            "in": "path",
            "required": true
          },
          {
            "type": "string",
            "description": "A selector to restrict the list of returned objects by their labels.\nDefaults to everything.\n+optional.",
            "name": "listOptions.labelSelector",
            "in": "query"
          },
          {
            "type": "string",
            "description": "A selector to restrict the list of returned objects by their fields.\nDefaults to everything.\n+optional.",
            "name": "listOptions.fieldSelector",
            "in": "query"
          },
          {
            "type": "boolean",
            "format": "boolean",
            "description": "Watch for changes to the described resources and return them as a stream of\nadd, update, and remove notifications. Specify resourceVersion.\n+optional.",
            "name": "listOptions.watch",
            "in": "query"
          },
          {
            "type": "boolean",
            "format": "boolean",
            "description": "allowWatchBookmarks requests watch events with type \"BOOKMARK\".\nServers that do not implement bookmarks may ignore this flag and\nbookmarks are sent at the server's discretion. Clients should not\nassume bookmarks are returned at any specific interval, nor may they\nassume the server will send any BOOKMARK event during a session.\nIf this is not a watch, this field is ignored.\nIf the feature gate WatchBookmarks is not enabled in apiserver,\nthis field is ignored.\n\nThis field is beta.\n\n+optional",
            "name": "listOptions.allowWatchBookmarks",
            "in": "query"
          },
          {
            "type": "string",
            "description": "When specified with a watch call, shows changes that occur after that particular version of a resource.\nDefaults to changes from the beginning of history.\nWhen specified for list:\n- if unset, then the result is returned from remote storage based on quorum-read flag;\n- if it's 0, then we simply return what we currently have in cache, no guarantee;\n- if set to non zero, then the result is at least as fresh as given rv.\n+optional.",
            "name": "listOptions.resourceVersion",
            "in": "query"
          },
          {
            "type": "string",
            "format": "int64",
            "description": "Timeout for the list/watch call.\nThis limits the duration of the call, regardless of any activity or inactivity.\n+optional.",
            "name": "listOptions.timeoutSeconds",
            "in": "query"
          },
          {
            "type": "string",
            "format": "int64",
            "description": "limit is a maximum number of responses to return for a list call. If more items exist, the\nserver will set the `continue` field on the list metadata to a value that can be used with the\nsame initial query to retrieve the next set of results. Setting a limit may return fewer than\nthe requested amount of items (up to zero items) in the event all requested objects are\nfiltered out and clients should only use the presence of the continue field to determine whether\nmore results are available. Servers may choose not to support the limit argument and will return\nall of the available results. If limit is specified and the continue field is empty, clients may\nassume that no more results are available. This field is not supported if watch is true.\n\nThe server guarantees that the objects returned when using continue will be identical to issuing\na single list call without a limit - that is, no objects created, modified, or deleted after the\nfirst request is issued will be included in any subsequent continued requests. This is sometimes\nreferred to as a consistent snapshot, and ensures that a client that is using limit to receive\nsmaller chunks of a very large result can ensure they see all possible objects. If objects are\nupdated during a chunked list the version of the object that was present at the time the first list\nresult was calculated is returned.",
            "name": "listOptions.limit",
            "in": "query"
          },
          {
            "type": "string",
            "description": "The continue option should be set when retrieving more results from the server. Since this value is\nserver defined, clients may only use the continue value from a previous query result with identical\nquery parameters (except for the value of continue) and the server may reject a continue value it\ndoes not recognize. If the specified continue value is no longer valid whether due to expiration\n(generally five to fifteen minutes) or a configuration change on the server, the server will\nrespond with a 410 ResourceExpired error together with a continue token. If the client needs a\nconsistent list, it must restart their list without the continue field. Otherwise, the client may\nsend another list request with the token received with the 410 error, the server will respond with\na list starting from the next key, but from the latest snapshot, which is inconsistent from the\nprevious list results - objects that are created, modified, or deleted after the first list request\nwill be included in the response, as long as their keys are after the \"next key\".\n\nThis field is not supported when watch is true. Clients may start a watch from the last\nresourceVersion value returned by the server and not miss any modifications.",
            "name": "listOptions.continue",
            "in": "query"
          }
        ],
        "responses": {
          "200": {
            "description": "A successful response.(streaming responses)",
            "schema": {
              "$ref": "#/x-stream-definitions/io.argoproj.workflow.v1alpha1.WorkflowWatchEvent"
            }
          }
        }
      }
    },
    "/api/v1/workflow-templates/{namespace}": {
      "get": {
        "tags": [
          "WorkflowTemplateService"
        ],
        "operationId": "ListWorkflowTemplates",
        "parameters": [
          {
            "type": "string",
            "name": "namespace",
            "in": "path",
            "required": true
          },
          {
            "type": "string",
            "description": "A selector to restrict the list of returned objects by their labels.\nDefaults to everything.\n+optional.",
            "name": "listOptions.labelSelector",
            "in": "query"
          },
          {
            "type": "string",
            "description": "A selector to restrict the list of returned objects by their fields.\nDefaults to everything.\n+optional.",
            "name": "listOptions.fieldSelector",
            "in": "query"
          },
          {
            "type": "boolean",
            "format": "boolean",
            "description": "Watch for changes to the described resources and return them as a stream of\nadd, update, and remove notifications. Specify resourceVersion.\n+optional.",
            "name": "listOptions.watch",
            "in": "query"
          },
          {
            "type": "boolean",
            "format": "boolean",
            "description": "allowWatchBookmarks requests watch events with type \"BOOKMARK\".\nServers that do not implement bookmarks may ignore this flag and\nbookmarks are sent at the server's discretion. Clients should not\nassume bookmarks are returned at any specific interval, nor may they\nassume the server will send any BOOKMARK event during a session.\nIf this is not a watch, this field is ignored.\nIf the feature gate WatchBookmarks is not enabled in apiserver,\nthis field is ignored.\n\nThis field is beta.\n\n+optional",
            "name": "listOptions.allowWatchBookmarks",
            "in": "query"
          },
          {
            "type": "string",
            "description": "When specified with a watch call, shows changes that occur after that particular version of a resource.\nDefaults to changes from the beginning of history.\nWhen specified for list:\n- if unset, then the result is returned from remote storage based on quorum-read flag;\n- if it's 0, then we simply return what we currently have in cache, no guarantee;\n- if set to non zero, then the result is at least as fresh as given rv.\n+optional.",
            "name": "listOptions.resourceVersion",
            "in": "query"
          },
          {
            "type": "string",
            "format": "int64",
            "description": "Timeout for the list/watch call.\nThis limits the duration of the call, regardless of any activity or inactivity.\n+optional.",
            "name": "listOptions.timeoutSeconds",
            "in": "query"
          },
          {
            "type": "string",
            "format": "int64",
            "description": "limit is a maximum number of responses to return for a list call. If more items exist, the\nserver will set the `continue` field on the list metadata to a value that can be used with the\nsame initial query to retrieve the next set of results. Setting a limit may return fewer than\nthe requested amount of items (up to zero items) in the event all requested objects are\nfiltered out and clients should only use the presence of the continue field to determine whether\nmore results are available. Servers may choose not to support the limit argument and will return\nall of the available results. If limit is specified and the continue field is empty, clients may\nassume that no more results are available. This field is not supported if watch is true.\n\nThe server guarantees that the objects returned when using continue will be identical to issuing\na single list call without a limit - that is, no objects created, modified, or deleted after the\nfirst request is issued will be included in any subsequent continued requests. This is sometimes\nreferred to as a consistent snapshot, and ensures that a client that is using limit to receive\nsmaller chunks of a very large result can ensure they see all possible objects. If objects are\nupdated during a chunked list the version of the object that was present at the time the first list\nresult was calculated is returned.",
            "name": "listOptions.limit",
            "in": "query"
          },
          {
            "type": "string",
            "description": "The continue option should be set when retrieving more results from the server. Since this value is\nserver defined, clients may only use the continue value from a previous query result with identical\nquery parameters (except for the value of continue) and the server may reject a continue value it\ndoes not recognize. If the specified continue value is no longer valid whether due to expiration\n(generally five to fifteen minutes) or a configuration change on the server, the server will\nrespond with a 410 ResourceExpired error together with a continue token. If the client needs a\nconsistent list, it must restart their list without the continue field. Otherwise, the client may\nsend another list request with the token received with the 410 error, the server will respond with\na list starting from the next key, but from the latest snapshot, which is inconsistent from the\nprevious list results - objects that are created, modified, or deleted after the first list request\nwill be included in the response, as long as their keys are after the \"next key\".\n\nThis field is not supported when watch is true. Clients may start a watch from the last\nresourceVersion value returned by the server and not miss any modifications.",
            "name": "listOptions.continue",
            "in": "query"
          }
        ],
        "responses": {
          "200": {
            "description": "A successful response.",
            "schema": {
              "$ref": "#/definitions/io.argoproj.workflow.v1alpha1.WorkflowTemplateList"
            }
          }
        }
      },
      "post": {
        "tags": [
          "WorkflowTemplateService"
        ],
        "operationId": "CreateWorkflowTemplate",
        "parameters": [
          {
            "type": "string",
            "name": "namespace",
            "in": "path",
            "required": true
          },
          {
            "name": "body",
            "in": "body",
            "required": true,
            "schema": {
              "$ref": "#/definitions/io.argoproj.workflow.v1alpha1.WorkflowTemplateCreateRequest"
            }
          }
        ],
        "responses": {
          "200": {
            "description": "A successful response.",
            "schema": {
              "$ref": "#/definitions/io.argoproj.workflow.v1alpha1.WorkflowTemplate"
            }
          }
        }
      }
    },
    "/api/v1/workflow-templates/{namespace}/lint": {
      "post": {
        "tags": [
          "WorkflowTemplateService"
        ],
        "operationId": "LintWorkflowTemplate",
        "parameters": [
          {
            "type": "string",
            "name": "namespace",
            "in": "path",
            "required": true
          },
          {
            "name": "body",
            "in": "body",
            "required": true,
            "schema": {
              "$ref": "#/definitions/io.argoproj.workflow.v1alpha1.WorkflowTemplateLintRequest"
            }
          }
        ],
        "responses": {
          "200": {
            "description": "A successful response.",
            "schema": {
              "$ref": "#/definitions/io.argoproj.workflow.v1alpha1.WorkflowTemplate"
            }
          }
        }
      }
    },
    "/api/v1/workflow-templates/{namespace}/{name}": {
      "get": {
        "tags": [
          "WorkflowTemplateService"
        ],
        "operationId": "GetWorkflowTemplate",
        "parameters": [
          {
            "type": "string",
            "name": "namespace",
            "in": "path",
            "required": true
          },
          {
            "type": "string",
            "name": "name",
            "in": "path",
            "required": true
          },
          {
            "type": "string",
            "description": "When specified:\n- if unset, then the result is returned from remote storage based on quorum-read flag;\n- if it's 0, then we simply return what we currently have in cache, no guarantee;\n- if set to non zero, then the result is at least as fresh as given rv.",
            "name": "getOptions.resourceVersion",
            "in": "query"
          }
        ],
        "responses": {
          "200": {
            "description": "A successful response.",
            "schema": {
              "$ref": "#/definitions/io.argoproj.workflow.v1alpha1.WorkflowTemplate"
            }
          }
        }
      },
      "put": {
        "tags": [
          "WorkflowTemplateService"
        ],
        "operationId": "UpdateWorkflowTemplate",
        "parameters": [
          {
            "type": "string",
            "name": "namespace",
            "in": "path",
            "required": true
          },
          {
            "type": "string",
            "name": "name",
            "in": "path",
            "required": true
          },
          {
            "name": "body",
            "in": "body",
            "required": true,
            "schema": {
              "$ref": "#/definitions/io.argoproj.workflow.v1alpha1.WorkflowTemplateUpdateRequest"
            }
          }
        ],
        "responses": {
          "200": {
            "description": "A successful response.",
            "schema": {
              "$ref": "#/definitions/io.argoproj.workflow.v1alpha1.WorkflowTemplate"
            }
          }
        }
      },
      "delete": {
        "tags": [
          "WorkflowTemplateService"
        ],
        "operationId": "DeleteWorkflowTemplate",
        "parameters": [
          {
            "type": "string",
            "name": "namespace",
            "in": "path",
            "required": true
          },
          {
            "type": "string",
            "name": "name",
            "in": "path",
            "required": true
          },
          {
            "type": "string",
            "format": "int64",
            "description": "The duration in seconds before the object should be deleted. Value must be non-negative integer.\nThe value zero indicates delete immediately. If this value is nil, the default grace period for the\nspecified type will be used.\nDefaults to a per object value if not specified. zero means delete immediately.\n+optional.",
            "name": "deleteOptions.gracePeriodSeconds",
            "in": "query"
          },
          {
            "type": "string",
            "description": "Specifies the target UID.\n+optional.",
            "name": "deleteOptions.preconditions.uid",
            "in": "query"
          },
          {
            "type": "string",
            "description": "Specifies the target ResourceVersion\n+optional.",
            "name": "deleteOptions.preconditions.resourceVersion",
            "in": "query"
          },
          {
            "type": "boolean",
            "format": "boolean",
            "description": "Deprecated: please use the PropagationPolicy, this field will be deprecated in 1.7.\nShould the dependent objects be orphaned. If true/false, the \"orphan\"\nfinalizer will be added to/removed from the object's finalizers list.\nEither this field or PropagationPolicy may be set, but not both.\n+optional.",
            "name": "deleteOptions.orphanDependents",
            "in": "query"
          },
          {
            "type": "string",
            "description": "Whether and how garbage collection will be performed.\nEither this field or OrphanDependents may be set, but not both.\nThe default policy is decided by the existing finalizer set in the\nmetadata.finalizers and the resource-specific default policy.\nAcceptable values are: 'Orphan' - orphan the dependents; 'Background' -\nallow the garbage collector to delete the dependents in the background;\n'Foreground' - a cascading policy that deletes all dependents in the\nforeground.\n+optional.",
            "name": "deleteOptions.propagationPolicy",
            "in": "query"
          },
          {
            "type": "array",
            "items": {
              "type": "string"
            },
            "collectionFormat": "multi",
            "description": "When present, indicates that modifications should not be\npersisted. An invalid or unrecognized dryRun directive will\nresult in an error response and no further processing of the\nrequest. Valid values are:\n- All: all dry run stages will be processed\n+optional.",
            "name": "deleteOptions.dryRun",
            "in": "query"
          }
        ],
        "responses": {
          "200": {
            "description": "A successful response.",
            "schema": {
              "$ref": "#/definitions/io.argoproj.workflow.v1alpha1.WorkflowTemplateDeleteResponse"
            }
          }
        }
      }
    },
    "/api/v1/workflows/{namespace}": {
      "get": {
        "tags": [
          "WorkflowService"
        ],
        "operationId": "ListWorkflows",
        "parameters": [
          {
            "type": "string",
            "name": "namespace",
            "in": "path",
            "required": true
          },
          {
            "type": "string",
            "description": "A selector to restrict the list of returned objects by their labels.\nDefaults to everything.\n+optional.",
            "name": "listOptions.labelSelector",
            "in": "query"
          },
          {
            "type": "string",
            "description": "A selector to restrict the list of returned objects by their fields.\nDefaults to everything.\n+optional.",
            "name": "listOptions.fieldSelector",
            "in": "query"
          },
          {
            "type": "boolean",
            "format": "boolean",
            "description": "Watch for changes to the described resources and return them as a stream of\nadd, update, and remove notifications. Specify resourceVersion.\n+optional.",
            "name": "listOptions.watch",
            "in": "query"
          },
          {
            "type": "boolean",
            "format": "boolean",
            "description": "allowWatchBookmarks requests watch events with type \"BOOKMARK\".\nServers that do not implement bookmarks may ignore this flag and\nbookmarks are sent at the server's discretion. Clients should not\nassume bookmarks are returned at any specific interval, nor may they\nassume the server will send any BOOKMARK event during a session.\nIf this is not a watch, this field is ignored.\nIf the feature gate WatchBookmarks is not enabled in apiserver,\nthis field is ignored.\n\nThis field is beta.\n\n+optional",
            "name": "listOptions.allowWatchBookmarks",
            "in": "query"
          },
          {
            "type": "string",
            "description": "When specified with a watch call, shows changes that occur after that particular version of a resource.\nDefaults to changes from the beginning of history.\nWhen specified for list:\n- if unset, then the result is returned from remote storage based on quorum-read flag;\n- if it's 0, then we simply return what we currently have in cache, no guarantee;\n- if set to non zero, then the result is at least as fresh as given rv.\n+optional.",
            "name": "listOptions.resourceVersion",
            "in": "query"
          },
          {
            "type": "string",
            "format": "int64",
            "description": "Timeout for the list/watch call.\nThis limits the duration of the call, regardless of any activity or inactivity.\n+optional.",
            "name": "listOptions.timeoutSeconds",
            "in": "query"
          },
          {
            "type": "string",
            "format": "int64",
            "description": "limit is a maximum number of responses to return for a list call. If more items exist, the\nserver will set the `continue` field on the list metadata to a value that can be used with the\nsame initial query to retrieve the next set of results. Setting a limit may return fewer than\nthe requested amount of items (up to zero items) in the event all requested objects are\nfiltered out and clients should only use the presence of the continue field to determine whether\nmore results are available. Servers may choose not to support the limit argument and will return\nall of the available results. If limit is specified and the continue field is empty, clients may\nassume that no more results are available. This field is not supported if watch is true.\n\nThe server guarantees that the objects returned when using continue will be identical to issuing\na single list call without a limit - that is, no objects created, modified, or deleted after the\nfirst request is issued will be included in any subsequent continued requests. This is sometimes\nreferred to as a consistent snapshot, and ensures that a client that is using limit to receive\nsmaller chunks of a very large result can ensure they see all possible objects. If objects are\nupdated during a chunked list the version of the object that was present at the time the first list\nresult was calculated is returned.",
            "name": "listOptions.limit",
            "in": "query"
          },
          {
            "type": "string",
            "description": "The continue option should be set when retrieving more results from the server. Since this value is\nserver defined, clients may only use the continue value from a previous query result with identical\nquery parameters (except for the value of continue) and the server may reject a continue value it\ndoes not recognize. If the specified continue value is no longer valid whether due to expiration\n(generally five to fifteen minutes) or a configuration change on the server, the server will\nrespond with a 410 ResourceExpired error together with a continue token. If the client needs a\nconsistent list, it must restart their list without the continue field. Otherwise, the client may\nsend another list request with the token received with the 410 error, the server will respond with\na list starting from the next key, but from the latest snapshot, which is inconsistent from the\nprevious list results - objects that are created, modified, or deleted after the first list request\nwill be included in the response, as long as their keys are after the \"next key\".\n\nThis field is not supported when watch is true. Clients may start a watch from the last\nresourceVersion value returned by the server and not miss any modifications.",
            "name": "listOptions.continue",
            "in": "query"
          },
          {
            "type": "string",
            "description": "Fields to be included or excluded in the response. e.g. \"items.spec,items.status.phase\", \"-items.status.nodes\".",
            "name": "fields",
            "in": "query"
          }
        ],
        "responses": {
          "200": {
            "description": "A successful response.",
            "schema": {
              "$ref": "#/definitions/io.argoproj.workflow.v1alpha1.WorkflowList"
            }
          }
        }
      },
      "post": {
        "tags": [
          "WorkflowService"
        ],
        "operationId": "CreateWorkflow",
        "parameters": [
          {
            "type": "string",
            "name": "namespace",
            "in": "path",
            "required": true
          },
          {
            "name": "body",
            "in": "body",
            "required": true,
            "schema": {
              "$ref": "#/definitions/io.argoproj.workflow.v1alpha1.WorkflowCreateRequest"
            }
          }
        ],
        "responses": {
          "200": {
            "description": "A successful response.",
            "schema": {
              "$ref": "#/definitions/io.argoproj.workflow.v1alpha1.Workflow"
            }
          }
        }
      }
    },
    "/api/v1/workflows/{namespace}/lint": {
      "post": {
        "tags": [
          "WorkflowService"
        ],
        "operationId": "LintWorkflow",
        "parameters": [
          {
            "type": "string",
            "name": "namespace",
            "in": "path",
            "required": true
          },
          {
            "name": "body",
            "in": "body",
            "required": true,
            "schema": {
              "$ref": "#/definitions/io.argoproj.workflow.v1alpha1.WorkflowLintRequest"
            }
          }
        ],
        "responses": {
          "200": {
            "description": "A successful response.",
            "schema": {
              "$ref": "#/definitions/io.argoproj.workflow.v1alpha1.Workflow"
            }
          }
        }
      }
    },
    "/api/v1/workflows/{namespace}/{name}": {
      "get": {
        "tags": [
          "WorkflowService"
        ],
        "operationId": "GetWorkflow",
        "parameters": [
          {
            "type": "string",
            "name": "namespace",
            "in": "path",
            "required": true
          },
          {
            "type": "string",
            "name": "name",
            "in": "path",
            "required": true
          },
          {
            "type": "string",
            "description": "When specified:\n- if unset, then the result is returned from remote storage based on quorum-read flag;\n- if it's 0, then we simply return what we currently have in cache, no guarantee;\n- if set to non zero, then the result is at least as fresh as given rv.",
            "name": "getOptions.resourceVersion",
            "in": "query"
          },
          {
            "type": "string",
            "description": "Fields to be included or excluded in the response. e.g. \"spec,status.phase\", \"-status.nodes\".",
            "name": "fields",
            "in": "query"
          }
        ],
        "responses": {
          "200": {
            "description": "A successful response.",
            "schema": {
              "$ref": "#/definitions/io.argoproj.workflow.v1alpha1.Workflow"
            }
          }
        }
      },
      "delete": {
        "tags": [
          "WorkflowService"
        ],
        "operationId": "DeleteWorkflow",
        "parameters": [
          {
            "type": "string",
            "name": "namespace",
            "in": "path",
            "required": true
          },
          {
            "type": "string",
            "name": "name",
            "in": "path",
            "required": true
          },
          {
            "type": "string",
            "format": "int64",
            "description": "The duration in seconds before the object should be deleted. Value must be non-negative integer.\nThe value zero indicates delete immediately. If this value is nil, the default grace period for the\nspecified type will be used.\nDefaults to a per object value if not specified. zero means delete immediately.\n+optional.",
            "name": "deleteOptions.gracePeriodSeconds",
            "in": "query"
          },
          {
            "type": "string",
            "description": "Specifies the target UID.\n+optional.",
            "name": "deleteOptions.preconditions.uid",
            "in": "query"
          },
          {
            "type": "string",
            "description": "Specifies the target ResourceVersion\n+optional.",
            "name": "deleteOptions.preconditions.resourceVersion",
            "in": "query"
          },
          {
            "type": "boolean",
            "format": "boolean",
            "description": "Deprecated: please use the PropagationPolicy, this field will be deprecated in 1.7.\nShould the dependent objects be orphaned. If true/false, the \"orphan\"\nfinalizer will be added to/removed from the object's finalizers list.\nEither this field or PropagationPolicy may be set, but not both.\n+optional.",
            "name": "deleteOptions.orphanDependents",
            "in": "query"
          },
          {
            "type": "string",
            "description": "Whether and how garbage collection will be performed.\nEither this field or OrphanDependents may be set, but not both.\nThe default policy is decided by the existing finalizer set in the\nmetadata.finalizers and the resource-specific default policy.\nAcceptable values are: 'Orphan' - orphan the dependents; 'Background' -\nallow the garbage collector to delete the dependents in the background;\n'Foreground' - a cascading policy that deletes all dependents in the\nforeground.\n+optional.",
            "name": "deleteOptions.propagationPolicy",
            "in": "query"
          },
          {
            "type": "array",
            "items": {
              "type": "string"
            },
            "collectionFormat": "multi",
            "description": "When present, indicates that modifications should not be\npersisted. An invalid or unrecognized dryRun directive will\nresult in an error response and no further processing of the\nrequest. Valid values are:\n- All: all dry run stages will be processed\n+optional.",
            "name": "deleteOptions.dryRun",
            "in": "query"
          }
        ],
        "responses": {
          "200": {
            "description": "A successful response.",
            "schema": {
              "$ref": "#/definitions/io.argoproj.workflow.v1alpha1.WorkflowDeleteResponse"
            }
          }
        }
      }
    },
    "/api/v1/workflows/{namespace}/{name}/resubmit": {
      "put": {
        "tags": [
          "WorkflowService"
        ],
        "operationId": "ResubmitWorkflow",
        "parameters": [
          {
            "type": "string",
            "name": "namespace",
            "in": "path",
            "required": true
          },
          {
            "type": "string",
            "name": "name",
            "in": "path",
            "required": true
          },
          {
            "name": "body",
            "in": "body",
            "required": true,
            "schema": {
              "$ref": "#/definitions/io.argoproj.workflow.v1alpha1.WorkflowResubmitRequest"
            }
          }
        ],
        "responses": {
          "200": {
            "description": "A successful response.",
            "schema": {
              "$ref": "#/definitions/io.argoproj.workflow.v1alpha1.Workflow"
            }
          }
        }
      }
    },
    "/api/v1/workflows/{namespace}/{name}/resume": {
      "put": {
        "tags": [
          "WorkflowService"
        ],
        "operationId": "ResumeWorkflow",
        "parameters": [
          {
            "type": "string",
            "name": "namespace",
            "in": "path",
            "required": true
          },
          {
            "type": "string",
            "name": "name",
            "in": "path",
            "required": true
          },
          {
            "name": "body",
            "in": "body",
            "required": true,
            "schema": {
              "$ref": "#/definitions/io.argoproj.workflow.v1alpha1.WorkflowResumeRequest"
            }
          }
        ],
        "responses": {
          "200": {
            "description": "A successful response.",
            "schema": {
              "$ref": "#/definitions/io.argoproj.workflow.v1alpha1.Workflow"
            }
          }
        }
      }
    },
    "/api/v1/workflows/{namespace}/{name}/retry": {
      "put": {
        "tags": [
          "WorkflowService"
        ],
        "operationId": "RetryWorkflow",
        "parameters": [
          {
            "type": "string",
            "name": "namespace",
            "in": "path",
            "required": true
          },
          {
            "type": "string",
            "name": "name",
            "in": "path",
            "required": true
          },
          {
            "name": "body",
            "in": "body",
            "required": true,
            "schema": {
              "$ref": "#/definitions/io.argoproj.workflow.v1alpha1.WorkflowRetryRequest"
            }
          }
        ],
        "responses": {
          "200": {
            "description": "A successful response.",
            "schema": {
              "$ref": "#/definitions/io.argoproj.workflow.v1alpha1.Workflow"
            }
          }
        }
      }
    },
    "/api/v1/workflows/{namespace}/{name}/stop": {
      "put": {
        "tags": [
          "WorkflowService"
        ],
        "operationId": "StopWorkflow",
        "parameters": [
          {
            "type": "string",
            "name": "namespace",
            "in": "path",
            "required": true
          },
          {
            "type": "string",
            "name": "name",
            "in": "path",
            "required": true
          },
          {
            "name": "body",
            "in": "body",
            "required": true,
            "schema": {
              "$ref": "#/definitions/io.argoproj.workflow.v1alpha1.WorkflowStopRequest"
            }
          }
        ],
        "responses": {
          "200": {
            "description": "A successful response.",
            "schema": {
              "$ref": "#/definitions/io.argoproj.workflow.v1alpha1.Workflow"
            }
          }
        }
      }
    },
    "/api/v1/workflows/{namespace}/{name}/suspend": {
      "put": {
        "tags": [
          "WorkflowService"
        ],
        "operationId": "SuspendWorkflow",
        "parameters": [
          {
            "type": "string",
            "name": "namespace",
            "in": "path",
            "required": true
          },
          {
            "type": "string",
            "name": "name",
            "in": "path",
            "required": true
          },
          {
            "name": "body",
            "in": "body",
            "required": true,
            "schema": {
              "$ref": "#/definitions/io.argoproj.workflow.v1alpha1.WorkflowSuspendRequest"
            }
          }
        ],
        "responses": {
          "200": {
            "description": "A successful response.",
            "schema": {
              "$ref": "#/definitions/io.argoproj.workflow.v1alpha1.Workflow"
            }
          }
        }
      }
    },
    "/api/v1/workflows/{namespace}/{name}/terminate": {
      "put": {
        "tags": [
          "WorkflowService"
        ],
        "operationId": "TerminateWorkflow",
        "parameters": [
          {
            "type": "string",
            "name": "namespace",
            "in": "path",
            "required": true
          },
          {
            "type": "string",
            "name": "name",
            "in": "path",
            "required": true
          },
          {
            "name": "body",
            "in": "body",
            "required": true,
            "schema": {
              "$ref": "#/definitions/io.argoproj.workflow.v1alpha1.WorkflowTerminateRequest"
            }
          }
        ],
        "responses": {
          "200": {
            "description": "A successful response.",
            "schema": {
              "$ref": "#/definitions/io.argoproj.workflow.v1alpha1.Workflow"
            }
          }
        }
      }
    },
    "/api/v1/workflows/{namespace}/{name}/{podName}/log": {
      "get": {
        "tags": [
          "WorkflowService"
        ],
        "operationId": "PodLogs",
        "parameters": [
          {
            "type": "string",
            "name": "namespace",
            "in": "path",
            "required": true
          },
          {
            "type": "string",
            "name": "name",
            "in": "path",
            "required": true
          },
          {
            "type": "string",
            "name": "podName",
            "in": "path",
            "required": true
          },
          {
            "type": "string",
            "description": "The container for which to stream logs. Defaults to only container if there is one container in the pod.\n+optional.",
            "name": "logOptions.container",
            "in": "query"
          },
          {
            "type": "boolean",
            "format": "boolean",
            "description": "Follow the log stream of the pod. Defaults to false.\n+optional.",
            "name": "logOptions.follow",
            "in": "query"
          },
          {
            "type": "boolean",
            "format": "boolean",
            "description": "Return previous terminated container logs. Defaults to false.\n+optional.",
            "name": "logOptions.previous",
            "in": "query"
          },
          {
            "type": "string",
            "format": "int64",
            "description": "A relative time in seconds before the current time from which to show logs. If this value\nprecedes the time a pod was started, only logs since the pod start will be returned.\nIf this value is in the future, no logs will be returned.\nOnly one of sinceSeconds or sinceTime may be specified.\n+optional.",
            "name": "logOptions.sinceSeconds",
            "in": "query"
          },
          {
            "type": "string",
            "format": "int64",
            "description": "Represents seconds of UTC time since Unix epoch\n1970-01-01T00:00:00Z. Must be from 0001-01-01T00:00:00Z to\n9999-12-31T23:59:59Z inclusive.",
            "name": "logOptions.sinceTime.seconds",
            "in": "query"
          },
          {
            "type": "integer",
            "format": "int32",
            "description": "Non-negative fractions of a second at nanosecond resolution. Negative\nsecond values with fractions must still have non-negative nanos values\nthat count forward in time. Must be from 0 to 999,999,999\ninclusive. This field may be limited in precision depending on context.",
            "name": "logOptions.sinceTime.nanos",
            "in": "query"
          },
          {
            "type": "boolean",
            "format": "boolean",
            "description": "If true, add an RFC3339 or RFC3339Nano timestamp at the beginning of every line\nof log output. Defaults to false.\n+optional.",
            "name": "logOptions.timestamps",
            "in": "query"
          },
          {
            "type": "string",
            "format": "int64",
            "description": "If set, the number of lines from the end of the logs to show. If not specified,\nlogs are shown from the creation of the container or sinceSeconds or sinceTime\n+optional.",
            "name": "logOptions.tailLines",
            "in": "query"
          },
          {
            "type": "string",
            "format": "int64",
            "description": "If set, the number of bytes to read from the server before terminating the\nlog output. This may not display a complete final line of logging, and may return\nslightly more or slightly less than the specified limit.\n+optional.",
            "name": "logOptions.limitBytes",
            "in": "query"
          }
        ],
        "responses": {
          "200": {
            "description": "A successful response.(streaming responses)",
            "schema": {
              "$ref": "#/x-stream-definitions/io.argoproj.workflow.v1alpha1.LogEntry"
            }
          }
        }
      }
    }
  },
  "definitions": {
    "clusterio.argoproj.workflow.v1alpha1.ClusterWorkflowTemplateCreateRequest": {
      "type": "object",
      "properties": {
        "createOptions": {
          "$ref": "#/definitions/io.k8s.api.core.v1.CreateOptions"
        },
        "template": {
          "$ref": "#/definitions/io.argoproj.workflow.v1alpha1.ClusterWorkflowTemplate"
        }
      }
    },
    "clusterio.argoproj.workflow.v1alpha1.ClusterWorkflowTemplateDeleteResponse": {
      "type": "object"
    },
    "clusterio.argoproj.workflow.v1alpha1.ClusterWorkflowTemplateLintRequest": {
      "type": "object",
      "properties": {
        "createOptions": {
          "$ref": "#/definitions/io.k8s.api.core.v1.CreateOptions"
        },
        "template": {
          "$ref": "#/definitions/io.argoproj.workflow.v1alpha1.ClusterWorkflowTemplate"
        }
      }
    },
    "clusterio.argoproj.workflow.v1alpha1.ClusterWorkflowTemplateUpdateRequest": {
      "type": "object",
      "properties": {
        "name": {
          "type": "string"
        },
        "template": {
          "$ref": "#/definitions/io.argoproj.workflow.v1alpha1.ClusterWorkflowTemplate"
        }
      }
    },
    "cronio.argoproj.workflow.v1alpha1.CreateCronWorkflowRequest": {
      "type": "object",
      "properties": {
        "createOptions": {
          "$ref": "#/definitions/io.k8s.api.core.v1.CreateOptions"
        },
        "cronWorkflow": {
          "$ref": "#/definitions/io.argoproj.workflow.v1alpha1.CronWorkflow"
        },
        "namespace": {
          "type": "string"
        }
      }
    },
    "cronio.argoproj.workflow.v1alpha1.CronWorkflowDeletedResponse": {
      "type": "object"
    },
    "cronio.argoproj.workflow.v1alpha1.LintCronWorkflowRequest": {
      "type": "object",
      "properties": {
        "cronWorkflow": {
          "$ref": "#/definitions/io.argoproj.workflow.v1alpha1.CronWorkflow"
        },
        "namespace": {
          "type": "string"
        }
      }
    },
    "cronio.argoproj.workflow.v1alpha1.UpdateCronWorkflowRequest": {
      "type": "object",
      "properties": {
        "cronWorkflow": {
          "$ref": "#/definitions/io.argoproj.workflow.v1alpha1.CronWorkflow"
        },
        "name": {
          "type": "string"
        },
        "namespace": {
          "type": "string"
        }
      }
    },
    "io.argoproj.workflow.v1alpha1.ArchiveStrategy": {
      "type": "object",
      "title": "ArchiveStrategy describes how to archive files/directory when saving artifacts",
      "properties": {
        "none": {
          "$ref": "#/definitions/io.argoproj.workflow.v1alpha1.NoneStrategy"
        },
        "tar": {
          "$ref": "#/definitions/io.argoproj.workflow.v1alpha1.TarStrategy"
        }
      }
    },
    "io.argoproj.workflow.v1alpha1.Arguments": {
      "type": "object",
      "title": "Arguments to a template",
      "properties": {
        "artifacts": {
          "type": "array",
          "title": "Artifacts is the list of artifacts to pass to the template or workflow\n+patchStrategy=merge\n+patchMergeKey=name",
          "items": {
            "$ref": "#/definitions/io.argoproj.workflow.v1alpha1.Artifact"
          }
        },
        "parameters": {
          "type": "array",
          "title": "Parameters is the list of parameters to pass to the template or workflow\n+patchStrategy=merge\n+patchMergeKey=name",
          "items": {
            "$ref": "#/definitions/io.argoproj.workflow.v1alpha1.Parameter"
          }
        }
      }
    },
    "io.argoproj.workflow.v1alpha1.Artifact": {
      "type": "object",
      "title": "Artifact indicates an artifact to place at a specified path",
      "properties": {
        "archive": {
          "description": "Archive controls how the artifact will be saved to the artifact repository.",
          "$ref": "#/definitions/io.argoproj.workflow.v1alpha1.ArchiveStrategy"
        },
        "artifactLocation": {
          "title": "ArtifactLocation contains the location of the artifact",
          "$ref": "#/definitions/io.argoproj.workflow.v1alpha1.ArtifactLocation"
        },
        "from": {
          "type": "string",
          "title": "From allows an artifact to reference an artifact from a previous step"
        },
        "globalName": {
          "type": "string",
          "title": "GlobalName exports an output artifact to the global scope, making it available as\n'{{io.argoproj.workflow.v1alpha1.outputs.artifacts.XXXX}} and in workflow.status.outputs.artifacts"
        },
        "mode": {
          "description": "mode bits to use on this file, must be a value between 0 and 0777\nset when loading input artifacts.",
          "type": "integer",
          "format": "int32"
        },
        "name": {
          "description": "name of the artifact. must be unique within a template's inputs/outputs.",
          "type": "string"
        },
        "optional": {
          "type": "boolean",
          "format": "boolean",
          "title": "Make Artifacts optional, if Artifacts doesn't generate or exist"
        },
        "path": {
          "type": "string",
          "title": "Path is the container path to the artifact"
        }
      }
    },
    "io.argoproj.workflow.v1alpha1.ArtifactLocation": {
      "description": "ArtifactLocation describes a location for a single or multiple artifacts.\nIt is used as single artifact in the context of inputs/outputs (e.g. outputs.artifacts.artname).\nIt is also used to describe the location of multiple artifacts such as the archive location\nof a single workflow step, which the executor will use as a default location to store its files.",
      "type": "object",
      "properties": {
        "archiveLogs": {
          "type": "boolean",
          "format": "boolean",
          "title": "ArchiveLogs indicates if the container logs should be archived"
        },
        "artifactory": {
          "title": "Artifactory contains artifactory artifact location details",
          "$ref": "#/definitions/io.argoproj.workflow.v1alpha1.ArtifactoryArtifact"
        },
        "gcs": {
          "title": "GCS contains GCS artifact location details",
          "$ref": "#/definitions/io.argoproj.workflow.v1alpha1.GCSArtifact"
        },
        "git": {
          "title": "Git contains git artifact location details",
          "$ref": "#/definitions/io.argoproj.workflow.v1alpha1.GitArtifact"
        },
        "hdfs": {
          "title": "HDFS contains HDFS artifact location details",
          "$ref": "#/definitions/io.argoproj.workflow.v1alpha1.HDFSArtifact"
        },
        "http": {
          "title": "HTTP contains HTTP artifact location details",
          "$ref": "#/definitions/io.argoproj.workflow.v1alpha1.HTTPArtifact"
        },
        "oss": {
          "title": "OSS contains OSS artifact location details",
          "$ref": "#/definitions/io.argoproj.workflow.v1alpha1.OSSArtifact"
        },
        "raw": {
          "title": "Raw contains raw artifact location details",
          "$ref": "#/definitions/io.argoproj.workflow.v1alpha1.RawArtifact"
        },
        "s3": {
          "title": "S3 contains S3 artifact location details",
          "$ref": "#/definitions/io.argoproj.workflow.v1alpha1.S3Artifact"
        }
      }
    },
    "io.argoproj.workflow.v1alpha1.ArtifactRepositoryRef": {
      "type": "object",
      "properties": {
        "configMap": {
          "type": "string"
        },
        "key": {
          "type": "string"
        }
      }
    },
    "io.argoproj.workflow.v1alpha1.ArtifactoryArtifact": {
      "type": "object",
      "title": "ArtifactoryArtifact is the location of an artifactory artifact",
      "properties": {
        "artifactoryAuth": {
          "$ref": "#/definitions/io.argoproj.workflow.v1alpha1.ArtifactoryAuth"
        },
        "url": {
          "type": "string",
          "title": "URL of the artifact"
        }
      }
    },
    "io.argoproj.workflow.v1alpha1.ArtifactoryAuth": {
      "type": "object",
      "title": "ArtifactoryAuth describes the secret selectors required for authenticating to artifactory",
      "properties": {
        "passwordSecret": {
          "title": "PasswordSecret is the secret selector to the repository password",
          "$ref": "#/definitions/io.k8s.api.core.v1.SecretKeySelector"
        },
        "usernameSecret": {
          "title": "UsernameSecret is the secret selector to the repository username",
          "$ref": "#/definitions/io.k8s.api.core.v1.SecretKeySelector"
        }
      }
    },
    "io.argoproj.workflow.v1alpha1.Backoff": {
      "type": "object",
      "properties": {
        "duration": {
          "type": "string"
        },
        "factor": {
          "type": "integer",
          "format": "int32"
        },
        "maxDuration": {
          "type": "string"
        }
      }
    },
    "io.argoproj.workflow.v1alpha1.ClusterWorkflowTemplate": {
<<<<<<< HEAD
      "type": "object",
      "title": "ClusterWorkflowTemplate is the definition of a workflow template resource in cluster scope\n+genclient\n+genclient:noStatus\n+genclient:nonNamespaced\n+k8s:deepcopy-gen:interfaces=k8s.io/apimachinery/pkg/runtime.Object",
      "properties": {
        "metadata": {
          "$ref": "#/definitions/io.k8s.api.core.v1.ObjectMeta"
        },
        "spec": {
          "$ref": "#/definitions/io.argoproj.workflow.v1alpha1.WorkflowTemplateSpec"
        }
      }
    },
    "io.argoproj.workflow.v1alpha1.ClusterWorkflowTemplateList": {
      "type": "object",
      "title": "ClusterWorkflowTemplateList is list of ClusterWorkflowTemplate resources\n+k8s:deepcopy-gen:interfaces=k8s.io/apimachinery/pkg/runtime.Object",
      "properties": {
        "items": {
          "type": "array",
          "items": {
            "$ref": "#/definitions/io.argoproj.workflow.v1alpha1.ClusterWorkflowTemplate"
          }
        },
        "metadata": {
          "$ref": "#/definitions/io.k8s.api.core.v1.ListMeta"
        }
      }
    },
    "io.argoproj.workflow.v1alpha1.Condition": {
=======
>>>>>>> e02a98c5
      "type": "object",
      "title": "ClusterWorkflowTemplate is the definition of a workflow template resource in cluster scope\n+genclient\n+genclient:noStatus\n+genclient:nonNamespaced\n+k8s:deepcopy-gen:interfaces=k8s.io/apimachinery/pkg/runtime.Object",
      "properties": {
        "metadata": {
          "$ref": "#/definitions/io.k8s.api.core.v1.ObjectMeta"
        },
        "spec": {
          "$ref": "#/definitions/io.argoproj.workflow.v1alpha1.WorkflowTemplateSpec"
        }
      }
    },
    "io.argoproj.workflow.v1alpha1.ClusterWorkflowTemplateList": {
      "type": "object",
      "title": "ClusterWorkflowTemplateList is list of ClusterWorkflowTemplate resources\n+k8s:deepcopy-gen:interfaces=k8s.io/apimachinery/pkg/runtime.Object",
      "properties": {
        "items": {
          "type": "array",
          "items": {
            "$ref": "#/definitions/io.argoproj.workflow.v1alpha1.ClusterWorkflowTemplate"
          }
        },
        "metadata": {
          "$ref": "#/definitions/io.k8s.api.core.v1.ListMeta"
        }
      }
    },
    "io.argoproj.workflow.v1alpha1.ContinueOn": {
      "description": "ContinueOn defines if a workflow should continue even if a task or step fails/errors.\nIt can be specified if the workflow should continue when the pod errors, fails or both.",
      "type": "object",
      "properties": {
        "error": {
          "type": "boolean",
          "format": "boolean",
          "title": "+optional"
        },
        "failed": {
          "type": "boolean",
          "format": "boolean",
          "title": "+optional"
        }
      }
    },
    "io.argoproj.workflow.v1alpha1.Counter": {
      "type": "object",
      "title": "Counter is a Counter prometheus metric",
      "properties": {
        "value": {
          "type": "string",
          "title": "Value is the value of the metric"
        }
      }
    },
    "io.argoproj.workflow.v1alpha1.CronWorkflow": {
      "type": "object",
      "title": "CronWorkflow is the definition of a scheduled workflow resource\n+genclient\n+genclient:noStatus\n+k8s:deepcopy-gen:interfaces=k8s.io/apimachinery/pkg/runtime.Object",
      "properties": {
        "metadata": {
          "$ref": "#/definitions/io.k8s.api.core.v1.ObjectMeta"
        },
        "spec": {
          "$ref": "#/definitions/io.argoproj.workflow.v1alpha1.CronWorkflowSpec"
        },
        "status": {
          "$ref": "#/definitions/io.argoproj.workflow.v1alpha1.CronWorkflowStatus"
        }
      }
    },
    "io.argoproj.workflow.v1alpha1.CronWorkflowList": {
      "type": "object",
      "title": "CronWorkflowList is list of CronWorkflow resources\n+k8s:deepcopy-gen:interfaces=k8s.io/apimachinery/pkg/runtime.Object",
      "properties": {
        "items": {
          "type": "array",
          "items": {
            "$ref": "#/definitions/io.argoproj.workflow.v1alpha1.CronWorkflow"
          }
        },
        "metadata": {
          "$ref": "#/definitions/io.k8s.api.core.v1.ListMeta"
        }
      }
    },
    "io.argoproj.workflow.v1alpha1.CronWorkflowSpec": {
      "type": "object",
      "properties": {
        "concurrencyPolicy": {
          "type": "string",
          "title": "ConcurrencyPolicy is the K8s-style concurrency policy that will be used"
        },
        "failedJobsHistoryLimit": {
          "type": "integer",
          "format": "int32",
          "title": "FailedJobsHistoryLimit is the number of successful jobs to be kept at a time"
        },
        "schedule": {
          "type": "string",
          "title": "Schedule is a schedule to run the Workflow in Cron format"
        },
        "startingDeadlineSeconds": {
          "description": "StartingDeadlineSeconds is the K8s-style deadline that will limit the time a CronWorkflow will be run after its\noriginal scheduled time if it is missed.",
          "type": "string",
          "format": "int64"
        },
        "successfulJobsHistoryLimit": {
          "type": "integer",
          "format": "int32",
          "title": "SuccessfulJobsHistoryLimit is the number of successful jobs to be kept at a time"
        },
        "suspend": {
          "type": "boolean",
          "format": "boolean",
          "title": "Suspend is a flag that will stop new CronWorkflows from running if set to true"
        },
        "timezone": {
          "description": "Timezone is the timezone against which the cron schedule will be calculated, e.g. \"Asia/Tokyo\". Default is machine's local time.",
          "type": "string"
        },
        "workflowMeta": {
          "title": "WorkflowMetadata contains some metadata of the workflow to be run",
          "$ref": "#/definitions/io.k8s.api.core.v1.ObjectMeta"
        },
        "workflowSpec": {
          "title": "WorkflowSpec is the spec of the workflow to be run",
          "$ref": "#/definitions/io.argoproj.workflow.v1alpha1.WorkflowSpec"
        }
      }
    },
    "io.argoproj.workflow.v1alpha1.CronWorkflowStatus": {
      "type": "object",
      "properties": {
        "active": {
          "type": "array",
          "title": "Active is a list of active workflows stemming from this CronWorkflow",
          "items": {
            "$ref": "#/definitions/io.k8s.api.core.v1.ObjectReference"
          }
        },
        "lastScheduledTime": {
          "title": "LastScheduleTime is the last time the CronWorkflow was scheduled",
          "$ref": "#/definitions/io.k8s.api.core.v1.Time"
        }
      }
    },
    "io.argoproj.workflow.v1alpha1.DAGTask": {
      "type": "object",
      "title": "DAGTask represents a node in the graph during DAG execution",
      "properties": {
        "arguments": {
          "title": "Arguments are the parameter and artifact arguments to the template",
          "$ref": "#/definitions/io.argoproj.workflow.v1alpha1.Arguments"
        },
        "continueOn": {
          "title": "ContinueOn makes argo to proceed with the following step even if this step fails.\nErrors and Failed states can be specified",
          "$ref": "#/definitions/io.argoproj.workflow.v1alpha1.ContinueOn"
        },
        "dependencies": {
          "type": "array",
          "title": "Dependencies are name of other targets which this depends on",
          "items": {
            "type": "string"
          }
        },
        "name": {
          "type": "string",
          "title": "Name is the name of the target"
        },
        "onExit": {
          "description": "OnExit is a template reference which is invoked at the end of the\ntemplate, irrespective of the success, failure, or error of the\nprimary template.",
          "type": "string"
        },
        "template": {
          "type": "string",
          "title": "Name of template to execute"
        },
        "templateRef": {
          "description": "TemplateRef is the reference to the template resource to execute.",
          "$ref": "#/definitions/io.argoproj.workflow.v1alpha1.TemplateRef"
        },
        "when": {
          "type": "string",
          "title": "When is an expression in which the task should conditionally execute"
        },
        "withItems": {
          "type": "array",
          "title": "WithItems expands a task into multiple parallel tasks from the items in the list",
          "items": {
            "$ref": "#/definitions/io.argoproj.workflow.v1alpha1.Item"
          }
        },
        "withParam": {
          "description": "WithParam expands a task into multiple parallel tasks from the value in the parameter,\nwhich is expected to be a JSON list.",
          "type": "string"
        },
        "withSequence": {
          "title": "WithSequence expands a task into a numeric sequence",
          "$ref": "#/definitions/io.argoproj.workflow.v1alpha1.Sequence"
        }
      }
    },
    "io.argoproj.workflow.v1alpha1.DAGTemplate": {
      "type": "object",
      "title": "DAGTemplate is a template subtype for directed acyclic graph templates",
      "properties": {
        "failFast": {
          "type": "boolean",
          "format": "boolean",
          "title": "This flag is for DAG logic. The DAG logic has a built-in \"fail fast\" feature to stop scheduling new steps,\nas soon as it detects that one of the DAG nodes is failed. Then it waits until all DAG nodes are completed\nbefore failing the DAG itself.\nThe FailFast flag default is true,  if set to false, it will allow a DAG to run all branches of the DAG to\ncompletion (either success or failure), regardless of the failed outcomes of branches in the DAG.\nMore info and example about this feature at https://github.com/argoproj/argo/issues/1442"
        },
        "target": {
          "type": "string",
          "title": "Target are one or more names of targets to execute in a DAG"
        },
        "tasks": {
          "type": "array",
          "title": "Tasks are a list of DAG tasks\n+patchStrategy=merge\n+patchMergeKey=name",
          "items": {
            "$ref": "#/definitions/io.argoproj.workflow.v1alpha1.DAGTask"
          }
        }
      }
    },
    "io.argoproj.workflow.v1alpha1.ExecutorConfig": {
      "description": "ExecutorConfig holds configurations of an executor container.",
      "type": "object",
      "properties": {
        "serviceAccountName": {
          "description": "ServiceAccountName specifies the service account name of the executor container.",
          "type": "string"
        }
      }
    },
    "io.argoproj.workflow.v1alpha1.GCSArtifact": {
      "type": "object",
      "title": "GCSArtifact is the location of a GCS artifact",
      "properties": {
        "gCSBucket": {
          "$ref": "#/definitions/io.argoproj.workflow.v1alpha1.GCSBucket"
        },
        "key": {
          "type": "string",
          "title": "Key is the path in the bucket where the artifact resides"
        }
      }
    },
    "io.argoproj.workflow.v1alpha1.GCSBucket": {
      "type": "object",
      "title": "GCSBucket contains the access information for interfacring with a GCS bucket",
      "properties": {
        "bucket": {
          "type": "string",
          "title": "Bucket is the name of the bucket"
        },
        "serviceAccountKeySecret": {
          "title": "ServiceAccountKeySecret is the secret selector to the bucket's service account key",
          "$ref": "#/definitions/io.k8s.api.core.v1.SecretKeySelector"
        }
      }
    },
    "io.argoproj.workflow.v1alpha1.Gauge": {
      "type": "object",
      "title": "Gauge is a Gauge prometheus metric",
      "properties": {
        "realtime": {
          "type": "boolean",
          "format": "boolean",
          "title": "Realtime emits this metric in real time if applicable"
        },
        "value": {
          "type": "string",
          "title": "Value is the value of the metric"
        }
      }
    },
    "io.argoproj.workflow.v1alpha1.GitArtifact": {
      "type": "object",
      "title": "GitArtifact is the location of an git artifact",
      "properties": {
        "depth": {
          "type": "string",
          "format": "uint64",
          "title": "Depth specifies clones/fetches should be shallow and include the given\nnumber of commits from the branch tip"
        },
        "fetch": {
          "type": "array",
          "title": "Fetch specifies a number of refs that should be fetched before checkout",
          "items": {
            "type": "string"
          }
        },
        "insecureIgnoreHostKey": {
          "type": "boolean",
          "format": "boolean",
          "title": "InsecureIgnoreHostKey disables SSH strict host key checking during git clone"
        },
        "passwordSecret": {
          "title": "PasswordSecret is the secret selector to the repository password",
          "$ref": "#/definitions/io.k8s.api.core.v1.SecretKeySelector"
        },
        "repo": {
          "type": "string",
          "title": "Repo is the git repository"
        },
        "revision": {
          "type": "string",
          "title": "Revision is the git commit, tag, branch to checkout"
        },
        "sshPrivateKeySecret": {
          "title": "SSHPrivateKeySecret is the secret selector to the repository ssh private key",
          "$ref": "#/definitions/io.k8s.api.core.v1.SecretKeySelector"
        },
        "usernameSecret": {
          "title": "UsernameSecret is the secret selector to the repository username",
          "$ref": "#/definitions/io.k8s.api.core.v1.SecretKeySelector"
        }
      }
    },
    "io.argoproj.workflow.v1alpha1.HDFSArtifact": {
      "type": "object",
      "title": "HDFSArtifact is the location of an HDFS artifact",
      "properties": {
        "force": {
          "type": "boolean",
          "format": "boolean",
          "title": "Force copies a file forcibly even if it exists (default: false)"
        },
        "hDFSConfig": {
          "$ref": "#/definitions/io.argoproj.workflow.v1alpha1.HDFSConfig"
        },
        "path": {
          "type": "string",
          "title": "Path is a file path in HDFS"
        }
      }
    },
    "io.argoproj.workflow.v1alpha1.HDFSConfig": {
      "type": "object",
      "title": "HDFSConfig is configurations for HDFS",
      "properties": {
        "addresses": {
          "type": "array",
          "title": "Addresses is accessible addresses of HDFS name nodes",
          "items": {
            "type": "string"
          }
        },
        "hDFSKrbConfig": {
          "$ref": "#/definitions/io.argoproj.workflow.v1alpha1.HDFSKrbConfig"
        },
        "hdfsUser": {
          "description": "HDFSUser is the user to access HDFS file system.\nIt is ignored if either ccache or keytab is used.",
          "type": "string"
        }
      }
    },
    "io.argoproj.workflow.v1alpha1.HDFSKrbConfig": {
      "type": "object",
      "title": "HDFSKrbConfig is auth configurations for Kerberos",
      "properties": {
        "krbCCacheSecret": {
          "description": "KrbCCacheSecret is the secret selector for Kerberos ccache\nEither ccache or keytab can be set to use Kerberos.",
          "$ref": "#/definitions/io.k8s.api.core.v1.SecretKeySelector"
        },
        "krbConfigConfigMap": {
          "description": "KrbConfig is the configmap selector for Kerberos config as string\nIt must be set if either ccache or keytab is used.",
          "$ref": "#/definitions/io.k8s.api.core.v1.ConfigMapKeySelector"
        },
        "krbKeytabSecret": {
          "description": "KrbKeytabSecret is the secret selector for Kerberos keytab\nEither ccache or keytab can be set to use Kerberos.",
          "$ref": "#/definitions/io.k8s.api.core.v1.SecretKeySelector"
        },
        "krbRealm": {
          "description": "KrbRealm is the Kerberos realm used with Kerberos keytab\nIt must be set if keytab is used.",
          "type": "string"
        },
        "krbServicePrincipalName": {
          "description": "KrbServicePrincipalName is the principal name of Kerberos service\nIt must be set if either ccache or keytab is used.",
          "type": "string"
        },
        "krbUsername": {
          "description": "KrbUsername is the Kerberos username used with Kerberos keytab\nIt must be set if keytab is used.",
          "type": "string"
        }
      }
    },
    "io.argoproj.workflow.v1alpha1.HTTPArtifact": {
      "type": "object",
      "title": "HTTPArtifact allows an file served on HTTP to be placed as an input artifact in a container",
      "properties": {
        "url": {
          "type": "string",
          "title": "URL of the artifact"
        }
      }
    },
    "io.argoproj.workflow.v1alpha1.Histogram": {
      "type": "object",
      "title": "Histogram is a Histogram prometheus metric",
      "properties": {
        "buckets": {
          "type": "array",
          "title": "Buckets is a list of bucket divisors for the histogram",
          "items": {
            "type": "number",
            "format": "double"
          }
        },
        "value": {
          "type": "string",
          "title": "Value is the value of the metric"
        }
      }
    },
    "io.argoproj.workflow.v1alpha1.Inputs": {
      "type": "object",
      "title": "Inputs are the mechanism for passing parameters, artifacts, volumes from one template to another",
      "properties": {
        "artifacts": {
          "type": "array",
          "title": "Artifact are a list of artifacts passed as inputs\n+patchStrategy=merge\n+patchMergeKey=name",
          "items": {
            "$ref": "#/definitions/io.argoproj.workflow.v1alpha1.Artifact"
          }
        },
        "parameters": {
          "type": "array",
          "title": "Parameters are a list of parameters passed as inputs\n+patchStrategy=merge\n+patchMergeKey=name",
          "items": {
            "$ref": "#/definitions/io.argoproj.workflow.v1alpha1.Parameter"
          }
        }
      }
    },
    "io.argoproj.workflow.v1alpha1.Item": {
      "description": "+protobuf=true\n+protobuf.options.(gogoproto.goproto_stringer)=false\n+k8s:openapi-gen=true",
      "type": "object",
      "title": "Item expands a single workflow step into multiple parallel steps\nThe value of Item can be a map, string, bool, or number",
      "properties": {
        "boolVal": {
          "type": "boolean",
          "format": "boolean"
        },
        "listVal": {
          "type": "array",
          "items": {
            "$ref": "#/definitions/io.argoproj.workflow.v1alpha1.ItemValue"
          }
        },
        "mapVal": {
          "type": "object",
          "additionalProperties": {
            "$ref": "#/definitions/io.argoproj.workflow.v1alpha1.ItemValue"
          }
        },
        "numVal": {
          "type": "string"
        },
        "strVal": {
          "type": "string"
        },
        "type": {
          "type": "string",
          "format": "int64"
        }
      }
    },
    "io.argoproj.workflow.v1alpha1.ItemValue": {
      "type": "object",
      "title": "+protobuf=true\n+protobuf.options.(gogoproto.goproto_stringer)=false\n+k8s:openapi-gen=true",
      "properties": {
        "boolVal": {
          "type": "boolean",
          "format": "boolean"
        },
        "listVal": {
          "type": "array",
          "items": {
            "type": "string",
            "format": "byte"
          }
        },
        "mapVal": {
          "type": "object",
          "additionalProperties": {
            "type": "string"
          }
        },
        "numVal": {
          "type": "string"
        },
        "strVal": {
          "type": "string"
        },
        "type": {
          "type": "string",
          "format": "int64"
        }
      }
    },
    "io.argoproj.workflow.v1alpha1.Link": {
      "type": "object",
      "title": "A link to another app.\n+patchStrategy=merge\n+patchMergeKey=name",
      "properties": {
        "name": {
          "type": "string",
          "title": "The name of the link, E.g. \"Workflow Logs\" or \"Pod Logs\""
        },
        "scope": {
          "type": "string",
          "title": "Either \"workflow\" or \"pod\""
        },
        "url": {
          "description": "The URL. May contain \"${metadata.namespace}\" and \"${metadata.name}\".",
          "type": "string"
        }
      }
    },
    "io.argoproj.workflow.v1alpha1.Metadata": {
      "type": "object",
      "title": "Pod metdata",
      "properties": {
        "annotations": {
          "type": "object",
          "additionalProperties": {
            "type": "string"
          }
        },
        "labels": {
          "type": "object",
          "additionalProperties": {
            "type": "string"
          }
        }
      }
    },
    "io.argoproj.workflow.v1alpha1.MetricLabel": {
      "type": "object",
      "title": "MetricLabel is a single label for a prometheus metric",
      "properties": {
        "key": {
          "type": "string"
        },
        "value": {
          "type": "string"
        }
      }
    },
    "io.argoproj.workflow.v1alpha1.Metrics": {
      "type": "object",
      "title": "Metrics are a list of metrics emitted from a Workflow/Template",
      "properties": {
        "prometheus": {
          "type": "array",
          "title": "Prometheus is a list of prometheus metrics to be emitted",
          "items": {
            "$ref": "#/definitions/io.argoproj.workflow.v1alpha1.Prometheus"
          }
        }
      }
    },
    "io.argoproj.workflow.v1alpha1.NodeStatus": {
      "type": "object",
      "title": "NodeStatus contains status information about an individual node in the workflow",
      "properties": {
        "boundaryID": {
          "type": "string",
          "title": "BoundaryID indicates the node ID of the associated template root node in which this node belongs to"
        },
        "children": {
          "type": "array",
          "title": "Children is a list of child node IDs",
          "items": {
            "type": "string"
          }
        },
        "daemoned": {
          "type": "boolean",
          "format": "boolean",
          "title": "Daemoned tracks whether or not this node was daemoned and need to be terminated"
        },
        "displayName": {
          "type": "string",
          "title": "DisplayName is a human readable representation of the node. Unique within a template boundary"
        },
        "finishedAt": {
          "title": "Time at which this node completed",
          "$ref": "#/definitions/io.k8s.api.core.v1.Time"
        },
        "id": {
          "type": "string",
          "title": "ID is a unique identifier of a node within the worklow\nIt is implemented as a hash of the node name, which makes the ID deterministic"
        },
        "inputs": {
          "title": "Inputs captures input parameter values and artifact locations supplied to this template invocation",
          "$ref": "#/definitions/io.argoproj.workflow.v1alpha1.Inputs"
        },
        "message": {
          "description": "A human readable message indicating details about why the node is in this condition.",
          "type": "string"
        },
        "name": {
          "type": "string",
          "title": "Name is unique name in the node tree used to generate the node ID"
        },
        "outboundNodes": {
          "description": "OutboundNodes tracks the node IDs which are considered \"outbound\" nodes to a template invocation.\nFor every invocation of a template, there are nodes which we considered as \"outbound\". Essentially,\nthese are last nodes in the execution sequence to run, before the template is considered completed.\nThese nodes are then connected as parents to a following step.\n\nIn the case of single pod steps (i.e. container, script, resource templates), this list will be nil\nsince the pod itself is already considered the \"outbound\" node.\nIn the case of DAGs, outbound nodes are the \"target\" tasks (tasks with no children).\nIn the case of steps, outbound nodes are all the containers involved in the last step group.\nNOTE: since templates are composable, the list of outbound nodes are carried upwards when\na DAG/steps template invokes another DAG/steps template. In other words, the outbound nodes of\na template, will be a superset of the outbound nodes of its last children.",
          "type": "array",
          "items": {
            "type": "string"
          }
        },
        "outputs": {
          "title": "Outputs captures output parameter values and artifact locations produced by this template invocation",
          "$ref": "#/definitions/io.argoproj.workflow.v1alpha1.Outputs"
        },
        "phase": {
          "description": "Phase a simple, high-level summary of where the node is in its lifecycle.\nCan be used as a state machine.",
          "type": "string"
        },
        "podIP": {
          "type": "string",
          "title": "PodIP captures the IP of the pod for daemoned steps"
        },
        "resourcesDuration": {
          "description": "ResourcesDuration is indicative, but not accurate, resource duration. This is populated when the nodes completes.",
          "type": "object",
          "additionalProperties": {
            "type": "string",
            "format": "int64"
          }
        },
        "startedAt": {
          "title": "Time at which this node started",
          "$ref": "#/definitions/io.k8s.api.core.v1.Time"
        },
        "storedTemplateID": {
          "description": "StoredTemplateID is the ID of stored template.\nDEPRECATED: This value is not used anymore.",
          "type": "string"
        },
        "templateName": {
          "type": "string",
          "title": "TemplateName is the template name which this node corresponds to.\nNot applicable to virtual nodes (e.g. Retry, StepGroup)"
        },
        "templateRef": {
          "title": "TemplateRef is the reference to the template resource which this node corresponds to.\nNot applicable to virtual nodes (e.g. Retry, StepGroup)",
          "$ref": "#/definitions/io.argoproj.workflow.v1alpha1.TemplateRef"
        },
        "templateScope": {
          "description": "TemplateScope is the template scope in which the template of this node was retrieved.",
          "type": "string"
        },
        "type": {
          "type": "string",
          "title": "Type indicates type of node"
        },
        "workflowTemplateName": {
          "description": "WorkflowTemplateName is the WorkflowTemplate resource name on which the resolved template of this node is retrieved.\nDEPRECATED: This value is not used anymore.",
          "type": "string"
        }
      }
    },
    "io.argoproj.workflow.v1alpha1.NoneStrategy": {
      "description": "NoneStrategy indicates to skip tar process and upload the files or directory tree as independent\nfiles. Note that if the artifact is a directory, the artifact driver must support the ability to\nsave/load the directory appropriately.",
      "type": "object"
    },
    "io.argoproj.workflow.v1alpha1.OSSArtifact": {
      "type": "object",
      "title": "OSSArtifact is the location of an OSS artifact",
      "properties": {
        "key": {
          "type": "string",
          "title": "Key is the path in the bucket where the artifact resides"
        },
        "oSSBucket": {
          "$ref": "#/definitions/io.argoproj.workflow.v1alpha1.OSSBucket"
        }
      }
    },
    "io.argoproj.workflow.v1alpha1.OSSBucket": {
      "type": "object",
      "title": "OSSBucket contains the access information required for interfacing with an OSS bucket",
      "properties": {
        "accessKeySecret": {
          "title": "AccessKeySecret is the secret selector to the bucket's access key",
          "$ref": "#/definitions/io.k8s.api.core.v1.SecretKeySelector"
        },
        "bucket": {
          "type": "string",
          "title": "Bucket is the name of the bucket"
        },
        "endpoint": {
          "type": "string",
          "title": "Endpoint is the hostname of the bucket endpoint"
        },
        "secretKeySecret": {
          "title": "SecretKeySecret is the secret selector to the bucket's secret key",
          "$ref": "#/definitions/io.k8s.api.core.v1.SecretKeySelector"
        }
      }
    },
    "io.argoproj.workflow.v1alpha1.Outputs": {
      "type": "object",
      "title": "Outputs hold parameters, artifacts, and results from a step",
      "properties": {
        "artifacts": {
          "type": "array",
          "title": "Artifacts holds the list of output artifacts produced by a step\n+patchStrategy=merge\n+patchMergeKey=name",
          "items": {
            "$ref": "#/definitions/io.argoproj.workflow.v1alpha1.Artifact"
          }
        },
        "parameters": {
          "type": "array",
          "title": "Parameters holds the list of output parameters produced by a step\n+patchStrategy=merge\n+patchMergeKey=name",
          "items": {
            "$ref": "#/definitions/io.argoproj.workflow.v1alpha1.Parameter"
          }
        },
        "result": {
          "type": "string",
          "title": "Result holds the result (stdout) of a script template"
        }
      }
    },
    "io.argoproj.workflow.v1alpha1.ParallelSteps": {
      "type": "object",
      "properties": {
        "steps": {
          "type": "array",
          "items": {
            "$ref": "#/definitions/io.argoproj.workflow.v1alpha1.WorkflowStep"
          }
        }
      }
    },
    "io.argoproj.workflow.v1alpha1.Parameter": {
      "type": "object",
      "title": "Parameter indicate a passed string parameter to a service template with an optional default value",
      "properties": {
        "default": {
          "type": "string",
          "title": "Default is the default value to use for an input parameter if a value was not supplied\nDEPRECATED: This field is not used"
        },
        "globalName": {
          "type": "string",
          "title": "GlobalName exports an output parameter to the global scope, making it available as\n'{{io.argoproj.workflow.v1alpha1.outputs.parameters.XXXX}} and in workflow.status.outputs.parameters"
        },
        "name": {
          "type": "string",
          "title": "Name is the parameter name"
        },
        "value": {
          "type": "string",
          "title": "Value is the literal value to use for the parameter.\nIf specified in the context of an input parameter, the value takes precedence over any passed values"
        },
        "valueFrom": {
          "title": "ValueFrom is the source for the output parameter's value",
          "$ref": "#/definitions/io.argoproj.workflow.v1alpha1.ValueFrom"
        }
      }
    },
    "io.argoproj.workflow.v1alpha1.PodGC": {
      "type": "object",
      "title": "PodGC describes how to delete completed pods as they complete",
      "properties": {
        "strategy": {
          "type": "string"
        }
      }
    },
    "io.argoproj.workflow.v1alpha1.Prometheus": {
      "type": "object",
      "title": "Prometheus is a prometheus metric to be emitted",
      "properties": {
        "counter": {
          "title": "Counter is a counter metric",
          "$ref": "#/definitions/io.argoproj.workflow.v1alpha1.Counter"
        },
        "gauge": {
          "title": "Gauge is a gauge metric",
          "$ref": "#/definitions/io.argoproj.workflow.v1alpha1.Gauge"
        },
        "help": {
          "type": "string",
          "title": "Help is a string that describes the metric"
        },
        "histogram": {
          "title": "Histogram is a histogram metric",
          "$ref": "#/definitions/io.argoproj.workflow.v1alpha1.Histogram"
        },
        "labels": {
          "type": "array",
          "title": "Labels is a list of metric labels",
          "items": {
            "$ref": "#/definitions/io.argoproj.workflow.v1alpha1.MetricLabel"
          }
        },
        "name": {
          "type": "string",
          "title": "Name is the name of the metric"
        },
        "when": {
          "type": "string",
          "title": "When is a conditional statement that decides when to emit the metric"
        }
      }
    },
    "io.argoproj.workflow.v1alpha1.RawArtifact": {
      "type": "object",
      "title": "RawArtifact allows raw string content to be placed as an artifact in a container",
      "properties": {
        "data": {
          "type": "string",
          "title": "Data is the string contents of the artifact"
        }
      }
    },
    "io.argoproj.workflow.v1alpha1.ResourceTemplate": {
      "type": "object",
      "title": "ResourceTemplate is a template subtype to manipulate kubernetes resources",
      "properties": {
        "action": {
          "type": "string",
          "title": "Action is the action to perform to the resource.\nMust be one of: get, create, apply, delete, replace, patch"
        },
        "failureCondition": {
          "type": "string",
          "title": "FailureCondition is a label selector expression which describes the conditions\nof the k8s resource in which the step was considered failed"
        },
        "manifest": {
          "type": "string",
          "title": "Manifest contains the kubernetes manifest"
        },
        "mergeStrategy": {
          "type": "string",
          "title": "MergeStrategy is the strategy used to merge a patch. It defaults to \"strategic\"\nMust be one of: strategic, merge, json"
        },
        "setOwnerReference": {
          "description": "SetOwnerReference sets the reference to the workflow on the OwnerReference of generated resource.",
          "type": "boolean",
          "format": "boolean"
        },
        "successCondition": {
          "type": "string",
          "title": "SuccessCondition is a label selector expression which describes the conditions\nof the k8s resource in which it is acceptable to proceed to the following step"
        }
      }
    },
    "io.argoproj.workflow.v1alpha1.RetryStrategy": {
      "type": "object",
      "title": "RetryStrategy provides controls on how to retry a workflow step",
      "properties": {
        "backoff": {
          "title": "Backoff is a backoff strategy",
          "$ref": "#/definitions/io.argoproj.workflow.v1alpha1.Backoff"
        },
        "limit": {
          "type": "integer",
          "format": "int32",
          "title": "Limit is the maximum number of attempts when retrying a container"
        },
        "retryPolicy": {
          "type": "string",
          "title": "RetryPolicy is a policy of NodePhase statuses that will be retried"
        }
      }
    },
    "io.argoproj.workflow.v1alpha1.S3Artifact": {
      "type": "object",
      "title": "S3Artifact is the location of an S3 artifact",
      "properties": {
        "key": {
          "type": "string",
          "title": "Key is the key in the bucket where the artifact resides"
        },
        "s3Bucket": {
          "$ref": "#/definitions/io.argoproj.workflow.v1alpha1.S3Bucket"
        }
      }
    },
    "io.argoproj.workflow.v1alpha1.S3Bucket": {
      "type": "object",
      "title": "S3Bucket contains the access information required for interfacing with an S3 bucket",
      "properties": {
        "accessKeySecret": {
          "title": "AccessKeySecret is the secret selector to the bucket's access key",
          "$ref": "#/definitions/io.k8s.api.core.v1.SecretKeySelector"
        },
        "bucket": {
          "type": "string",
          "title": "Bucket is the name of the bucket"
        },
        "endpoint": {
          "type": "string",
          "title": "Endpoint is the hostname of the bucket endpoint"
        },
        "insecure": {
          "type": "boolean",
          "format": "boolean",
          "title": "Insecure will connect to the service with TLS"
        },
        "region": {
          "type": "string",
          "title": "Region contains the optional bucket region"
        },
        "roleARN": {
          "description": "RoleARN is the Amazon Resource Name (ARN) of the role to assume.",
          "type": "string"
        },
        "secretKeySecret": {
          "title": "SecretKeySecret is the secret selector to the bucket's secret key",
          "$ref": "#/definitions/io.k8s.api.core.v1.SecretKeySelector"
        }
      }
    },
    "io.argoproj.workflow.v1alpha1.ScriptTemplate": {
      "type": "object",
      "title": "ScriptTemplate is a template subtype to enable scripting through code steps",
      "properties": {
        "container": {
          "$ref": "#/definitions/io.k8s.api.core.v1.Container"
        },
        "source": {
          "type": "string",
          "title": "Source contains the source code of the script to execute"
        }
      }
    },
    "io.argoproj.workflow.v1alpha1.Sequence": {
      "type": "object",
      "title": "Sequence expands a workflow step into numeric range",
      "properties": {
        "count": {
          "type": "string",
          "title": "Count is number of elements in the sequence (default: 0). Not to be used with end"
        },
        "end": {
          "type": "string",
          "title": "Number at which to end the sequence (default: 0). Not to be used with Count"
        },
        "format": {
          "type": "string",
          "title": "Format is a printf format string to format the value in the sequence"
        },
        "start": {
          "type": "string",
          "title": "Number at which to start the sequence (default: 0)"
        }
      }
    },
    "io.argoproj.workflow.v1alpha1.SuspendTemplate": {
      "type": "object",
      "title": "SuspendTemplate is a template subtype to suspend a workflow at a predetermined point in time",
      "properties": {
        "duration": {
          "type": "string",
          "title": "Duration is the seconds to wait before automatically resuming a template"
        }
      }
    },
    "io.argoproj.workflow.v1alpha1.TTLStrategy": {
      "type": "object",
      "title": "TTLStrategy is the strategy for the time to live depending on if the workflow succeded or failed",
      "properties": {
        "secondsAfterCompletion": {
          "type": "integer",
          "format": "int32"
        },
        "secondsAfterFailure": {
          "type": "integer",
          "format": "int32"
        },
        "secondsAfterSuccess": {
          "type": "integer",
          "format": "int32"
        }
      }
    },
    "io.argoproj.workflow.v1alpha1.TarStrategy": {
      "type": "object",
      "title": "TarStrategy will tar and gzip the file or directory when saving"
    },
    "io.argoproj.workflow.v1alpha1.Template": {
      "type": "object",
      "title": "Template is a reusable and composable unit of execution in a workflow",
      "properties": {
        "activeDeadlineSeconds": {
          "description": "Optional duration in seconds relative to the StartTime that the pod may be active on a node\nbefore the system actively tries to terminate the pod; value must be positive integer\nThis field is only applicable to container and script templates.",
          "type": "string",
          "format": "int64"
        },
        "affinity": {
          "title": "Affinity sets the pod's scheduling constraints\nOverrides the affinity set at the workflow level (if any)",
          "$ref": "#/definitions/io.k8s.api.core.v1.Affinity"
        },
        "archiveLocation": {
          "description": "Location in which all files related to the step will be stored (logs, artifacts, etc...).\nCan be overridden by individual items in Outputs. If omitted, will use the default\nartifact repository location configured in the controller, appended with the\n\u003cworkflowname\u003e/\u003cnodename\u003e in the key.",
          "$ref": "#/definitions/io.argoproj.workflow.v1alpha1.ArtifactLocation"
        },
        "arguments": {
          "description": "Arguments hold arguments to the template.\nDEPRECATED: This field is not used.",
          "$ref": "#/definitions/io.argoproj.workflow.v1alpha1.Arguments"
        },
        "automountServiceAccountToken": {
          "description": "AutomountServiceAccountToken indicates whether a service account token should be automatically mounted in pods.\nServiceAccountName of ExecutorConfig must be specified if this value is false.",
          "type": "boolean",
          "format": "boolean"
        },
        "container": {
          "title": "Container is the main container image to run in the pod",
          "$ref": "#/definitions/io.k8s.api.core.v1.Container"
        },
        "daemon": {
          "type": "boolean",
          "format": "boolean",
          "title": "Deamon will allow a workflow to proceed to the next step so long as the container reaches readiness"
        },
        "dag": {
          "title": "DAG template subtype which runs a DAG",
          "$ref": "#/definitions/io.argoproj.workflow.v1alpha1.DAGTemplate"
        },
        "executor": {
          "description": "Executor holds configurations of the executor container.",
          "$ref": "#/definitions/io.argoproj.workflow.v1alpha1.ExecutorConfig"
        },
        "hostAliases": {
          "type": "array",
          "title": "HostAliases is an optional list of hosts and IPs that will be injected into the pod spec\n+patchStrategy=merge\n+patchMergeKey=ip",
          "items": {
            "$ref": "#/definitions/io.k8s.api.core.v1.HostAlias"
          }
        },
        "initContainers": {
          "type": "array",
          "title": "InitContainers is a list of containers which run before the main container.\n+patchStrategy=merge\n+patchMergeKey=name",
          "items": {
            "$ref": "#/definitions/io.argoproj.workflow.v1alpha1.UserContainer"
          }
        },
        "inputs": {
          "title": "Inputs describe what inputs parameters and artifacts are supplied to this template",
          "$ref": "#/definitions/io.argoproj.workflow.v1alpha1.Inputs"
        },
        "metadata": {
          "title": "Metdata sets the pods's metadata, i.e. annotations and labels",
          "$ref": "#/definitions/io.argoproj.workflow.v1alpha1.Metadata"
        },
        "metrics": {
          "title": "Metrics are a list of metrics emitted from this template",
          "$ref": "#/definitions/io.argoproj.workflow.v1alpha1.Metrics"
        },
        "name": {
          "type": "string",
          "title": "Name is the name of the template"
        },
        "nodeSelector": {
          "description": "NodeSelector is a selector to schedule this step of the workflow to be\nrun on the selected node(s). Overrides the selector set at the workflow level.",
          "type": "object",
          "additionalProperties": {
            "type": "string"
          }
        },
        "outputs": {
          "title": "Outputs describe the parameters and artifacts that this template produces",
          "$ref": "#/definitions/io.argoproj.workflow.v1alpha1.Outputs"
        },
        "parallelism": {
          "description": "Parallelism limits the max total parallel pods that can execute at the same time within the\nboundaries of this template invocation. If additional steps/dag templates are invoked, the\npods created by those templates will not be counted towards this total.",
          "type": "string",
          "format": "int64"
        },
        "podSpecPatch": {
          "description": "PodSpecPatch holds strategic merge patch to apply against the pod spec. Allows parameterization of\ncontainer fields which are not strings (e.g. resource limits).",
          "type": "string"
        },
        "priority": {
          "description": "Priority to apply to workflow pods.",
          "type": "integer",
          "format": "int32"
        },
        "priorityClassName": {
          "description": "PriorityClassName to apply to workflow pods.",
          "type": "string"
        },
        "resource": {
          "title": "Resource template subtype which can run k8s resources",
          "$ref": "#/definitions/io.argoproj.workflow.v1alpha1.ResourceTemplate"
        },
        "resubmitPendingPods": {
          "type": "boolean",
          "format": "boolean",
          "title": "ResubmitPendingPods is a flag to enable resubmitting pods that remain Pending after initial submission"
        },
        "retryStrategy": {
          "title": "RetryStrategy describes how to retry a template when it fails",
          "$ref": "#/definitions/io.argoproj.workflow.v1alpha1.RetryStrategy"
        },
        "schedulerName": {
          "type": "string",
          "title": "If specified, the pod will be dispatched by specified scheduler.\nOr it will be dispatched by workflow scope scheduler if specified.\nIf neither specified, the pod will be dispatched by default scheduler.\n+optional"
        },
        "script": {
          "title": "Script runs a portion of code against an interpreter",
          "$ref": "#/definitions/io.argoproj.workflow.v1alpha1.ScriptTemplate"
        },
        "securityContext": {
          "title": "SecurityContext holds pod-level security attributes and common container settings.\nOptional: Defaults to empty.  See type description for default values of each field.\n+optional",
          "$ref": "#/definitions/io.k8s.api.core.v1.PodSecurityContext"
        },
        "serviceAccountName": {
          "type": "string",
          "title": "ServiceAccountName to apply to workflow pods"
        },
        "sidecars": {
          "type": "array",
          "title": "Sidecars is a list of containers which run alongside the main container\nSidecars are automatically killed when the main container completes\n+patchStrategy=merge\n+patchMergeKey=name",
          "items": {
            "$ref": "#/definitions/io.argoproj.workflow.v1alpha1.UserContainer"
          }
        },
        "steps": {
          "type": "array",
          "title": "Steps define a series of sequential/parallel workflow steps",
          "items": {
            "$ref": "#/definitions/io.argoproj.workflow.v1alpha1.ParallelSteps"
          }
        },
        "suspend": {
          "title": "Suspend template subtype which can suspend a workflow when reaching the step",
          "$ref": "#/definitions/io.argoproj.workflow.v1alpha1.SuspendTemplate"
        },
        "template": {
          "description": "Template is the name of the template which is used as the base of this template.\nDEPRECATED: This field is not used.",
          "type": "string"
        },
        "templateRef": {
          "description": "TemplateRef is the reference to the template resource which is used as the base of this template.\nDEPRECATED: This field is not used.",
          "$ref": "#/definitions/io.argoproj.workflow.v1alpha1.TemplateRef"
        },
        "tolerations": {
          "type": "array",
          "title": "Tolerations to apply to workflow pods.\n+patchStrategy=merge\n+patchMergeKey=key",
          "items": {
            "$ref": "#/definitions/io.k8s.api.core.v1.Toleration"
          }
        },
        "volumes": {
          "type": "array",
          "title": "Volumes is a list of volumes that can be mounted by containers in a template.\n+patchStrategy=merge\n+patchMergeKey=name",
          "items": {
            "$ref": "#/definitions/io.k8s.api.core.v1.Volume"
          }
        }
      }
    },
    "io.argoproj.workflow.v1alpha1.TemplateRef": {
      "description": "TemplateRef is a reference of template resource.",
      "type": "object",
      "properties": {
        "clusterscope": {
<<<<<<< HEAD
          "description": "ClusterScope indicates the referred template is cluster scoped clusterio.argoproj.workflow.v1alpha1.",
=======
          "description": "ClusterScope indicates the referred template is cluster scoped (i.e., a ClusterWorkflowTemplate).",
>>>>>>> e02a98c5
          "type": "boolean",
          "format": "boolean"
        },
        "name": {
          "description": "Name is the resource name of the template.",
          "type": "string"
        },
        "runtimeResolution": {
          "description": "RuntimeResolution skips validation at creation time.\nBy enabling this option, you can create the referred workflow template before the actual runtime.",
          "type": "boolean",
          "format": "boolean"
        },
        "template": {
          "description": "Template is the name of referred template in the resource.",
          "type": "string"
        }
      }
    },
    "io.argoproj.workflow.v1alpha1.UserContainer": {
      "description": "UserContainer is a container specified by a user.",
      "type": "object",
      "properties": {
        "container": {
          "$ref": "#/definitions/io.k8s.api.core.v1.Container"
        },
        "mirrorVolumeMounts": {
          "type": "boolean",
          "format": "boolean",
          "title": "MirrorVolumeMounts will mount the same volumes specified in the main container\nto the container (including artifacts), at the same mountPaths. This enables\ndind daemon to partially see the same filesystem as the main container in\norder to use features such as docker volume binding"
        }
      }
    },
    "io.argoproj.workflow.v1alpha1.ValueFrom": {
      "type": "object",
      "title": "ValueFrom describes a location in which to obtain the value to a parameter",
      "properties": {
        "default": {
          "type": "string",
          "title": "Default specifies a value to be used if retrieving the value from the specified source fails"
        },
        "jqFilter": {
          "type": "string",
          "title": "JQFilter expression against the resource object in resource templates"
        },
        "jsonPath": {
          "type": "string",
          "title": "JSONPath of a resource to retrieve an output parameter value from in resource templates"
        },
        "parameter": {
          "type": "string",
          "title": "Parameter reference to a step or dag task in which to retrieve an output parameter value from\n(e.g. '{{steps.mystep.outputs.myparam}}')"
        },
        "path": {
          "type": "string",
          "title": "Path in the container to retrieve an output parameter value from in container templates"
        }
      }
    },
    "io.argoproj.workflow.v1alpha1.Workflow": {
      "type": "object",
      "title": "Workflow is the definition of a workflow resource\n+genclient\n+genclient:noStatus\n+k8s:deepcopy-gen:interfaces=k8s.io/apimachinery/pkg/runtime.Object",
      "properties": {
        "metadata": {
          "$ref": "#/definitions/io.k8s.api.core.v1.ObjectMeta"
        },
        "spec": {
          "$ref": "#/definitions/io.argoproj.workflow.v1alpha1.WorkflowSpec"
        },
        "status": {
          "$ref": "#/definitions/io.argoproj.workflow.v1alpha1.WorkflowStatus"
        }
      }
    },
    "io.argoproj.workflow.v1alpha1.WorkflowCondition": {
      "type": "object",
      "properties": {
        "message": {
          "type": "string"
        },
        "status": {
          "type": "string"
        },
        "type": {
          "type": "string"
        }
      }
    },
    "io.argoproj.workflow.v1alpha1.WorkflowList": {
      "type": "object",
      "title": "WorkflowList is list of Workflow resources\n+k8s:deepcopy-gen:interfaces=k8s.io/apimachinery/pkg/runtime.Object",
      "properties": {
        "items": {
          "type": "array",
          "items": {
            "$ref": "#/definitions/io.argoproj.workflow.v1alpha1.Workflow"
          }
        },
        "metadata": {
          "$ref": "#/definitions/io.k8s.api.core.v1.ListMeta"
        }
      }
    },
    "io.argoproj.workflow.v1alpha1.WorkflowSpec": {
      "description": "WorkflowSpec is the specification of a Workflow.",
      "type": "object",
      "properties": {
        "activeDeadlineSeconds": {
          "type": "string",
          "format": "int64",
          "title": "Optional duration in seconds relative to the workflow start time which the workflow is\nallowed to run before the controller terminates the io.argoproj.workflow.v1alpha1. A value of zero is used to\nterminate a Running workflow"
        },
        "affinity": {
          "title": "Affinity sets the scheduling constraints for all pods in the io.argoproj.workflow.v1alpha1.\nCan be overridden by an affinity specified in the template",
          "$ref": "#/definitions/io.k8s.api.core.v1.Affinity"
        },
        "arguments": {
          "title": "Arguments contain the parameters and artifacts sent to the workflow entrypoint\nParameters are referencable globally using the 'workflow' variable prefix.\ne.g. {{io.argoproj.workflow.v1alpha1.parameters.myparam}}",
          "$ref": "#/definitions/io.argoproj.workflow.v1alpha1.Arguments"
        },
        "artifactRepositoryRef": {
          "description": "ArtifactRepositoryRef specifies the configMap name and key containing the artifact repository config.",
          "$ref": "#/definitions/io.argoproj.workflow.v1alpha1.ArtifactRepositoryRef"
        },
        "automountServiceAccountToken": {
          "description": "AutomountServiceAccountToken indicates whether a service account token should be automatically mounted in pods.\nServiceAccountName of ExecutorConfig must be specified if this value is false.",
          "type": "boolean",
          "format": "boolean"
        },
        "dnsConfig": {
          "description": "PodDNSConfig defines the DNS parameters of a pod in addition to\nthose generated from DNSPolicy.",
          "$ref": "#/definitions/io.k8s.api.core.v1.PodDNSConfig"
        },
        "dnsPolicy": {
          "description": "Set DNS policy for the pod.\nDefaults to \"ClusterFirst\".\nValid values are 'ClusterFirstWithHostNet', 'ClusterFirst', 'Default' or 'None'.\nDNS parameters given in DNSConfig will be merged with the policy selected with DNSPolicy.\nTo have DNS options set along with hostNetwork, you have to specify DNS policy\nexplicitly to 'ClusterFirstWithHostNet'.",
          "type": "string"
        },
        "entrypoint": {
          "description": "Entrypoint is a template reference to the starting point of the io.argoproj.workflow.v1alpha1.",
          "type": "string"
        },
        "executor": {
          "description": "Executor holds configurations of executor containers of the io.argoproj.workflow.v1alpha1.",
          "$ref": "#/definitions/io.argoproj.workflow.v1alpha1.ExecutorConfig"
        },
        "hostAliases": {
          "type": "array",
          "title": "+patchStrategy=merge\n+patchMergeKey=ip",
          "items": {
            "$ref": "#/definitions/io.k8s.api.core.v1.HostAlias"
          }
        },
        "hostNetwork": {
          "description": "Host networking requested for this workflow pod. Default to false.",
          "type": "boolean",
          "format": "boolean"
        },
        "imagePullSecrets": {
          "type": "array",
          "title": "ImagePullSecrets is a list of references to secrets in the same namespace to use for pulling any images\nin pods that reference this ServiceAccount. ImagePullSecrets are distinct from Secrets because Secrets\ncan be mounted in the pod, but ImagePullSecrets are only accessed by the kubelet.\nMore info: https://kubernetes.io/docs/concepts/containers/images/#specifying-imagepullsecrets-on-a-pod\n+patchStrategy=merge\n+patchMergeKey=name",
          "items": {
            "$ref": "#/definitions/io.k8s.api.core.v1.LocalObjectReference"
          }
        },
        "metrics": {
          "title": "Metrics are a list of metrics emitted from this Workflow",
          "$ref": "#/definitions/io.argoproj.workflow.v1alpha1.Metrics"
        },
        "nodeSelector": {
          "description": "NodeSelector is a selector which will result in all pods of the workflow\nto be scheduled on the selected node(s). This is able to be overridden by\na nodeSelector specified in the template.",
          "type": "object",
          "additionalProperties": {
            "type": "string"
          }
        },
        "onExit": {
          "description": "OnExit is a template reference which is invoked at the end of the\nworkflow, irrespective of the success, failure, or error of the\nprimary io.argoproj.workflow.v1alpha1.",
          "type": "string"
        },
        "parallelism": {
          "type": "string",
          "format": "int64",
          "title": "Parallelism limits the max total parallel pods that can execute at the same time in a workflow"
        },
        "podDisruptionBudget": {
          "title": "PodDisruptionBudget holds the number of concurrent disruptions that you allow for Workflow's Pods.\nController will automatically add the selector with workflow name, if selector is empty.\nOptional: Defaults to empty.\n+optional",
          "$ref": "#/definitions/io.k8s.api.core.v1.PodDisruptionBudgetSpec"
        },
        "podGC": {
          "title": "PodGC describes the strategy to use when to deleting completed pods",
          "$ref": "#/definitions/io.argoproj.workflow.v1alpha1.PodGC"
        },
        "podPriority": {
          "description": "Priority to apply to workflow pods.",
          "type": "integer",
          "format": "int32"
        },
        "podPriorityClassName": {
          "description": "PriorityClassName to apply to workflow pods.",
          "type": "string"
        },
        "podSpecPatch": {
          "description": "PodSpecPatch holds strategic merge patch to apply against the pod spec. Allows parameterization of\ncontainer fields which are not strings (e.g. resource limits).",
          "type": "string"
        },
        "priority": {
          "description": "Priority is used if controller is configured to process limited number of workflows in parallel. Workflows with higher priority are processed first.",
          "type": "integer",
          "format": "int32"
        },
        "schedulerName": {
          "type": "string",
          "title": "Set scheduler name for all pods.\nWill be overridden if container/script template's scheduler name is set.\nDefault scheduler will be used if neither specified.\n+optional"
        },
        "securityContext": {
          "title": "SecurityContext holds pod-level security attributes and common container settings.\nOptional: Defaults to empty.  See type description for default values of each field.\n+optional",
          "$ref": "#/definitions/io.k8s.api.core.v1.PodSecurityContext"
        },
        "serviceAccountName": {
          "description": "ServiceAccountName is the name of the ServiceAccount to run all pods of the workflow as.",
          "type": "string"
        },
        "shutdown": {
          "type": "string",
          "title": "Shutdown will shutdown the workflow according to its ShutdownStrategy"
        },
        "suspend": {
          "type": "boolean",
          "format": "boolean",
          "title": "Suspend will suspend the workflow and prevent execution of any future steps in the workflow"
        },
        "templates": {
          "type": "array",
          "title": "Templates is a list of workflow templates used in a workflow\n+patchStrategy=merge\n+patchMergeKey=name",
          "items": {
            "$ref": "#/definitions/io.argoproj.workflow.v1alpha1.Template"
          }
        },
        "tolerations": {
          "type": "array",
          "title": "Tolerations to apply to workflow pods.\n+patchStrategy=merge\n+patchMergeKey=key",
          "items": {
            "$ref": "#/definitions/io.k8s.api.core.v1.Toleration"
          }
        },
        "ttlSecondsAfterFinished": {
          "description": "TTLSecondsAfterFinished limits the lifetime of a Workflow that has finished execution\n(Succeeded, Failed, Error). If this field is set, once the Workflow finishes, it will be\ndeleted after ttlSecondsAfterFinished expires. If this field is unset,\nttlSecondsAfterFinished will not expire. If this field is set to zero,\nttlSecondsAfterFinished expires immediately after the Workflow finishes.\nDEPRECATED: Use TTLStrategy.SecondsAfterCompletion instead.",
          "type": "integer",
          "format": "int32"
        },
        "ttlStrategy": {
          "description": "TTLStrategy limits the lifetime of a Workflow that has finished execution depending on if it\nSucceeded or Failed. If this struct is set, once the Workflow finishes, it will be\ndeleted after the time to live expires. If this field is unset,\nthe controller config map will hold the default values.",
          "$ref": "#/definitions/io.argoproj.workflow.v1alpha1.TTLStrategy"
        },
        "volumeClaimTemplates": {
          "type": "array",
          "title": "VolumeClaimTemplates is a list of claims that containers are allowed to reference.\nThe Workflow controller will create the claims at the beginning of the workflow\nand delete the claims upon completion of the workflow\n+patchStrategy=merge\n+patchMergeKey=name",
          "items": {
            "$ref": "#/definitions/io.k8s.api.core.v1.PersistentVolumeClaim"
          }
        },
        "volumes": {
          "type": "array",
          "title": "Volumes is a list of volumes that can be mounted by containers in a io.argoproj.workflow.v1alpha1.\n+patchStrategy=merge\n+patchMergeKey=name",
          "items": {
            "$ref": "#/definitions/io.k8s.api.core.v1.Volume"
          }
        }
      }
    },
    "io.argoproj.workflow.v1alpha1.WorkflowStatus": {
      "type": "object",
      "title": "WorkflowStatus contains overall status information about a workflow",
      "properties": {
        "compressedNodes": {
          "type": "string",
          "title": "Compressed and base64 decoded Nodes map"
        },
        "conditions": {
          "type": "array",
          "title": "Conditions is a list of conditions the Workflow may have",
          "items": {
            "$ref": "#/definitions/io.argoproj.workflow.v1alpha1.WorkflowCondition"
          }
        },
        "finishedAt": {
          "title": "Time at which this workflow completed",
          "$ref": "#/definitions/io.k8s.api.core.v1.Time"
        },
        "message": {
          "description": "A human readable message indicating details about why the workflow is in this condition.",
          "type": "string"
        },
        "nodes": {
          "description": "Nodes is a mapping between a node ID and the node's status.",
          "type": "object",
          "additionalProperties": {
            "$ref": "#/definitions/io.argoproj.workflow.v1alpha1.NodeStatus"
          }
        },
        "offloadNodeStatusVersion": {
          "description": "Whether on not node status has been offloaded to a database. If exists, then Nodes and CompressedNodes will be empty.\nThis will actually be populated with a hash of the offloaded data.",
          "type": "string"
        },
        "outputs": {
          "title": "Outputs captures output values and artifact locations produced by the workflow via global outputs",
          "$ref": "#/definitions/io.argoproj.workflow.v1alpha1.Outputs"
        },
        "persistentVolumeClaims": {
          "description": "PersistentVolumeClaims tracks all PVCs that were created as part of the io.argoproj.workflow.v1alpha1.\nThe contents of this list are drained at the end of the workflow.",
          "type": "array",
          "items": {
            "$ref": "#/definitions/io.k8s.api.core.v1.Volume"
          }
        },
        "phase": {
          "description": "Phase a simple, high-level summary of where the workflow is in its lifecycle.",
          "type": "string"
        },
        "resourcesDuration": {
          "type": "object",
          "title": "ResourcesDuration is the total for the workflow",
          "additionalProperties": {
            "type": "string",
            "format": "int64"
          }
        },
        "startedAt": {
          "title": "Time at which this workflow started",
          "$ref": "#/definitions/io.k8s.api.core.v1.Time"
        },
        "storedTemplates": {
          "description": "StoredTemplates is a mapping between a template ref and the node's status.",
          "type": "object",
          "additionalProperties": {
            "$ref": "#/definitions/io.argoproj.workflow.v1alpha1.Template"
          }
        }
      }
    },
    "io.argoproj.workflow.v1alpha1.WorkflowStep": {
      "type": "object",
      "title": "WorkflowStep is a reference to a template to execute in a series of step",
      "properties": {
        "arguments": {
          "title": "Arguments hold arguments to the template",
          "$ref": "#/definitions/io.argoproj.workflow.v1alpha1.Arguments"
        },
        "continueOn": {
          "title": "ContinueOn makes argo to proceed with the following step even if this step fails.\nErrors and Failed states can be specified",
          "$ref": "#/definitions/io.argoproj.workflow.v1alpha1.ContinueOn"
        },
        "name": {
          "type": "string",
          "title": "Name of the step"
        },
        "onExit": {
          "description": "OnExit is a template reference which is invoked at the end of the\ntemplate, irrespective of the success, failure, or error of the\nprimary template.",
          "type": "string"
        },
        "template": {
          "type": "string",
          "title": "Template is the name of the template to execute as the step"
        },
        "templateRef": {
          "description": "TemplateRef is the reference to the template resource to execute as the step.",
          "$ref": "#/definitions/io.argoproj.workflow.v1alpha1.TemplateRef"
        },
        "when": {
          "type": "string",
          "title": "When is an expression in which the step should conditionally execute"
        },
        "withItems": {
          "type": "array",
          "title": "WithItems expands a step into multiple parallel steps from the items in the list",
          "items": {
            "$ref": "#/definitions/io.argoproj.workflow.v1alpha1.Item"
          }
        },
        "withParam": {
          "description": "WithParam expands a step into multiple parallel steps from the value in the parameter,\nwhich is expected to be a JSON list.",
          "type": "string"
        },
        "withSequence": {
          "title": "WithSequence expands a step into a numeric sequence",
          "$ref": "#/definitions/io.argoproj.workflow.v1alpha1.Sequence"
        }
      }
    },
    "io.argoproj.workflow.v1alpha1.WorkflowTemplate": {
      "type": "object",
      "title": "WorkflowTemplate is the definition of a workflow template resource\n+genclient\n+genclient:noStatus\n+k8s:deepcopy-gen:interfaces=k8s.io/apimachinery/pkg/runtime.Object",
      "properties": {
        "metadata": {
          "$ref": "#/definitions/io.k8s.api.core.v1.ObjectMeta"
        },
        "spec": {
          "$ref": "#/definitions/io.argoproj.workflow.v1alpha1.WorkflowTemplateSpec"
        }
      }
    },
    "io.argoproj.workflow.v1alpha1.WorkflowTemplateList": {
      "type": "object",
      "title": "WorkflowTemplateList is list of WorkflowTemplate resources\n+k8s:deepcopy-gen:interfaces=k8s.io/apimachinery/pkg/runtime.Object",
      "properties": {
        "items": {
          "type": "array",
          "items": {
            "$ref": "#/definitions/io.argoproj.workflow.v1alpha1.WorkflowTemplate"
          }
        },
        "metadata": {
          "$ref": "#/definitions/io.k8s.api.core.v1.ListMeta"
        }
      }
    },
    "io.argoproj.workflow.v1alpha1.WorkflowTemplateSpec": {
      "description": "WorkflowTemplateSpec is a spec of WorkflowTemplate.",
      "type": "object",
      "properties": {
        "workflowSpec": {
          "$ref": "#/definitions/io.argoproj.workflow.v1alpha1.WorkflowSpec"
        }
      }
    },
    "google.protobuf.Any": {
      "type": "object",
      "properties": {
        "type_url": {
          "type": "string"
        },
        "value": {
          "type": "string",
          "format": "byte"
        }
      }
    },
    "grpc.gateway.runtime.StreamError": {
      "type": "object",
      "properties": {
        "details": {
          "type": "array",
          "items": {
            "$ref": "#/definitions/google.protobuf.Any"
          }
        },
        "grpc_code": {
          "type": "integer",
          "format": "int32"
        },
        "http_code": {
          "type": "integer",
          "format": "int32"
        },
        "http_status": {
          "type": "string"
        },
        "message": {
          "type": "string"
        }
      }
    },
    "io.argoproj.workflow.v1alpha1.InfoResponse": {
      "type": "object",
      "properties": {
        "links": {
          "type": "array",
          "items": {
            "$ref": "#/definitions/io.argoproj.workflow.v1alpha1.Link"
          }
        },
        "managedNamespace": {
          "type": "string"
        }
      }
    },
    "io.k8s.api.core.v1.Object": {
      "title": "This is a hack do deal with this problem: https://github.com/kubernetes/kube-openapi/issues/174"
    },
    "io.k8s.api.core.v1.AWSElasticBlockStoreVolumeSource": {
      "description": "Represents a Persistent Disk resource in AWS.\n\nAn AWS EBS disk must exist before mounting to a container. The disk\nmust also be in the same AWS zone as the kubelet. An AWS EBS disk\ncan only be mounted as read/write once. AWS EBS volumes support\nownership management and SELinux relabeling.",
      "type": "object",
      "properties": {
        "fsType": {
          "type": "string",
          "title": "Filesystem type of the volume that you want to mount.\nTip: Ensure that the filesystem type is supported by the host operating system.\nExamples: \"ext4\", \"xfs\", \"ntfs\". Implicitly inferred to be \"ext4\" if unspecified.\nMore info: https://kubernetes.io/docs/concepts/storage/volumes#awselasticblockstore\nTODO: how do we prevent errors in the filesystem from compromising the machine\n+optional"
        },
        "partition": {
          "type": "integer",
          "format": "int32",
          "title": "The partition in the volume that you want to mount.\nIf omitted, the default is to mount by volume name.\nExamples: For volume /dev/sda1, you specify the partition as \"1\".\nSimilarly, the volume partition for /dev/sda is \"0\" (or you can leave the property empty).\n+optional"
        },
        "readOnly": {
          "type": "boolean",
          "format": "boolean",
          "title": "Specify \"true\" to force and set the ReadOnly property in VolumeMounts to \"true\".\nIf omitted, the default is \"false\".\nMore info: https://kubernetes.io/docs/concepts/storage/volumes#awselasticblockstore\n+optional"
        },
        "volumeID": {
          "type": "string",
          "title": "Unique ID of the persistent disk resource in AWS (Amazon EBS volume).\nMore info: https://kubernetes.io/docs/concepts/storage/volumes#awselasticblockstore"
        }
      }
    },
    "io.k8s.api.core.v1.Affinity": {
      "description": "Affinity is a group of affinity scheduling rules.",
      "type": "object",
      "properties": {
        "nodeAffinity": {
          "title": "Describes node affinity scheduling rules for the pod.\n+optional",
          "$ref": "#/definitions/io.k8s.api.core.v1.NodeAffinity"
        },
        "podAffinity": {
          "title": "Describes pod affinity scheduling rules (e.g. co-locate this pod in the same node, zone, etc. as some other pod(s)).\n+optional",
          "$ref": "#/definitions/io.k8s.api.core.v1.PodAffinity"
        },
        "podAntiAffinity": {
          "title": "Describes pod anti-affinity scheduling rules (e.g. avoid putting this pod in the same node, zone, etc. as some other pod(s)).\n+optional",
          "$ref": "#/definitions/io.k8s.api.core.v1.PodAntiAffinity"
        }
      }
    },
    "io.k8s.api.core.v1.AzureDiskVolumeSource": {
      "description": "AzureDisk represents an Azure Data Disk mount on the host and bind mount to the pod.",
      "type": "object",
      "properties": {
        "cachingMode": {
          "type": "string",
          "title": "Host Caching mode: None, Read Only, Read Write.\n+optional"
        },
        "diskName": {
          "type": "string",
          "title": "The Name of the data disk in the blob storage"
        },
        "diskURI": {
          "type": "string",
          "title": "The URI the data disk in the blob storage"
        },
        "fsType": {
          "type": "string",
          "title": "Filesystem type to mount.\nMust be a filesystem type supported by the host operating system.\nEx. \"ext4\", \"xfs\", \"ntfs\". Implicitly inferred to be \"ext4\" if unspecified.\n+optional"
        },
        "kind": {
          "type": "string",
          "title": "Expected values Shared: multiple blob disks per storage account  Dedicated: single blob disk per storage account  Managed: azure managed data disk (only in managed availability set). defaults to shared"
        },
        "readOnly": {
          "type": "boolean",
          "format": "boolean",
          "title": "Defaults to false (read/write). ReadOnly here will force\nthe ReadOnly setting in VolumeMounts.\n+optional"
        }
      }
    },
    "io.k8s.api.core.v1.AzureFileVolumeSource": {
      "description": "AzureFile represents an Azure File Service mount on the host and bind mount to the pod.",
      "type": "object",
      "properties": {
        "readOnly": {
          "type": "boolean",
          "format": "boolean",
          "title": "Defaults to false (read/write). ReadOnly here will force\nthe ReadOnly setting in VolumeMounts.\n+optional"
        },
        "secretName": {
          "type": "string",
          "title": "the name of secret that contains Azure Storage Account Name and Key"
        },
        "shareName": {
          "type": "string",
          "title": "Share Name"
        }
      }
    },
    "io.k8s.api.core.v1.CSIVolumeSource": {
      "type": "object",
      "title": "Represents a source location of a volume to mount, managed by an external CSI driver",
      "properties": {
        "driver": {
          "description": "Driver is the name of the CSI driver that handles this volume.\nConsult with your admin for the correct name as registered in the cluster.",
          "type": "string"
        },
        "fsType": {
          "type": "string",
          "title": "Filesystem type to mount. Ex. \"ext4\", \"xfs\", \"ntfs\".\nIf not provided, the empty value is passed to the associated CSI driver\nwhich will determine the default filesystem to apply.\n+optional"
        },
        "nodePublishSecretRef": {
          "title": "NodePublishSecretRef is a reference to the secret object containing\nsensitive information to pass to the CSI driver to complete the CSI\nNodePublishVolume and NodeUnpublishVolume calls.\nThis field is optional, and  may be empty if no secret is required. If the\nsecret object contains more than one secret, all secret references are passed.\n+optional",
          "$ref": "#/definitions/io.k8s.api.core.v1.LocalObjectReference"
        },
        "readOnly": {
          "type": "boolean",
          "format": "boolean",
          "title": "Specifies a read-only configuration for the volume.\nDefaults to false (read/write).\n+optional"
        },
        "volumeAttributes": {
          "type": "object",
          "title": "VolumeAttributes stores driver-specific properties that are passed to the CSI\ndriver. Consult your driver's documentation for supported values.\n+optional",
          "additionalProperties": {
            "type": "string"
          }
        }
      }
    },
    "io.k8s.api.core.v1.Capabilities": {
      "description": "Adds and removes POSIX capabilities from running containers.",
      "type": "object",
      "properties": {
        "add": {
          "type": "array",
          "title": "Added capabilities\n+optional",
          "items": {
            "type": "string"
          }
        },
        "drop": {
          "type": "array",
          "title": "Removed capabilities\n+optional",
          "items": {
            "type": "string"
          }
        }
      }
    },
    "io.k8s.api.core.v1.CephFSVolumeSource": {
      "description": "Represents a Ceph Filesystem mount that lasts the lifetime of a pod\nCephfs volumes do not support ownership management or SELinux relabeling.",
      "type": "object",
      "properties": {
        "monitors": {
          "type": "array",
          "title": "Required: Monitors is a collection of Ceph monitors\nMore info: https://examples.k8s.io/volumes/cephfs/README.md#how-to-use-it",
          "items": {
            "type": "string"
          }
        },
        "path": {
          "type": "string",
          "title": "Optional: Used as the mounted root, rather than the full Ceph tree, default is /\n+optional"
        },
        "readOnly": {
          "type": "boolean",
          "format": "boolean",
          "title": "Optional: Defaults to false (read/write). ReadOnly here will force\nthe ReadOnly setting in VolumeMounts.\nMore info: https://examples.k8s.io/volumes/cephfs/README.md#how-to-use-it\n+optional"
        },
        "secretFile": {
          "type": "string",
          "title": "Optional: SecretFile is the path to key ring for User, default is /etc/ceph/user.secret\nMore info: https://examples.k8s.io/volumes/cephfs/README.md#how-to-use-it\n+optional"
        },
        "secretRef": {
          "title": "Optional: SecretRef is reference to the authentication secret for User, default is empty.\nMore info: https://examples.k8s.io/volumes/cephfs/README.md#how-to-use-it\n+optional",
          "$ref": "#/definitions/io.k8s.api.core.v1.LocalObjectReference"
        },
        "user": {
          "type": "string",
          "title": "Optional: User is the rados user name, default is admin\nMore info: https://examples.k8s.io/volumes/cephfs/README.md#how-to-use-it\n+optional"
        }
      }
    },
    "io.k8s.api.core.v1.CinderVolumeSource": {
      "description": "Represents a cinder volume resource in Openstack.\nA Cinder volume must exist before mounting to a container.\nThe volume must also be in the same region as the kubelet.\nCinder volumes support ownership management and SELinux relabeling.",
      "type": "object",
      "properties": {
        "fsType": {
          "type": "string",
          "title": "Filesystem type to mount.\nMust be a filesystem type supported by the host operating system.\nExamples: \"ext4\", \"xfs\", \"ntfs\". Implicitly inferred to be \"ext4\" if unspecified.\nMore info: https://examples.k8s.io/mysql-cinder-pd/README.md\n+optional"
        },
        "readOnly": {
          "type": "boolean",
          "format": "boolean",
          "title": "Optional: Defaults to false (read/write). ReadOnly here will force\nthe ReadOnly setting in VolumeMounts.\nMore info: https://examples.k8s.io/mysql-cinder-pd/README.md\n+optional"
        },
        "secretRef": {
          "title": "Optional: points to a secret object containing parameters used to connect\nto OpenStack.\n+optional",
          "$ref": "#/definitions/io.k8s.api.core.v1.LocalObjectReference"
        },
        "volumeID": {
          "type": "string",
          "title": "volume id used to identify the volume in cinder.\nMore info: https://examples.k8s.io/mysql-cinder-pd/README.md"
        }
      }
    },
    "io.k8s.api.core.v1.ConfigMapEnvSource": {
      "description": "ConfigMapEnvSource selects a ConfigMap to populate the environment\nvariables with.\n\nThe contents of the target ConfigMap's Data field will represent the\nkey-value pairs as environment variables.",
      "type": "object",
      "properties": {
        "localObjectReference": {
          "description": "The ConfigMap to select from.",
          "$ref": "#/definitions/io.k8s.api.core.v1.LocalObjectReference"
        },
        "optional": {
          "type": "boolean",
          "format": "boolean",
          "title": "Specify whether the ConfigMap must be defined\n+optional"
        }
      }
    },
    "io.k8s.api.core.v1.ConfigMapKeySelector": {
      "description": "Selects a key from a ConfigMap.",
      "type": "object",
      "properties": {
        "key": {
          "description": "The key to select.",
          "type": "string"
        },
        "localObjectReference": {
          "description": "The ConfigMap to select from.",
          "$ref": "#/definitions/io.k8s.api.core.v1.LocalObjectReference"
        },
        "optional": {
          "type": "boolean",
          "format": "boolean",
          "title": "Specify whether the ConfigMap or its key must be defined\n+optional"
        }
      }
    },
    "io.k8s.api.core.v1.ConfigMapProjection": {
      "description": "Adapts a ConfigMap into a projected volume.\n\nThe contents of the target ConfigMap's Data field will be presented in a\nprojected volume as files using the keys in the Data field as the file names,\nunless the items element is populated with specific mappings of keys to paths.\nNote that this is identical to a configmap volume source without the default\nmode.",
      "type": "object",
      "properties": {
        "items": {
          "type": "array",
          "title": "If unspecified, each key-value pair in the Data field of the referenced\nConfigMap will be projected into the volume as a file whose name is the\nkey and content is the value. If specified, the listed keys will be\nprojected into the specified paths, and unlisted keys will not be\npresent. If a key is specified which is not present in the ConfigMap,\nthe volume setup will error unless it is marked optional. Paths must be\nrelative and may not contain the '..' path or start with '..'.\n+optional",
          "items": {
            "$ref": "#/definitions/io.k8s.api.core.v1.KeyToPath"
          }
        },
        "localObjectReference": {
          "$ref": "#/definitions/io.k8s.api.core.v1.LocalObjectReference"
        },
        "optional": {
          "type": "boolean",
          "format": "boolean",
          "title": "Specify whether the ConfigMap or its keys must be defined\n+optional"
        }
      }
    },
    "io.k8s.api.core.v1.ConfigMapVolumeSource": {
      "description": "Adapts a ConfigMap into a volume.\n\nThe contents of the target ConfigMap's Data field will be presented in a\nvolume as files using the keys in the Data field as the file names, unless\nthe items element is populated with specific mappings of keys to paths.\nConfigMap volumes support ownership management and SELinux relabeling.",
      "type": "object",
      "properties": {
        "defaultMode": {
          "type": "integer",
          "format": "int32",
          "title": "Optional: mode bits to use on created files by default. Must be a\nvalue between 0 and 0777. Defaults to 0644.\nDirectories within the path are not affected by this setting.\nThis might be in conflict with other options that affect the file\nmode, like fsGroup, and the result can be other mode bits set.\n+optional"
        },
        "items": {
          "type": "array",
          "title": "If unspecified, each key-value pair in the Data field of the referenced\nConfigMap will be projected into the volume as a file whose name is the\nkey and content is the value. If specified, the listed keys will be\nprojected into the specified paths, and unlisted keys will not be\npresent. If a key is specified which is not present in the ConfigMap,\nthe volume setup will error unless it is marked optional. Paths must be\nrelative and may not contain the '..' path or start with '..'.\n+optional",
          "items": {
            "$ref": "#/definitions/io.k8s.api.core.v1.KeyToPath"
          }
        },
        "localObjectReference": {
          "$ref": "#/definitions/io.k8s.api.core.v1.LocalObjectReference"
        },
        "optional": {
          "type": "boolean",
          "format": "boolean",
          "title": "Specify whether the ConfigMap or its keys must be defined\n+optional"
        }
      }
    },
    "io.k8s.api.core.v1.Container": {
      "description": "A single application container that you want to run within a pod.",
      "type": "object",
      "properties": {
        "args": {
          "type": "array",
          "title": "Arguments to the entrypoint.\nThe docker image's CMD is used if this is not provided.\nVariable references $(VAR_NAME) are expanded using the container's environment. If a variable\ncannot be resolved, the reference in the input string will be unchanged. The $(VAR_NAME) syntax\ncan be escaped with a double $$, ie: $$(VAR_NAME). Escaped references will never be expanded,\nregardless of whether the variable exists or not.\nCannot be updated.\nMore info: https://kubernetes.io/docs/tasks/inject-data-application/define-command-argument-container/#running-a-command-in-a-shell\n+optional",
          "items": {
            "type": "string"
          }
        },
        "command": {
          "type": "array",
          "title": "Entrypoint array. Not executed within a shell.\nThe docker image's ENTRYPOINT is used if this is not provided.\nVariable references $(VAR_NAME) are expanded using the container's environment. If a variable\ncannot be resolved, the reference in the input string will be unchanged. The $(VAR_NAME) syntax\ncan be escaped with a double $$, ie: $$(VAR_NAME). Escaped references will never be expanded,\nregardless of whether the variable exists or not.\nCannot be updated.\nMore info: https://kubernetes.io/docs/tasks/inject-data-application/define-command-argument-container/#running-a-command-in-a-shell\n+optional",
          "items": {
            "type": "string"
          }
        },
        "env": {
          "type": "array",
          "title": "List of environment variables to set in the container.\nCannot be updated.\n+optional\n+patchMergeKey=name\n+patchStrategy=merge",
          "items": {
            "$ref": "#/definitions/io.k8s.api.core.v1.EnvVar"
          }
        },
        "envFrom": {
          "type": "array",
          "title": "List of sources to populate environment variables in the container.\nThe keys defined within a source must be a C_IDENTIFIER. All invalid keys\nwill be reported as an event when the container is starting. When a key exists in multiple\nsources, the value associated with the last source will take precedence.\nValues defined by an Env with a duplicate key will take precedence.\nCannot be updated.\n+optional",
          "items": {
            "$ref": "#/definitions/io.k8s.api.core.v1.EnvFromSource"
          }
        },
        "image": {
          "type": "string",
          "title": "Docker image name.\nMore info: https://kubernetes.io/docs/concepts/containers/images\nThis field is optional to allow higher level config management to default or override\ncontainer images in workload controllers like Deployments and StatefulSets.\n+optional"
        },
        "imagePullPolicy": {
          "type": "string",
          "title": "Image pull policy.\nOne of Always, Never, IfNotPresent.\nDefaults to Always if :latest tag is specified, or IfNotPresent otherwise.\nCannot be updated.\nMore info: https://kubernetes.io/docs/concepts/containers/images#updating-images\n+optional"
        },
        "lifecycle": {
          "title": "Actions that the management system should take in response to container lifecycle events.\nCannot be updated.\n+optional",
          "$ref": "#/definitions/io.k8s.api.core.v1.Lifecycle"
        },
        "livenessProbe": {
          "title": "Periodic probe of container liveness.\nContainer will be restarted if the probe fails.\nCannot be updated.\nMore info: https://kubernetes.io/docs/concepts/workloads/pods/pod-lifecycle#container-probes\n+optional",
          "$ref": "#/definitions/io.k8s.api.core.v1.Probe"
        },
        "name": {
          "description": "Name of the container specified as a DNS_LABEL.\nEach container in a pod must have a unique name (DNS_LABEL).\nCannot be updated.",
          "type": "string"
        },
        "ports": {
          "type": "array",
          "title": "List of ports to expose from the container. Exposing a port here gives\nthe system additional information about the network connections a\ncontainer uses, but is primarily informational. Not specifying a port here\nDOES NOT prevent that port from being exposed. Any port which is\nlistening on the default \"0.0.0.0\" address inside a container will be\naccessible from the network.\nCannot be updated.\n+optional\n+patchMergeKey=containerPort\n+patchStrategy=merge\n+listType=map\n+listMapKey=containerPort\n+listMapKey=protocol",
          "items": {
            "$ref": "#/definitions/io.k8s.api.core.v1.ContainerPort"
          }
        },
        "readinessProbe": {
          "title": "Periodic probe of container service readiness.\nContainer will be removed from service endpoints if the probe fails.\nCannot be updated.\nMore info: https://kubernetes.io/docs/concepts/workloads/pods/pod-lifecycle#container-probes\n+optional",
          "$ref": "#/definitions/io.k8s.api.core.v1.Probe"
        },
        "resources": {
          "title": "Compute Resources required by this container.\nCannot be updated.\nMore info: https://kubernetes.io/docs/concepts/configuration/manage-compute-resources-container/\n+optional",
          "$ref": "#/definitions/io.k8s.api.core.v1.ResourceRequirements"
        },
        "securityContext": {
          "title": "Security options the pod should run with.\nMore info: https://kubernetes.io/docs/concepts/policy/security-context/\nMore info: https://kubernetes.io/docs/tasks/configure-pod-container/security-context/\n+optional",
          "$ref": "#/definitions/io.k8s.api.core.v1.SecurityContext"
        },
        "startupProbe": {
          "title": "StartupProbe indicates that the Pod has successfully initialized.\nIf specified, no other probes are executed until this completes successfully.\nIf this probe fails, the Pod will be restarted, just as if the livenessProbe failed.\nThis can be used to provide different probe parameters at the beginning of a Pod's lifecycle,\nwhen it might take a long time to load data or warm a cache, than during steady-state operation.\nThis cannot be updated.\nThis is an alpha feature enabled by the StartupProbe feature flag.\nMore info: https://kubernetes.io/docs/concepts/workloads/pods/pod-lifecycle#container-probes\n+optional",
          "$ref": "#/definitions/io.k8s.api.core.v1.Probe"
        },
        "stdin": {
          "type": "boolean",
          "format": "boolean",
          "title": "Whether this container should allocate a buffer for stdin in the container runtime. If this\nis not set, reads from stdin in the container will always result in EOF.\nDefault is false.\n+optional"
        },
        "stdinOnce": {
          "type": "boolean",
          "format": "boolean",
          "title": "Whether the container runtime should close the stdin channel after it has been opened by\na single attach. When stdin is true the stdin stream will remain open across multiple attach\nsessions. If stdinOnce is set to true, stdin is opened on container start, is empty until the\nfirst client attaches to stdin, and then remains open and accepts data until the client disconnects,\nat which time stdin is closed and remains closed until the container is restarted. If this\nflag is false, a container processes that reads from stdin will never receive an EOF.\nDefault is false\n+optional"
        },
        "terminationMessagePath": {
          "type": "string",
          "title": "Optional: Path at which the file to which the container's termination message\nwill be written is mounted into the container's filesystem.\nMessage written is intended to be brief final status, such as an assertion failure message.\nWill be truncated by the node if greater than 4096 bytes. The total message length across\nall containers will be limited to 12kb.\nDefaults to /dev/termination-log.\nCannot be updated.\n+optional"
        },
        "terminationMessagePolicy": {
          "type": "string",
          "title": "Indicate how the termination message should be populated. File will use the contents of\nterminationMessagePath to populate the container status message on both success and failure.\nFallbackToLogsOnError will use the last chunk of container log output if the termination\nmessage file is empty and the container exited with an error.\nThe log output is limited to 2048 bytes or 80 lines, whichever is smaller.\nDefaults to File.\nCannot be updated.\n+optional"
        },
        "tty": {
          "type": "boolean",
          "format": "boolean",
          "title": "Whether this container should allocate a TTY for itself, also requires 'stdin' to be true.\nDefault is false.\n+optional"
        },
        "volumeDevices": {
          "type": "array",
          "title": "volumeDevices is the list of block devices to be used by the container.\nThis is a beta feature.\n+patchMergeKey=devicePath\n+patchStrategy=merge\n+optional",
          "items": {
            "$ref": "#/definitions/io.k8s.api.core.v1.VolumeDevice"
          }
        },
        "volumeMounts": {
          "type": "array",
          "title": "Pod volumes to mount into the container's filesystem.\nCannot be updated.\n+optional\n+patchMergeKey=mountPath\n+patchStrategy=merge",
          "items": {
            "$ref": "#/definitions/io.k8s.api.core.v1.VolumeMount"
          }
        },
        "workingDir": {
          "type": "string",
          "title": "Container's working directory.\nIf not specified, the container runtime's default will be used, which\nmight be configured in the container image.\nCannot be updated.\n+optional"
        }
      }
    },
    "io.k8s.api.core.v1.ContainerPort": {
      "description": "ContainerPort represents a network port in a single container.",
      "type": "object",
      "properties": {
        "containerPort": {
          "description": "Number of port to expose on the pod's IP address.\nThis must be a valid port number, 0 \u003c x \u003c 65536.",
          "type": "integer",
          "format": "int32"
        },
        "hostIP": {
          "type": "string",
          "title": "What host IP to bind the external port to.\n+optional"
        },
        "hostPort": {
          "type": "integer",
          "format": "int32",
          "title": "Number of port to expose on the host.\nIf specified, this must be a valid port number, 0 \u003c x \u003c 65536.\nIf HostNetwork is specified, this must match ContainerPort.\nMost containers do not need this.\n+optional"
        },
        "name": {
          "type": "string",
          "title": "If specified, this must be an IANA_SVC_NAME and unique within the pod. Each\nnamed port in a pod must have a unique name. Name for the port that can be\nreferred to by services.\n+optional"
        },
        "protocol": {
          "type": "string",
          "title": "Protocol for port. Must be UDP, TCP, or SCTP.\nDefaults to \"TCP\".\n+optional"
        }
      }
    },
    "io.k8s.api.core.v1.DownwardAPIProjection": {
      "description": "Represents downward API info for projecting into a projected volume.\nNote that this is identical to a downwardAPI volume source without the default\nmode.",
      "type": "object",
      "properties": {
        "items": {
          "type": "array",
          "title": "Items is a list of DownwardAPIVolume file\n+optional",
          "items": {
            "$ref": "#/definitions/io.k8s.api.core.v1.DownwardAPIVolumeFile"
          }
        }
      }
    },
    "io.k8s.api.core.v1.DownwardAPIVolumeFile": {
      "type": "object",
      "title": "DownwardAPIVolumeFile represents information to create the file containing the pod field",
      "properties": {
        "fieldRef": {
          "title": "Required: Selects a field of the pod: only annotations, labels, name and namespace are supported.\n+optional",
          "$ref": "#/definitions/io.k8s.api.core.v1.ObjectFieldSelector"
        },
        "mode": {
          "type": "integer",
          "format": "int32",
          "title": "Optional: mode bits to use on this file, must be a value between 0\nand 0777. If not specified, the volume defaultMode will be used.\nThis might be in conflict with other options that affect the file\nmode, like fsGroup, and the result can be other mode bits set.\n+optional"
        },
        "path": {
          "type": "string",
          "title": "Required: Path is  the relative path name of the file to be created. Must not be absolute or contain the '..' path. Must be utf-8 encoded. The first item of the relative path must not start with '..'"
        },
        "resourceFieldRef": {
          "title": "Selects a resource of the container: only resources limits and requests\n(limits.cpu, limits.memory, requests.cpu and requests.memory) are currently supported.\n+optional",
          "$ref": "#/definitions/io.k8s.api.core.v1.ResourceFieldSelector"
        }
      }
    },
    "io.k8s.api.core.v1.DownwardAPIVolumeSource": {
      "description": "DownwardAPIVolumeSource represents a volume containing downward API io.argoproj.workflow.v1alpha1.\nDownward API volumes support ownership management and SELinux relabeling.",
      "type": "object",
      "properties": {
        "defaultMode": {
          "type": "integer",
          "format": "int32",
          "title": "Optional: mode bits to use on created files by default. Must be a\nvalue between 0 and 0777. Defaults to 0644.\nDirectories within the path are not affected by this setting.\nThis might be in conflict with other options that affect the file\nmode, like fsGroup, and the result can be other mode bits set.\n+optional"
        },
        "items": {
          "type": "array",
          "title": "Items is a list of downward API volume file\n+optional",
          "items": {
            "$ref": "#/definitions/io.k8s.api.core.v1.DownwardAPIVolumeFile"
          }
        }
      }
    },
    "io.k8s.api.core.v1.EmptyDirVolumeSource": {
      "description": "Represents an empty directory for a pod.\nEmpty directory volumes support ownership management and SELinux relabeling.",
      "type": "object",
      "properties": {
        "medium": {
          "type": "string",
          "title": "What type of storage medium should back this directory.\nThe default is \"\" which means to use the node's default medium.\nMust be an empty string (default) or Memory.\nMore info: https://kubernetes.io/docs/concepts/storage/volumes#emptydir\n+optional"
        },
        "sizeLimit": {
          "title": "Total amount of local storage required for this EmptyDir volume.\nThe size limit is also applicable for memory medium.\nThe maximum usage on memory medium EmptyDir would be the minimum value between\nthe SizeLimit specified here and the sum of memory limits of all containers in a pod.\nThe default is nil which means that the limit is undefined.\nMore info: http://kubernetes.io/docs/user-guide/volumes#emptydir\n+optional",
          "$ref": "#/definitions/io.k8s.api.core.v1.Quantity"
        }
      }
    },
    "io.k8s.api.core.v1.EnvFromSource": {
      "type": "object",
      "title": "EnvFromSource represents the source of a set of ConfigMaps",
      "properties": {
        "configMapRef": {
          "title": "The ConfigMap to select from\n+optional",
          "$ref": "#/definitions/io.k8s.api.core.v1.ConfigMapEnvSource"
        },
        "prefix": {
          "type": "string",
          "title": "An optional identifier to prepend to each key in the ConfigMap. Must be a C_IDENTIFIER.\n+optional"
        },
        "secretRef": {
          "title": "The Secret to select from\n+optional",
          "$ref": "#/definitions/io.k8s.api.core.v1.SecretEnvSource"
        }
      }
    },
    "io.k8s.api.core.v1.EnvVar": {
      "description": "EnvVar represents an environment variable present in a Container.",
      "type": "object",
      "properties": {
        "name": {
          "description": "Name of the environment variable. Must be a C_IDENTIFIER.",
          "type": "string"
        },
        "value": {
          "type": "string",
          "title": "Variable references $(VAR_NAME) are expanded\nusing the previous defined environment variables in the container and\nany service environment variables. If a variable cannot be resolved,\nthe reference in the input string will be unchanged. The $(VAR_NAME)\nsyntax can be escaped with a double $$, ie: $$(VAR_NAME). Escaped\nreferences will never be expanded, regardless of whether the variable\nexists or not.\nDefaults to \"\".\n+optional"
        },
        "valueFrom": {
          "title": "Source for the environment variable's value. Cannot be used if value is not empty.\n+optional",
          "$ref": "#/definitions/io.k8s.api.core.v1.EnvVarSource"
        }
      }
    },
    "io.k8s.api.core.v1.EnvVarSource": {
      "description": "EnvVarSource represents a source for the value of an EnvVar.",
      "type": "object",
      "properties": {
        "configMapKeyRef": {
          "title": "Selects a key of a ConfigMap.\n+optional",
          "$ref": "#/definitions/io.k8s.api.core.v1.ConfigMapKeySelector"
        },
        "fieldRef": {
          "title": "Selects a field of the pod: supports metadata.name, metadata.namespace, metadata.labels, metadata.annotations,\nspec.nodeName, spec.serviceAccountName, status.hostIP, status.podIP.\n+optional",
          "$ref": "#/definitions/io.k8s.api.core.v1.ObjectFieldSelector"
        },
        "resourceFieldRef": {
          "title": "Selects a resource of the container: only resources limits and requests\n(limits.cpu, limits.memory, limits.ephemeral-storage, requests.cpu, requests.memory and requests.ephemeral-storage) are currently supported.\n+optional",
          "$ref": "#/definitions/io.k8s.api.core.v1.ResourceFieldSelector"
        },
        "secretKeyRef": {
          "title": "Selects a key of a secret in the pod's namespace\n+optional",
          "$ref": "#/definitions/io.k8s.api.core.v1.SecretKeySelector"
        }
      }
    },
    "io.k8s.api.core.v1.ExecAction": {
      "description": "ExecAction describes a \"run in container\" action.",
      "type": "object",
      "properties": {
        "command": {
          "type": "array",
          "title": "Command is the command line to execute inside the container, the working directory for the\ncommand  is root ('/') in the container's filesystem. The command is simply exec'd, it is\nnot run inside a shell, so traditional shell instructions ('|', etc) won't work. To use\na shell, you need to explicitly call out to that shell.\nExit status of 0 is treated as live/healthy and non-zero is unhealthy.\n+optional",
          "items": {
            "type": "string"
          }
        }
      }
    },
    "io.k8s.api.core.v1.FCVolumeSource": {
      "description": "Represents a Fibre Channel volume.\nFibre Channel volumes can only be mounted as read/write once.\nFibre Channel volumes support ownership management and SELinux relabeling.",
      "type": "object",
      "properties": {
        "fsType": {
          "type": "string",
          "title": "Filesystem type to mount.\nMust be a filesystem type supported by the host operating system.\nEx. \"ext4\", \"xfs\", \"ntfs\". Implicitly inferred to be \"ext4\" if unspecified.\nTODO: how do we prevent errors in the filesystem from compromising the machine\n+optional"
        },
        "lun": {
          "type": "integer",
          "format": "int32",
          "title": "Optional: FC target lun number\n+optional"
        },
        "readOnly": {
          "type": "boolean",
          "format": "boolean",
          "title": "Optional: Defaults to false (read/write). ReadOnly here will force\nthe ReadOnly setting in VolumeMounts.\n+optional"
        },
        "targetWWNs": {
          "type": "array",
          "title": "Optional: FC target worldwide names (WWNs)\n+optional",
          "items": {
            "type": "string"
          }
        },
        "wwids": {
          "type": "array",
          "title": "Optional: FC volume world wide identifiers (wwids)\nEither wwids or combination of targetWWNs and lun must be set, but not both simultaneously.\n+optional",
          "items": {
            "type": "string"
          }
        }
      }
    },
    "io.k8s.api.core.v1.FlexVolumeSource": {
      "description": "FlexVolume represents a generic volume resource that is\nprovisioned/attached using an exec based plugin.",
      "type": "object",
      "properties": {
        "driver": {
          "description": "Driver is the name of the driver to use for this volume.",
          "type": "string"
        },
        "fsType": {
          "type": "string",
          "title": "Filesystem type to mount.\nMust be a filesystem type supported by the host operating system.\nEx. \"ext4\", \"xfs\", \"ntfs\". The default filesystem depends on FlexVolume script.\n+optional"
        },
        "options": {
          "type": "object",
          "title": "Optional: Extra command options if any.\n+optional",
          "additionalProperties": {
            "type": "string"
          }
        },
        "readOnly": {
          "type": "boolean",
          "format": "boolean",
          "title": "Optional: Defaults to false (read/write). ReadOnly here will force\nthe ReadOnly setting in VolumeMounts.\n+optional"
        },
        "secretRef": {
          "title": "Optional: SecretRef is reference to the secret object containing\nsensitive information to pass to the plugin scripts. This may be\nempty if no secret object is specified. If the secret object\ncontains more than one secret, all secrets are passed to the plugin\nscripts.\n+optional",
          "$ref": "#/definitions/io.k8s.api.core.v1.LocalObjectReference"
        }
      }
    },
    "io.k8s.api.core.v1.FlockerVolumeSource": {
      "description": "Represents a Flocker volume mounted by the Flocker agent.\nOne and only one of datasetName and datasetUUID should be set.\nFlocker volumes do not support ownership management or SELinux relabeling.",
      "type": "object",
      "properties": {
        "datasetName": {
          "type": "string",
          "title": "Name of the dataset stored as metadata -\u003e name on the dataset for Flocker\nshould be considered as deprecated\n+optional"
        },
        "datasetUUID": {
          "type": "string",
          "title": "UUID of the dataset. This is unique identifier of a Flocker dataset\n+optional"
        }
      }
    },
    "io.k8s.api.core.v1.GCEPersistentDiskVolumeSource": {
      "description": "Represents a Persistent Disk resource in Google Compute Engine.\n\nA GCE PD must exist before mounting to a container. The disk must\nalso be in the same GCE project and zone as the kubelet. A GCE PD\ncan only be mounted as read/write once or read-only many times. GCE\nPDs support ownership management and SELinux relabeling.",
      "type": "object",
      "properties": {
        "fsType": {
          "type": "string",
          "title": "Filesystem type of the volume that you want to mount.\nTip: Ensure that the filesystem type is supported by the host operating system.\nExamples: \"ext4\", \"xfs\", \"ntfs\". Implicitly inferred to be \"ext4\" if unspecified.\nMore info: https://kubernetes.io/docs/concepts/storage/volumes#gcepersistentdisk\nTODO: how do we prevent errors in the filesystem from compromising the machine\n+optional"
        },
        "partition": {
          "type": "integer",
          "format": "int32",
          "title": "The partition in the volume that you want to mount.\nIf omitted, the default is to mount by volume name.\nExamples: For volume /dev/sda1, you specify the partition as \"1\".\nSimilarly, the volume partition for /dev/sda is \"0\" (or you can leave the property empty).\nMore info: https://kubernetes.io/docs/concepts/storage/volumes#gcepersistentdisk\n+optional"
        },
        "pdName": {
          "type": "string",
          "title": "Unique name of the PD resource in GCE. Used to identify the disk in GCE.\nMore info: https://kubernetes.io/docs/concepts/storage/volumes#gcepersistentdisk"
        },
        "readOnly": {
          "type": "boolean",
          "format": "boolean",
          "title": "ReadOnly here will force the ReadOnly setting in VolumeMounts.\nDefaults to false.\nMore info: https://kubernetes.io/docs/concepts/storage/volumes#gcepersistentdisk\n+optional"
        }
      }
    },
    "io.k8s.api.core.v1.GitRepoVolumeSource": {
      "description": "Represents a volume that is populated with the contents of a git repository.\nGit repo volumes do not support ownership management.\nGit repo volumes support SELinux relabeling.\n\nDEPRECATED: GitRepo is deprecated. To provision a container with a git repo, mount an\nEmptyDir into an InitContainer that clones the repo using git, then mount the EmptyDir\ninto the Pod's container.",
      "type": "object",
      "properties": {
        "directory": {
          "type": "string",
          "title": "Target directory name.\nMust not contain or start with '..'.  If '.' is supplied, the volume directory will be the\ngit repository.  Otherwise, if specified, the volume will contain the git repository in\nthe subdirectory with the given name.\n+optional"
        },
        "repository": {
          "type": "string",
          "title": "Repository URL"
        },
        "revision": {
          "type": "string",
          "title": "Commit hash for the specified revision.\n+optional"
        }
      }
    },
    "io.k8s.api.core.v1.GlusterfsVolumeSource": {
      "description": "Represents a Glusterfs mount that lasts the lifetime of a pod.\nGlusterfs volumes do not support ownership management or SELinux relabeling.",
      "type": "object",
      "properties": {
        "endpoints": {
          "type": "string",
          "title": "EndpointsName is the endpoint name that details Glusterfs topology.\nMore info: https://examples.k8s.io/volumes/glusterfs/README.md#create-a-pod"
        },
        "path": {
          "type": "string",
          "title": "Path is the Glusterfs volume path.\nMore info: https://examples.k8s.io/volumes/glusterfs/README.md#create-a-pod"
        },
        "readOnly": {
          "type": "boolean",
          "format": "boolean",
          "title": "ReadOnly here will force the Glusterfs volume to be mounted with read-only permissions.\nDefaults to false.\nMore info: https://examples.k8s.io/volumes/glusterfs/README.md#create-a-pod\n+optional"
        }
      }
    },
    "io.k8s.api.core.v1.HTTPGetAction": {
      "description": "HTTPGetAction describes an action based on HTTP Get requests.",
      "type": "object",
      "properties": {
        "host": {
          "type": "string",
          "title": "Host name to connect to, defaults to the pod IP. You probably want to set\n\"Host\" in httpHeaders instead.\n+optional"
        },
        "httpHeaders": {
          "type": "array",
          "title": "Custom headers to set in the request. HTTP allows repeated headers.\n+optional",
          "items": {
            "$ref": "#/definitions/io.k8s.api.core.v1.HTTPHeader"
          }
        },
        "path": {
          "type": "string",
          "title": "Path to access on the HTTP server.\n+optional"
        },
        "port": {
          "description": "Name or number of the port to access on the container.\nNumber must be in the range 1 to 65535.\nName must be an IANA_SVC_NAME.",
          "$ref": "#/definitions/io.k8s.api.core.v1.IntOrString"
        },
        "scheme": {
          "type": "string",
          "title": "Scheme to use for connecting to the host.\nDefaults to HTTP.\n+optional"
        }
      }
    },
    "io.k8s.api.core.v1.HTTPHeader": {
      "type": "object",
      "title": "HTTPHeader describes a custom header to be used in HTTP probes",
      "properties": {
        "name": {
          "type": "string",
          "title": "The header field name"
        },
        "value": {
          "type": "string",
          "title": "The header field value"
        }
      }
    },
    "io.k8s.api.core.v1.Handler": {
      "description": "Handler defines a specific action that should be taken\nTODO: pass structured data to these actions, and document that data here.",
      "type": "object",
      "properties": {
        "exec": {
          "title": "One and only one of the following should be specified.\nExec specifies the action to take.\n+optional",
          "$ref": "#/definitions/io.k8s.api.core.v1.ExecAction"
        },
        "httpGet": {
          "title": "HTTPGet specifies the http request to perform.\n+optional",
          "$ref": "#/definitions/io.k8s.api.core.v1.HTTPGetAction"
        },
        "tcpSocket": {
          "title": "TCPSocket specifies an action involving a TCP port.\nTCP hooks not yet supported\nTODO: implement a realistic TCP lifecycle hook\n+optional",
          "$ref": "#/definitions/io.k8s.api.core.v1.TCPSocketAction"
        }
      }
    },
    "io.k8s.api.core.v1.HostAlias": {
      "description": "HostAlias holds the mapping between IP and hostnames that will be injected as an entry in the\npod's hosts file.",
      "type": "object",
      "properties": {
        "hostnames": {
          "description": "Hostnames for the above IP address.",
          "type": "array",
          "items": {
            "type": "string"
          }
        },
        "ip": {
          "description": "IP address of the host file entry.",
          "type": "string"
        }
      }
    },
    "io.k8s.api.core.v1.HostPathVolumeSource": {
      "description": "Represents a host path mapped into a pod.\nHost path volumes do not support ownership management or SELinux relabeling.",
      "type": "object",
      "properties": {
        "path": {
          "type": "string",
          "title": "Path of the directory on the host.\nIf the path is a symlink, it will follow the link to the real path.\nMore info: https://kubernetes.io/docs/concepts/storage/volumes#hostpath"
        },
        "type": {
          "type": "string",
          "title": "Type for HostPath Volume\nDefaults to \"\"\nMore info: https://kubernetes.io/docs/concepts/storage/volumes#hostpath\n+optional"
        }
      }
    },
    "io.k8s.api.core.v1.ISCSIVolumeSource": {
      "description": "Represents an ISCSI disk.\nISCSI volumes can only be mounted as read/write once.\nISCSI volumes support ownership management and SELinux relabeling.",
      "type": "object",
      "properties": {
        "chapAuthDiscovery": {
          "type": "boolean",
          "format": "boolean",
          "title": "whether support iSCSI Discovery CHAP authentication\n+optional"
        },
        "chapAuthSession": {
          "type": "boolean",
          "format": "boolean",
          "title": "whether support iSCSI Session CHAP authentication\n+optional"
        },
        "fsType": {
          "type": "string",
          "title": "Filesystem type of the volume that you want to mount.\nTip: Ensure that the filesystem type is supported by the host operating system.\nExamples: \"ext4\", \"xfs\", \"ntfs\". Implicitly inferred to be \"ext4\" if unspecified.\nMore info: https://kubernetes.io/docs/concepts/storage/volumes#iscsi\nTODO: how do we prevent errors in the filesystem from compromising the machine\n+optional"
        },
        "initiatorName": {
          "type": "string",
          "title": "Custom iSCSI Initiator Name.\nIf initiatorName is specified with iscsiInterface simultaneously, new iSCSI interface\n\u003ctarget portal\u003e:\u003cvolume name\u003e will be created for the connection.\n+optional"
        },
        "iqn": {
          "description": "Target iSCSI Qualified Name.",
          "type": "string"
        },
        "iscsiInterface": {
          "type": "string",
          "title": "iSCSI Interface Name that uses an iSCSI transport.\nDefaults to 'default' (tcp).\n+optional"
        },
        "lun": {
          "description": "iSCSI Target Lun number.",
          "type": "integer",
          "format": "int32"
        },
        "portals": {
          "type": "array",
          "title": "iSCSI Target Portal List. The portal is either an IP or ip_addr:port if the port\nis other than default (typically TCP ports 860 and 3260).\n+optional",
          "items": {
            "type": "string"
          }
        },
        "readOnly": {
          "type": "boolean",
          "format": "boolean",
          "title": "ReadOnly here will force the ReadOnly setting in VolumeMounts.\nDefaults to false.\n+optional"
        },
        "secretRef": {
          "title": "CHAP Secret for iSCSI target and initiator authentication\n+optional",
          "$ref": "#/definitions/io.k8s.api.core.v1.LocalObjectReference"
        },
        "targetPortal": {
          "description": "iSCSI Target Portal. The Portal is either an IP or ip_addr:port if the port\nis other than default (typically TCP ports 860 and 3260).",
          "type": "string"
        }
      }
    },
    "io.k8s.api.core.v1.KeyToPath": {
      "description": "Maps a string key to a path within a volume.",
      "type": "object",
      "properties": {
        "key": {
          "description": "The key to project.",
          "type": "string"
        },
        "mode": {
          "type": "integer",
          "format": "int32",
          "title": "Optional: mode bits to use on this file, must be a value between 0\nand 0777. If not specified, the volume defaultMode will be used.\nThis might be in conflict with other options that affect the file\nmode, like fsGroup, and the result can be other mode bits set.\n+optional"
        },
        "path": {
          "description": "The relative path of the file to map the key to.\nMay not be an absolute path.\nMay not contain the path element '..'.\nMay not start with the string '..'.",
          "type": "string"
        }
      }
    },
    "io.k8s.api.core.v1.Lifecycle": {
      "description": "Lifecycle describes actions that the management system should take in response to container lifecycle\nevents. For the PostStart and PreStop lifecycle handlers, management of the container blocks\nuntil the action is complete, unless the container process fails, in which case the handler is aborted.",
      "type": "object",
      "properties": {
        "postStart": {
          "title": "PostStart is called immediately after a container is created. If the handler fails,\nthe container is terminated and restarted according to its restart policy.\nOther management of the container blocks until the hook completes.\nMore info: https://kubernetes.io/docs/concepts/containers/container-lifecycle-hooks/#container-hooks\n+optional",
          "$ref": "#/definitions/io.k8s.api.core.v1.Handler"
        },
        "preStop": {
          "title": "PreStop is called immediately before a container is terminated due to an\nAPI request or management event such as liveness/startup probe failure,\npreemption, resource contention, etc. The handler is not called if the\ncontainer crashes or exits. The reason for termination is passed to the\nhandler. The Pod's termination grace period countdown begins before the\nPreStop hooked is executed. Regardless of the outcome of the handler, the\ncontainer will eventually terminate within the Pod's termination grace\nperiod. Other management of the container blocks until the hook completes\nor until the termination grace period is reached.\nMore info: https://kubernetes.io/docs/concepts/containers/container-lifecycle-hooks/#container-hooks\n+optional",
          "$ref": "#/definitions/io.k8s.api.core.v1.Handler"
        }
      }
    },
    "io.k8s.api.core.v1.LocalObjectReference": {
      "description": "LocalObjectReference contains enough information to let you locate the\nreferenced object inside the same namespace.",
      "type": "object",
      "properties": {
        "name": {
          "type": "string",
          "title": "Name of the referent.\nMore info: https://kubernetes.io/docs/concepts/overview/working-with-objects/names/#names\nTODO: Add other useful fields. apiVersion, kind, uid?\n+optional"
        }
      }
    },
    "io.k8s.api.core.v1.NFSVolumeSource": {
      "description": "Represents an NFS mount that lasts the lifetime of a pod.\nNFS volumes do not support ownership management or SELinux relabeling.",
      "type": "object",
      "properties": {
        "path": {
          "type": "string",
          "title": "Path that is exported by the NFS server.\nMore info: https://kubernetes.io/docs/concepts/storage/volumes#nfs"
        },
        "readOnly": {
          "type": "boolean",
          "format": "boolean",
          "title": "ReadOnly here will force\nthe NFS export to be mounted with read-only permissions.\nDefaults to false.\nMore info: https://kubernetes.io/docs/concepts/storage/volumes#nfs\n+optional"
        },
        "server": {
          "type": "string",
          "title": "Server is the hostname or IP address of the NFS server.\nMore info: https://kubernetes.io/docs/concepts/storage/volumes#nfs"
        }
      }
    },
    "io.k8s.api.core.v1.NodeAffinity": {
      "description": "Node affinity is a group of node affinity scheduling rules.",
      "type": "object",
      "properties": {
        "preferredDuringSchedulingIgnoredDuringExecution": {
          "type": "array",
          "title": "The scheduler will prefer to schedule pods to nodes that satisfy\nthe affinity expressions specified by this field, but it may choose\na node that violates one or more of the expressions. The node that is\nmost preferred is the one with the greatest sum of weights, i.e.\nfor each node that meets all of the scheduling requirements (resource\nrequest, requiredDuringScheduling affinity expressions, etc.),\ncompute a sum by iterating through the elements of this field and adding\n\"weight\" to the sum if the node matches the corresponding matchExpressions; the\nnode(s) with the highest sum are the most preferred.\n+optional",
          "items": {
            "$ref": "#/definitions/io.k8s.api.core.v1.PreferredSchedulingTerm"
          }
        },
        "requiredDuringSchedulingIgnoredDuringExecution": {
          "title": "If the affinity requirements specified by this field are not met at\nscheduling time, the pod will not be scheduled onto the node.\nIf the affinity requirements specified by this field cease to be met\nat some point during pod execution (e.g. due to an update), the system\nmay or may not try to eventually evict the pod from its node.\n+optional",
          "$ref": "#/definitions/io.k8s.api.core.v1.NodeSelector"
        }
      }
    },
    "io.k8s.api.core.v1.NodeSelector": {
      "description": "A node selector represents the union of the results of one or more label queries\nover a set of nodes; that is, it represents the OR of the selectors represented\nby the node selector terms.",
      "type": "object",
      "properties": {
        "nodeSelectorTerms": {
          "description": "Required. A list of node selector terms. The terms are ORed.",
          "type": "array",
          "items": {
            "$ref": "#/definitions/io.k8s.api.core.v1.NodeSelectorTerm"
          }
        }
      }
    },
    "io.k8s.api.core.v1.NodeSelectorRequirement": {
      "description": "A node selector requirement is a selector that contains values, a key, and an operator\nthat relates the key and values.",
      "type": "object",
      "properties": {
        "key": {
          "description": "The label key that the selector applies to.",
          "type": "string"
        },
        "operator": {
          "description": "Represents a key's relationship to a set of values.\nValid operators are In, NotIn, Exists, DoesNotExist. Gt, and Lt.",
          "type": "string"
        },
        "values": {
          "type": "array",
          "title": "An array of string values. If the operator is In or NotIn,\nthe values array must be non-empty. If the operator is Exists or DoesNotExist,\nthe values array must be empty. If the operator is Gt or Lt, the values\narray must have a single element, which will be interpreted as an integer.\nThis array is replaced during a strategic merge patch.\n+optional",
          "items": {
            "type": "string"
          }
        }
      }
    },
    "io.k8s.api.core.v1.NodeSelectorTerm": {
      "description": "A null or empty node selector term matches no objects. The requirements of\nthem are ANDed.\nThe TopologySelectorTerm type implements a subset of the NodeSelectorTerm.",
      "type": "object",
      "properties": {
        "matchExpressions": {
          "type": "array",
          "title": "A list of node selector requirements by node's labels.\n+optional",
          "items": {
            "$ref": "#/definitions/io.k8s.api.core.v1.NodeSelectorRequirement"
          }
        },
        "matchFields": {
          "type": "array",
          "title": "A list of node selector requirements by node's fields.\n+optional",
          "items": {
            "$ref": "#/definitions/io.k8s.api.core.v1.NodeSelectorRequirement"
          }
        }
      }
    },
    "io.k8s.api.core.v1.ObjectFieldSelector": {
      "description": "ObjectFieldSelector selects an APIVersioned field of an object.",
      "type": "object",
      "properties": {
        "apiVersion": {
          "type": "string",
          "title": "Version of the schema the FieldPath is written in terms of, defaults to \"v1\".\n+optional"
        },
        "fieldPath": {
          "description": "Path of the field to select in the specified API version.",
          "type": "string"
        }
      }
    },
    "io.k8s.api.core.v1.ObjectReference": {
      "type": "object",
      "title": "ObjectReference contains enough information to let you inspect or modify the referred object.\n+k8s:deepcopy-gen:interfaces=k8s.io/apimachinery/pkg/runtime.Object",
      "properties": {
        "apiVersion": {
          "type": "string",
          "title": "API version of the referent.\n+optional"
        },
        "fieldPath": {
          "type": "string",
          "title": "If referring to a piece of an object instead of an entire object, this string\nshould contain a valid JSON/Go field access statement, such as desiredState.manifest.containers[2].\nFor example, if the object reference is to a container within a pod, this would take on a value like:\n\"spec.containers{name}\" (where \"name\" refers to the name of the container that triggered\nthe event) or if no container name is specified \"spec.containers[2]\" (container with\nindex 2 in this pod). This syntax is chosen only to have some well-defined way of\nreferencing a part of an object.\nTODO: this design is not final and this field is subject to change in the future.\n+optional"
        },
        "kind": {
          "type": "string",
          "title": "Kind of the referent.\nMore info: https://git.k8s.io/community/contributors/devel/sig-architecture/api-conventions.md#types-kinds\n+optional"
        },
        "name": {
          "type": "string",
          "title": "Name of the referent.\nMore info: https://kubernetes.io/docs/concepts/overview/working-with-objects/names/#names\n+optional"
        },
        "namespace": {
          "type": "string",
          "title": "Namespace of the referent.\nMore info: https://kubernetes.io/docs/concepts/overview/working-with-objects/namespaces/\n+optional"
        },
        "resourceVersion": {
          "type": "string",
          "title": "Specific resourceVersion to which this reference is made, if any.\nMore info: https://git.k8s.io/community/contributors/devel/sig-architecture/api-conventions.md#concurrency-control-and-consistency\n+optional"
        },
        "uid": {
          "type": "string",
          "title": "UID of the referent.\nMore info: https://kubernetes.io/docs/concepts/overview/working-with-objects/names/#uids\n+optional"
        }
      }
    },
    "io.k8s.api.core.v1.PersistentVolumeClaim": {
      "type": "object",
      "title": "PersistentVolumeClaim is a user's request for and claim to a persistent volume",
      "properties": {
        "metadata": {
          "title": "Standard object's metadata.\nMore info: https://git.k8s.io/community/contributors/devel/sig-architecture/api-conventions.md#metadata\n+optional",
          "$ref": "#/definitions/io.k8s.api.core.v1.ObjectMeta"
        },
        "spec": {
          "title": "Spec defines the desired characteristics of a volume requested by a pod author.\nMore info: https://kubernetes.io/docs/concepts/storage/persistent-volumes#persistentvolumeclaims\n+optional",
          "$ref": "#/definitions/io.k8s.api.core.v1.PersistentVolumeClaimSpec"
        },
        "status": {
          "title": "Status represents the current information/status of a persistent volume claim.\nRead-only.\nMore info: https://kubernetes.io/docs/concepts/storage/persistent-volumes#persistentvolumeclaims\n+optional",
          "$ref": "#/definitions/io.k8s.api.core.v1.PersistentVolumeClaimStatus"
        }
      }
    },
    "io.k8s.api.core.v1.PersistentVolumeClaimCondition": {
      "type": "object",
      "title": "PersistentVolumeClaimCondition contails details about state of pvc",
      "properties": {
        "lastProbeTime": {
          "title": "Last time we probed the condition.\n+optional",
          "$ref": "#/definitions/io.k8s.api.core.v1.Time"
        },
        "lastTransitionTime": {
          "title": "Last time the condition transitioned from one status to another.\n+optional",
          "$ref": "#/definitions/io.k8s.api.core.v1.Time"
        },
        "message": {
          "type": "string",
          "title": "Human-readable message indicating details about last transition.\n+optional"
        },
        "reason": {
          "type": "string",
          "title": "Unique, this should be a short, machine understandable string that gives the reason\nfor condition's last transition. If it reports \"ResizeStarted\" that means the underlying\npersistent volume is being resized.\n+optional"
        },
        "status": {
          "type": "string"
        },
        "type": {
          "type": "string"
        }
      }
    },
    "io.k8s.api.core.v1.PersistentVolumeClaimSpec": {
      "type": "object",
      "title": "PersistentVolumeClaimSpec describes the common attributes of storage devices\nand allows a Source for provider-specific attributes",
      "properties": {
        "accessModes": {
          "type": "array",
          "title": "AccessModes contains the desired access modes the volume should have.\nMore info: https://kubernetes.io/docs/concepts/storage/persistent-volumes#access-modes-1\n+optional",
          "items": {
            "type": "string"
          }
        },
        "dataSource": {
          "title": "This field requires the VolumeSnapshotDataSource alpha feature gate to be\nenabled and currently VolumeSnapshot is the only supported data source.\nIf the provisioner can support VolumeSnapshot data source, it will create\na new volume and data will be restored to the volume at the same time.\nIf the provisioner does not support VolumeSnapshot data source, volume will\nnot be created and the failure will be reported as an event.\nIn the future, we plan to support more data source types and the behavior\nof the provisioner may change.\n+optional",
          "$ref": "#/definitions/io.k8s.api.core.v1.TypedLocalObjectReference"
        },
        "resources": {
          "title": "Resources represents the minimum resources the volume should have.\nMore info: https://kubernetes.io/docs/concepts/storage/persistent-volumes#resources\n+optional",
          "$ref": "#/definitions/io.k8s.api.core.v1.ResourceRequirements"
        },
        "selector": {
          "title": "A label query over volumes to consider for binding.\n+optional",
          "$ref": "#/definitions/io.k8s.api.core.v1.LabelSelector"
        },
        "storageClassName": {
          "type": "string",
          "title": "Name of the StorageClass required by the claim.\nMore info: https://kubernetes.io/docs/concepts/storage/persistent-volumes#class-1\n+optional"
        },
        "volumeMode": {
          "type": "string",
          "title": "volumeMode defines what type of volume is required by the claim.\nValue of Filesystem is implied when not included in claim spec.\nThis is a beta feature.\n+optional"
        },
        "volumeName": {
          "type": "string",
          "title": "VolumeName is the binding reference to the PersistentVolume backing this claim.\n+optional"
        }
      }
    },
    "io.k8s.api.core.v1.PersistentVolumeClaimStatus": {
      "description": "PersistentVolumeClaimStatus is the current status of a persistent volume claim.",
      "type": "object",
      "properties": {
        "accessModes": {
          "type": "array",
          "title": "AccessModes contains the actual access modes the volume backing the PVC has.\nMore info: https://kubernetes.io/docs/concepts/storage/persistent-volumes#access-modes-1\n+optional",
          "items": {
            "type": "string"
          }
        },
        "capacity": {
          "type": "object",
          "title": "Represents the actual resources of the underlying volume.\n+optional",
          "additionalProperties": {
            "$ref": "#/definitions/io.k8s.api.core.v1.Quantity"
          }
        },
        "conditions": {
          "type": "array",
          "title": "Current Condition of persistent volume claim. If underlying persistent volume is being\nresized then the Condition will be set to 'ResizeStarted'.\n+optional\n+patchMergeKey=type\n+patchStrategy=merge",
          "items": {
            "$ref": "#/definitions/io.k8s.api.core.v1.PersistentVolumeClaimCondition"
          }
        },
        "phase": {
          "type": "string",
          "title": "Phase represents the current phase of PersistentVolumeClaim.\n+optional"
        }
      }
    },
    "io.k8s.api.core.v1.PersistentVolumeClaimVolumeSource": {
      "description": "PersistentVolumeClaimVolumeSource references the user's PVC in the same namespace.\nThis volume finds the bound PV and mounts that volume for the pod. A\nPersistentVolumeClaimVolumeSource is, essentially, a wrapper around another\ntype of volume that is owned by someone else (the system).",
      "type": "object",
      "properties": {
        "claimName": {
          "type": "string",
          "title": "ClaimName is the name of a PersistentVolumeClaim in the same namespace as the pod using this volume.\nMore info: https://kubernetes.io/docs/concepts/storage/persistent-volumes#persistentvolumeclaims"
        },
        "readOnly": {
          "type": "boolean",
          "format": "boolean",
          "title": "Will force the ReadOnly setting in VolumeMounts.\nDefault false.\n+optional"
        }
      }
    },
    "io.k8s.api.core.v1.PhotonPersistentDiskVolumeSource": {
      "description": "Represents a Photon Controller persistent disk resource.",
      "type": "object",
      "properties": {
        "fsType": {
          "description": "Filesystem type to mount.\nMust be a filesystem type supported by the host operating system.\nEx. \"ext4\", \"xfs\", \"ntfs\". Implicitly inferred to be \"ext4\" if unspecified.",
          "type": "string"
        },
        "pdID": {
          "type": "string",
          "title": "ID that identifies Photon Controller persistent disk"
        }
      }
    },
    "io.k8s.api.core.v1.PodAffinity": {
      "description": "Pod affinity is a group of inter pod affinity scheduling rules.",
      "type": "object",
      "properties": {
        "preferredDuringSchedulingIgnoredDuringExecution": {
          "type": "array",
          "title": "The scheduler will prefer to schedule pods to nodes that satisfy\nthe affinity expressions specified by this field, but it may choose\na node that violates one or more of the expressions. The node that is\nmost preferred is the one with the greatest sum of weights, i.e.\nfor each node that meets all of the scheduling requirements (resource\nrequest, requiredDuringScheduling affinity expressions, etc.),\ncompute a sum by iterating through the elements of this field and adding\n\"weight\" to the sum if the node has pods which matches the corresponding podAffinityTerm; the\nnode(s) with the highest sum are the most preferred.\n+optional",
          "items": {
            "$ref": "#/definitions/io.k8s.api.core.v1.WeightedPodAffinityTerm"
          }
        },
        "requiredDuringSchedulingIgnoredDuringExecution": {
          "type": "array",
          "title": "If the affinity requirements specified by this field are not met at\nscheduling time, the pod will not be scheduled onto the node.\nIf the affinity requirements specified by this field cease to be met\nat some point during pod execution (e.g. due to a pod label update), the\nsystem may or may not try to eventually evict the pod from its node.\nWhen there are multiple elements, the lists of nodes corresponding to each\npodAffinityTerm are intersected, i.e. all terms must be satisfied.\n+optional",
          "items": {
            "$ref": "#/definitions/io.k8s.api.core.v1.PodAffinityTerm"
          }
        }
      }
    },
    "io.k8s.api.core.v1.PodAffinityTerm": {
      "type": "object",
      "title": "Defines a set of pods (namely those matching the labelSelector\nrelative to the given namespace(s)) that this pod should be\nco-located (affinity) or not co-located (anti-affinity) with,\nwhere co-located is defined as running on a node whose value of\nthe label with key \u003ctopologyKey\u003e matches that of any node on which\na pod of the set of pods is running",
      "properties": {
        "labelSelector": {
          "title": "A label query over a set of resources, in this case pods.\n+optional",
          "$ref": "#/definitions/io.k8s.api.core.v1.LabelSelector"
        },
        "namespaces": {
          "type": "array",
          "title": "namespaces specifies which namespaces the labelSelector applies to (matches against);\nnull or empty list means \"this pod's namespace\"\n+optional",
          "items": {
            "type": "string"
          }
        },
        "topologyKey": {
          "description": "This pod should be co-located (affinity) or not co-located (anti-affinity) with the pods matching\nthe labelSelector in the specified namespaces, where co-located is defined as running on a node\nwhose value of the label with key topologyKey matches that of any node on which any of the\nselected pods is running.\nEmpty topologyKey is not allowed.",
          "type": "string"
        }
      }
    },
    "io.k8s.api.core.v1.PodAntiAffinity": {
      "description": "Pod anti affinity is a group of inter pod anti affinity scheduling rules.",
      "type": "object",
      "properties": {
        "preferredDuringSchedulingIgnoredDuringExecution": {
          "type": "array",
          "title": "The scheduler will prefer to schedule pods to nodes that satisfy\nthe anti-affinity expressions specified by this field, but it may choose\na node that violates one or more of the expressions. The node that is\nmost preferred is the one with the greatest sum of weights, i.e.\nfor each node that meets all of the scheduling requirements (resource\nrequest, requiredDuringScheduling anti-affinity expressions, etc.),\ncompute a sum by iterating through the elements of this field and adding\n\"weight\" to the sum if the node has pods which matches the corresponding podAffinityTerm; the\nnode(s) with the highest sum are the most preferred.\n+optional",
          "items": {
            "$ref": "#/definitions/io.k8s.api.core.v1.WeightedPodAffinityTerm"
          }
        },
        "requiredDuringSchedulingIgnoredDuringExecution": {
          "type": "array",
          "title": "If the anti-affinity requirements specified by this field are not met at\nscheduling time, the pod will not be scheduled onto the node.\nIf the anti-affinity requirements specified by this field cease to be met\nat some point during pod execution (e.g. due to a pod label update), the\nsystem may or may not try to eventually evict the pod from its node.\nWhen there are multiple elements, the lists of nodes corresponding to each\npodAffinityTerm are intersected, i.e. all terms must be satisfied.\n+optional",
          "items": {
            "$ref": "#/definitions/io.k8s.api.core.v1.PodAffinityTerm"
          }
        }
      }
    },
    "io.k8s.api.core.v1.PodDNSConfig": {
      "description": "PodDNSConfig defines the DNS parameters of a pod in addition to\nthose generated from DNSPolicy.",
      "type": "object",
      "properties": {
        "nameservers": {
          "type": "array",
          "title": "A list of DNS name server IP addresses.\nThis will be appended to the base nameservers generated from DNSPolicy.\nDuplicated nameservers will be removed.\n+optional",
          "items": {
            "type": "string"
          }
        },
        "options": {
          "type": "array",
          "title": "A list of DNS resolver options.\nThis will be merged with the base options generated from DNSPolicy.\nDuplicated entries will be removed. Resolution options given in Options\nwill override those that appear in the base DNSPolicy.\n+optional",
          "items": {
            "$ref": "#/definitions/io.k8s.api.core.v1.PodDNSConfigOption"
          }
        },
        "searches": {
          "type": "array",
          "title": "A list of DNS search domains for host-name lookup.\nThis will be appended to the base search paths generated from DNSPolicy.\nDuplicated search paths will be removed.\n+optional",
          "items": {
            "type": "string"
          }
        }
      }
    },
    "io.k8s.api.core.v1.PodDNSConfigOption": {
      "description": "PodDNSConfigOption defines DNS resolver options of a pod.",
      "type": "object",
      "properties": {
        "name": {
          "description": "Required.",
          "type": "string"
        },
        "value": {
          "type": "string",
          "title": "+optional"
        }
      }
    },
    "io.k8s.api.core.v1.PodLogOptions": {
      "description": "PodLogOptions is the query options for a Pod's logs REST call.",
      "type": "object",
      "properties": {
        "container": {
          "type": "string",
          "title": "The container for which to stream logs. Defaults to only container if there is one container in the pod.\n+optional"
        },
        "follow": {
          "type": "boolean",
          "format": "boolean",
          "title": "Follow the log stream of the pod. Defaults to false.\n+optional"
        },
        "limitBytes": {
          "type": "string",
          "format": "int64",
          "title": "If set, the number of bytes to read from the server before terminating the\nlog output. This may not display a complete final line of logging, and may return\nslightly more or slightly less than the specified limit.\n+optional"
        },
        "previous": {
          "type": "boolean",
          "format": "boolean",
          "title": "Return previous terminated container logs. Defaults to false.\n+optional"
        },
        "sinceSeconds": {
          "type": "string",
          "format": "int64",
          "title": "A relative time in seconds before the current time from which to show logs. If this value\nprecedes the time a pod was started, only logs since the pod start will be returned.\nIf this value is in the future, no logs will be returned.\nOnly one of sinceSeconds or sinceTime may be specified.\n+optional"
        },
        "sinceTime": {
          "title": "An RFC3339 timestamp from which to show logs. If this value\nprecedes the time a pod was started, only logs since the pod start will be returned.\nIf this value is in the future, no logs will be returned.\nOnly one of sinceSeconds or sinceTime may be specified.\n+optional",
          "$ref": "#/definitions/io.k8s.api.core.v1.Time"
        },
        "tailLines": {
          "type": "string",
          "format": "int64",
          "title": "If set, the number of lines from the end of the logs to show. If not specified,\nlogs are shown from the creation of the container or sinceSeconds or sinceTime\n+optional"
        },
        "timestamps": {
          "type": "boolean",
          "format": "boolean",
          "title": "If true, add an RFC3339 or RFC3339Nano timestamp at the beginning of every line\nof log output. Defaults to false.\n+optional"
        }
      }
    },
    "io.k8s.api.core.v1.PodSecurityContext": {
      "description": "PodSecurityContext holds pod-level security attributes and common container settings.\nSome fields are also present in container.securityContext.  Field values of\ncontainer.securityContext take precedence over field values of PodSecurityContext.",
      "type": "object",
      "properties": {
        "fsGroup": {
          "description": "1. The owning GID will be the FSGroup\n2. The setgid bit is set (new files created in the volume will be owned by FSGroup)\n3. The permission bits are OR'd with rw-rw----\n\nIf unset, the Kubelet will not modify the ownership and permissions of any volume.\n+optional",
          "type": "string",
          "format": "int64",
          "title": "A special supplemental group that applies to all containers in a pod.\nSome volume types allow the Kubelet to change the ownership of that volume\nto be owned by the pod:"
        },
        "runAsGroup": {
          "type": "string",
          "format": "int64",
          "title": "The GID to run the entrypoint of the container process.\nUses runtime default if unset.\nMay also be set in SecurityContext.  If set in both SecurityContext and\nPodSecurityContext, the value specified in SecurityContext takes precedence\nfor that container.\n+optional"
        },
        "runAsNonRoot": {
          "type": "boolean",
          "format": "boolean",
          "title": "Indicates that the container must run as a non-root user.\nIf true, the Kubelet will validate the image at runtime to ensure that it\ndoes not run as UID 0 (root) and fail to start the container if it does.\nIf unset or false, no such validation will be performed.\nMay also be set in SecurityContext.  If set in both SecurityContext and\nPodSecurityContext, the value specified in SecurityContext takes precedence.\n+optional"
        },
        "runAsUser": {
          "type": "string",
          "format": "int64",
          "title": "The UID to run the entrypoint of the container process.\nDefaults to user specified in image metadata if unspecified.\nMay also be set in SecurityContext.  If set in both SecurityContext and\nPodSecurityContext, the value specified in SecurityContext takes precedence\nfor that container.\n+optional"
        },
        "seLinuxOptions": {
          "title": "The SELinux context to be applied to all containers.\nIf unspecified, the container runtime will allocate a random SELinux context for each\ncontainer.  May also be set in SecurityContext.  If set in\nboth SecurityContext and PodSecurityContext, the value specified in SecurityContext\ntakes precedence for that container.\n+optional",
          "$ref": "#/definitions/io.k8s.api.core.v1.SELinuxOptions"
        },
        "supplementalGroups": {
          "type": "array",
          "title": "A list of groups applied to the first process run in each container, in addition\nto the container's primary GID.  If unspecified, no groups will be added to\nany container.\n+optional",
          "items": {
            "type": "string",
            "format": "int64"
          }
        },
        "sysctls": {
          "type": "array",
          "title": "Sysctls hold a list of namespaced sysctls used for the pod. Pods with unsupported\nsysctls (by the container runtime) might fail to launch.\n+optional",
          "items": {
            "$ref": "#/definitions/io.k8s.api.core.v1.Sysctl"
          }
        },
        "windowsOptions": {
          "title": "The Windows specific settings applied to all containers.\nIf unspecified, the options within a container's SecurityContext will be used.\nIf set in both SecurityContext and PodSecurityContext, the value specified in SecurityContext takes precedence.\n+optional",
          "$ref": "#/definitions/io.k8s.api.core.v1.WindowsSecurityContextOptions"
        }
      }
    },
    "io.k8s.api.core.v1.PortworxVolumeSource": {
      "description": "PortworxVolumeSource represents a Portworx volume resource.",
      "type": "object",
      "properties": {
        "fsType": {
          "description": "FSType represents the filesystem type to mount\nMust be a filesystem type supported by the host operating system.\nEx. \"ext4\", \"xfs\". Implicitly inferred to be \"ext4\" if unspecified.",
          "type": "string"
        },
        "readOnly": {
          "type": "boolean",
          "format": "boolean",
          "title": "Defaults to false (read/write). ReadOnly here will force\nthe ReadOnly setting in VolumeMounts.\n+optional"
        },
        "volumeID": {
          "type": "string",
          "title": "VolumeID uniquely identifies a Portworx volume"
        }
      }
    },
    "io.k8s.api.core.v1.PreferredSchedulingTerm": {
      "description": "An empty preferred scheduling term matches all objects with implicit weight 0\n(i.e. it's a no-op). A null preferred scheduling term matches no objects (i.e. is also a no-op).",
      "type": "object",
      "properties": {
        "preference": {
          "description": "A node selector term, associated with the corresponding weight.",
          "$ref": "#/definitions/io.k8s.api.core.v1.NodeSelectorTerm"
        },
        "weight": {
          "description": "Weight associated with matching the corresponding nodeSelectorTerm, in the range 1-100.",
          "type": "integer",
          "format": "int32"
        }
      }
    },
    "io.k8s.api.core.v1.Probe": {
      "description": "Probe describes a health check to be performed against a container to determine whether it is\nalive or ready to receive traffic.",
      "type": "object",
      "properties": {
        "failureThreshold": {
          "type": "integer",
          "format": "int32",
          "title": "Minimum consecutive failures for the probe to be considered failed after having succeeded.\nDefaults to 3. Minimum value is 1.\n+optional"
        },
        "handler": {
          "title": "The action taken to determine the health of a container",
          "$ref": "#/definitions/io.k8s.api.core.v1.Handler"
        },
        "initialDelaySeconds": {
          "type": "integer",
          "format": "int32",
          "title": "Number of seconds after the container has started before liveness probes are initiated.\nMore info: https://kubernetes.io/docs/concepts/workloads/pods/pod-lifecycle#container-probes\n+optional"
        },
        "periodSeconds": {
          "type": "integer",
          "format": "int32",
          "title": "How often (in seconds) to perform the probe.\nDefault to 10 seconds. Minimum value is 1.\n+optional"
        },
        "successThreshold": {
          "type": "integer",
          "format": "int32",
          "title": "Minimum consecutive successes for the probe to be considered successful after having failed.\nDefaults to 1. Must be 1 for liveness and startup. Minimum value is 1.\n+optional"
        },
        "timeoutSeconds": {
          "type": "integer",
          "format": "int32",
          "title": "Number of seconds after which the probe times out.\nDefaults to 1 second. Minimum value is 1.\nMore info: https://kubernetes.io/docs/concepts/workloads/pods/pod-lifecycle#container-probes\n+optional"
        }
      }
    },
    "io.k8s.api.core.v1.ProjectedVolumeSource": {
      "type": "object",
      "title": "Represents a projected volume source",
      "properties": {
        "defaultMode": {
          "type": "integer",
          "format": "int32",
          "title": "Mode bits to use on created files by default. Must be a value between\n0 and 0777.\nDirectories within the path are not affected by this setting.\nThis might be in conflict with other options that affect the file\nmode, like fsGroup, and the result can be other mode bits set.\n+optional"
        },
        "sources": {
          "type": "array",
          "title": "list of volume projections",
          "items": {
            "$ref": "#/definitions/io.k8s.api.core.v1.VolumeProjection"
          }
        }
      }
    },
    "io.k8s.api.core.v1.QuobyteVolumeSource": {
      "description": "Represents a Quobyte mount that lasts the lifetime of a pod.\nQuobyte volumes do not support ownership management or SELinux relabeling.",
      "type": "object",
      "properties": {
        "group": {
          "type": "string",
          "title": "Group to map volume access to\nDefault is no group\n+optional"
        },
        "readOnly": {
          "type": "boolean",
          "format": "boolean",
          "title": "ReadOnly here will force the Quobyte volume to be mounted with read-only permissions.\nDefaults to false.\n+optional"
        },
        "registry": {
          "type": "string",
          "title": "Registry represents a single or multiple Quobyte Registry services\nspecified as a string as host:port pair (multiple entries are separated with commas)\nwhich acts as the central registry for volumes"
        },
        "tenant": {
          "type": "string",
          "title": "Tenant owning the given Quobyte volume in the Backend\nUsed with dynamically provisioned Quobyte volumes, value is set by the plugin\n+optional"
        },
        "user": {
          "type": "string",
          "title": "User to map volume access to\nDefaults to serivceaccount user\n+optional"
        },
        "volume": {
          "description": "Volume is a string that references an already created Quobyte volume by name.",
          "type": "string"
        }
      }
    },
    "io.k8s.api.core.v1.RBDVolumeSource": {
      "description": "Represents a Rados Block Device mount that lasts the lifetime of a pod.\nRBD volumes support ownership management and SELinux relabeling.",
      "type": "object",
      "properties": {
        "fsType": {
          "type": "string",
          "title": "Filesystem type of the volume that you want to mount.\nTip: Ensure that the filesystem type is supported by the host operating system.\nExamples: \"ext4\", \"xfs\", \"ntfs\". Implicitly inferred to be \"ext4\" if unspecified.\nMore info: https://kubernetes.io/docs/concepts/storage/volumes#rbd\nTODO: how do we prevent errors in the filesystem from compromising the machine\n+optional"
        },
        "image": {
          "type": "string",
          "title": "The rados image name.\nMore info: https://examples.k8s.io/volumes/rbd/README.md#how-to-use-it"
        },
        "keyring": {
          "type": "string",
          "title": "Keyring is the path to key ring for RBDUser.\nDefault is /etc/ceph/keyring.\nMore info: https://examples.k8s.io/volumes/rbd/README.md#how-to-use-it\n+optional"
        },
        "monitors": {
          "type": "array",
          "title": "A collection of Ceph monitors.\nMore info: https://examples.k8s.io/volumes/rbd/README.md#how-to-use-it",
          "items": {
            "type": "string"
          }
        },
        "pool": {
          "type": "string",
          "title": "The rados pool name.\nDefault is rbd.\nMore info: https://examples.k8s.io/volumes/rbd/README.md#how-to-use-it\n+optional"
        },
        "readOnly": {
          "type": "boolean",
          "format": "boolean",
          "title": "ReadOnly here will force the ReadOnly setting in VolumeMounts.\nDefaults to false.\nMore info: https://examples.k8s.io/volumes/rbd/README.md#how-to-use-it\n+optional"
        },
        "secretRef": {
          "title": "SecretRef is name of the authentication secret for RBDUser. If provided\noverrides keyring.\nDefault is nil.\nMore info: https://examples.k8s.io/volumes/rbd/README.md#how-to-use-it\n+optional",
          "$ref": "#/definitions/io.k8s.api.core.v1.LocalObjectReference"
        },
        "user": {
          "type": "string",
          "title": "The rados user name.\nDefault is admin.\nMore info: https://examples.k8s.io/volumes/rbd/README.md#how-to-use-it\n+optional"
        }
      }
    },
    "io.k8s.api.core.v1.ResourceFieldSelector": {
      "type": "object",
      "title": "ResourceFieldSelector represents container resources (cpu, memory) and their output format",
      "properties": {
        "containerName": {
          "type": "string",
          "title": "Container name: required for volumes, optional for env vars\n+optional"
        },
        "divisor": {
          "title": "Specifies the output format of the exposed resources, defaults to \"1\"\n+optional",
          "$ref": "#/definitions/io.k8s.api.core.v1.Quantity"
        },
        "resource": {
          "type": "string",
          "title": "Required: resource to select"
        }
      }
    },
    "io.k8s.api.core.v1.ResourceRequirements": {
      "description": "ResourceRequirements describes the compute resource requirements.",
      "type": "object",
      "properties": {
        "limits": {
          "type": "object",
          "title": "Limits describes the maximum amount of compute resources allowed.\nMore info: https://kubernetes.io/docs/concepts/configuration/manage-compute-resources-container/\n+optional",
          "additionalProperties": {
            "$ref": "#/definitions/io.k8s.api.core.v1.Quantity"
          }
        },
        "requests": {
          "type": "object",
          "title": "Requests describes the minimum amount of compute resources required.\nIf Requests is omitted for a container, it defaults to Limits if that is explicitly specified,\notherwise to an implementation-defined value.\nMore info: https://kubernetes.io/docs/concepts/configuration/manage-compute-resources-container/\n+optional",
          "additionalProperties": {
            "$ref": "#/definitions/io.k8s.api.core.v1.Quantity"
          }
        }
      }
    },
    "io.k8s.api.core.v1.SELinuxOptions": {
      "type": "object",
      "title": "SELinuxOptions are the labels to be applied to the container",
      "properties": {
        "level": {
          "type": "string",
          "title": "Level is SELinux level label that applies to the container.\n+optional"
        },
        "role": {
          "type": "string",
          "title": "Role is a SELinux role label that applies to the container.\n+optional"
        },
        "type": {
          "type": "string",
          "title": "Type is a SELinux type label that applies to the container.\n+optional"
        },
        "user": {
          "type": "string",
          "title": "User is a SELinux user label that applies to the container.\n+optional"
        }
      }
    },
    "io.k8s.api.core.v1.ScaleIOVolumeSource": {
      "type": "object",
      "title": "ScaleIOVolumeSource represents a persistent ScaleIO volume",
      "properties": {
        "fsType": {
          "type": "string",
          "title": "Filesystem type to mount.\nMust be a filesystem type supported by the host operating system.\nEx. \"ext4\", \"xfs\", \"ntfs\".\nDefault is \"xfs\".\n+optional"
        },
        "gateway": {
          "description": "The host address of the ScaleIO API Gateway.",
          "type": "string"
        },
        "protectionDomain": {
          "type": "string",
          "title": "The name of the ScaleIO Protection Domain for the configured storage.\n+optional"
        },
        "readOnly": {
          "type": "boolean",
          "format": "boolean",
          "title": "Defaults to false (read/write). ReadOnly here will force\nthe ReadOnly setting in VolumeMounts.\n+optional"
        },
        "secretRef": {
          "description": "SecretRef references to the secret for ScaleIO user and other\nsensitive information. If this is not provided, Login operation will fail.",
          "$ref": "#/definitions/io.k8s.api.core.v1.LocalObjectReference"
        },
        "sslEnabled": {
          "type": "boolean",
          "format": "boolean",
          "title": "Flag to enable/disable SSL communication with Gateway, default false\n+optional"
        },
        "storageMode": {
          "type": "string",
          "title": "Indicates whether the storage for a volume should be ThickProvisioned or ThinProvisioned.\nDefault is ThinProvisioned.\n+optional"
        },
        "storagePool": {
          "type": "string",
          "title": "The ScaleIO Storage Pool associated with the protection domain.\n+optional"
        },
        "system": {
          "description": "The name of the storage system as configured in ScaleIO.",
          "type": "string"
        },
        "volumeName": {
          "description": "The name of a volume already created in the ScaleIO system\nthat is associated with this volume source.",
          "type": "string"
        }
      }
    },
    "io.k8s.api.core.v1.SecretEnvSource": {
      "description": "SecretEnvSource selects a Secret to populate the environment\nvariables with.\n\nThe contents of the target Secret's Data field will represent the\nkey-value pairs as environment variables.",
      "type": "object",
      "properties": {
        "localObjectReference": {
          "description": "The Secret to select from.",
          "$ref": "#/definitions/io.k8s.api.core.v1.LocalObjectReference"
        },
        "optional": {
          "type": "boolean",
          "format": "boolean",
          "title": "Specify whether the Secret must be defined\n+optional"
        }
      }
    },
    "io.k8s.api.core.v1.SecretKeySelector": {
      "description": "SecretKeySelector selects a key of a Secret.",
      "type": "object",
      "properties": {
        "key": {
          "description": "The key of the secret to select from.  Must be a valid secret key.",
          "type": "string"
        },
        "localObjectReference": {
          "description": "The name of the secret in the pod's namespace to select from.",
          "$ref": "#/definitions/io.k8s.api.core.v1.LocalObjectReference"
        },
        "optional": {
          "type": "boolean",
          "format": "boolean",
          "title": "Specify whether the Secret or its key must be defined\n+optional"
        }
      }
    },
    "io.k8s.api.core.v1.SecretProjection": {
      "description": "Adapts a secret into a projected volume.\n\nThe contents of the target Secret's Data field will be presented in a\nprojected volume as files using the keys in the Data field as the file names.\nNote that this is identical to a secret volume source without the default\nmode.",
      "type": "object",
      "properties": {
        "items": {
          "type": "array",
          "title": "If unspecified, each key-value pair in the Data field of the referenced\nSecret will be projected into the volume as a file whose name is the\nkey and content is the value. If specified, the listed keys will be\nprojected into the specified paths, and unlisted keys will not be\npresent. If a key is specified which is not present in the Secret,\nthe volume setup will error unless it is marked optional. Paths must be\nrelative and may not contain the '..' path or start with '..'.\n+optional",
          "items": {
            "$ref": "#/definitions/io.k8s.api.core.v1.KeyToPath"
          }
        },
        "localObjectReference": {
          "$ref": "#/definitions/io.k8s.api.core.v1.LocalObjectReference"
        },
        "optional": {
          "type": "boolean",
          "format": "boolean",
          "title": "Specify whether the Secret or its key must be defined\n+optional"
        }
      }
    },
    "io.k8s.api.core.v1.SecretVolumeSource": {
      "description": "Adapts a Secret into a volume.\n\nThe contents of the target Secret's Data field will be presented in a volume\nas files using the keys in the Data field as the file names.\nSecret volumes support ownership management and SELinux relabeling.",
      "type": "object",
      "properties": {
        "defaultMode": {
          "type": "integer",
          "format": "int32",
          "title": "Optional: mode bits to use on created files by default. Must be a\nvalue between 0 and 0777. Defaults to 0644.\nDirectories within the path are not affected by this setting.\nThis might be in conflict with other options that affect the file\nmode, like fsGroup, and the result can be other mode bits set.\n+optional"
        },
        "items": {
          "type": "array",
          "title": "If unspecified, each key-value pair in the Data field of the referenced\nSecret will be projected into the volume as a file whose name is the\nkey and content is the value. If specified, the listed keys will be\nprojected into the specified paths, and unlisted keys will not be\npresent. If a key is specified which is not present in the Secret,\nthe volume setup will error unless it is marked optional. Paths must be\nrelative and may not contain the '..' path or start with '..'.\n+optional",
          "items": {
            "$ref": "#/definitions/io.k8s.api.core.v1.KeyToPath"
          }
        },
        "optional": {
          "type": "boolean",
          "format": "boolean",
          "title": "Specify whether the Secret or its keys must be defined\n+optional"
        },
        "secretName": {
          "type": "string",
          "title": "Name of the secret in the pod's namespace to use.\nMore info: https://kubernetes.io/docs/concepts/storage/volumes#secret\n+optional"
        }
      }
    },
    "io.k8s.api.core.v1.SecurityContext": {
      "description": "SecurityContext holds security configuration that will be applied to a container.\nSome fields are present in both SecurityContext and PodSecurityContext.  When both\nare set, the values in SecurityContext take precedence.",
      "type": "object",
      "properties": {
        "allowPrivilegeEscalation": {
          "type": "boolean",
          "format": "boolean",
          "title": "AllowPrivilegeEscalation controls whether a process can gain more\nprivileges than its parent process. This bool directly controls if\nthe no_new_privs flag will be set on the container process.\nAllowPrivilegeEscalation is true always when the container is:\n1) run as Privileged\n2) has CAP_SYS_ADMIN\n+optional"
        },
        "capabilities": {
          "title": "The capabilities to add/drop when running containers.\nDefaults to the default set of capabilities granted by the container runtime.\n+optional",
          "$ref": "#/definitions/io.k8s.api.core.v1.Capabilities"
        },
        "privileged": {
          "type": "boolean",
          "format": "boolean",
          "title": "Run container in privileged mode.\nProcesses in privileged containers are essentially equivalent to root on the host.\nDefaults to false.\n+optional"
        },
        "procMount": {
          "type": "string",
          "title": "procMount denotes the type of proc mount to use for the containers.\nThe default is DefaultProcMount which uses the container runtime defaults for\nreadonly paths and masked paths.\nThis requires the ProcMountType feature flag to be enabled.\n+optional"
        },
        "readOnlyRootFilesystem": {
          "type": "boolean",
          "format": "boolean",
          "title": "Whether this container has a read-only root filesystem.\nDefault is false.\n+optional"
        },
        "runAsGroup": {
          "type": "string",
          "format": "int64",
          "title": "The GID to run the entrypoint of the container process.\nUses runtime default if unset.\nMay also be set in PodSecurityContext.  If set in both SecurityContext and\nPodSecurityContext, the value specified in SecurityContext takes precedence.\n+optional"
        },
        "runAsNonRoot": {
          "type": "boolean",
          "format": "boolean",
          "title": "Indicates that the container must run as a non-root user.\nIf true, the Kubelet will validate the image at runtime to ensure that it\ndoes not run as UID 0 (root) and fail to start the container if it does.\nIf unset or false, no such validation will be performed.\nMay also be set in PodSecurityContext.  If set in both SecurityContext and\nPodSecurityContext, the value specified in SecurityContext takes precedence.\n+optional"
        },
        "runAsUser": {
          "type": "string",
          "format": "int64",
          "title": "The UID to run the entrypoint of the container process.\nDefaults to user specified in image metadata if unspecified.\nMay also be set in PodSecurityContext.  If set in both SecurityContext and\nPodSecurityContext, the value specified in SecurityContext takes precedence.\n+optional"
        },
        "seLinuxOptions": {
          "title": "The SELinux context to be applied to the container.\nIf unspecified, the container runtime will allocate a random SELinux context for each\ncontainer.  May also be set in PodSecurityContext.  If set in both SecurityContext and\nPodSecurityContext, the value specified in SecurityContext takes precedence.\n+optional",
          "$ref": "#/definitions/io.k8s.api.core.v1.SELinuxOptions"
        },
        "windowsOptions": {
          "title": "The Windows specific settings applied to all containers.\nIf unspecified, the options from the PodSecurityContext will be used.\nIf set in both SecurityContext and PodSecurityContext, the value specified in SecurityContext takes precedence.\n+optional",
          "$ref": "#/definitions/io.k8s.api.core.v1.WindowsSecurityContextOptions"
        }
      }
    },
    "io.k8s.api.core.v1.ServiceAccountTokenProjection": {
      "description": "ServiceAccountTokenProjection represents a projected service account token\nvolume. This projection can be used to insert a service account token into\nthe pods runtime filesystem for use against APIs (Kubernetes API Server or\notherwise).",
      "type": "object",
      "properties": {
        "audience": {
          "type": "string",
          "title": "Audience is the intended audience of the token. A recipient of a token\nmust identify itself with an identifier specified in the audience of the\ntoken, and otherwise should reject the token. The audience defaults to the\nidentifier of the apiserver.\n+optional"
        },
        "expirationSeconds": {
          "type": "string",
          "format": "int64",
          "title": "ExpirationSeconds is the requested duration of validity of the service\naccount token. As the token approaches expiration, the kubelet volume\nplugin will proactively rotate the service account token. The kubelet will\nstart trying to rotate the token if the token is older than 80 percent of\nits time to live or if the token is older than 24 hours.Defaults to 1 hour\nand must be at least 10 minutes.\n+optional"
        },
        "path": {
          "description": "Path is the path relative to the mount point of the file to project the\ntoken into.",
          "type": "string"
        }
      }
    },
    "io.k8s.api.core.v1.StorageOSVolumeSource": {
      "description": "Represents a StorageOS persistent volume resource.",
      "type": "object",
      "properties": {
        "fsType": {
          "type": "string",
          "title": "Filesystem type to mount.\nMust be a filesystem type supported by the host operating system.\nEx. \"ext4\", \"xfs\", \"ntfs\". Implicitly inferred to be \"ext4\" if unspecified.\n+optional"
        },
        "readOnly": {
          "type": "boolean",
          "format": "boolean",
          "title": "Defaults to false (read/write). ReadOnly here will force\nthe ReadOnly setting in VolumeMounts.\n+optional"
        },
        "secretRef": {
          "title": "SecretRef specifies the secret to use for obtaining the StorageOS API\ncredentials.  If not specified, default values will be attempted.\n+optional",
          "$ref": "#/definitions/io.k8s.api.core.v1.LocalObjectReference"
        },
        "volumeName": {
          "description": "VolumeName is the human-readable name of the StorageOS volume.  Volume\nnames are only unique within a namespace.",
          "type": "string"
        },
        "volumeNamespace": {
          "type": "string",
          "title": "VolumeNamespace specifies the scope of the volume within StorageOS.  If no\nnamespace is specified then the Pod's namespace will be used.  This allows the\nKubernetes name scoping to be mirrored within StorageOS for tighter integration.\nSet VolumeName to any name to override the default behaviour.\nSet to \"default\" if you are not using namespaces within StorageOS.\nNamespaces that do not pre-exist within StorageOS will be created.\n+optional"
        }
      }
    },
    "io.k8s.api.core.v1.Sysctl": {
      "type": "object",
      "title": "Sysctl defines a kernel parameter to be set",
      "properties": {
        "name": {
          "type": "string",
          "title": "Name of a property to set"
        },
        "value": {
          "type": "string",
          "title": "Value of a property to set"
        }
      }
    },
    "io.k8s.api.core.v1.TCPSocketAction": {
      "type": "object",
      "title": "TCPSocketAction describes an action based on opening a socket",
      "properties": {
        "host": {
          "type": "string",
          "title": "Optional: Host name to connect to, defaults to the pod IP.\n+optional"
        },
        "port": {
          "description": "Number or name of the port to access on the container.\nNumber must be in the range 1 to 65535.\nName must be an IANA_SVC_NAME.",
          "$ref": "#/definitions/io.k8s.api.core.v1.IntOrString"
        }
      }
    },
    "io.k8s.api.core.v1.Toleration": {
      "description": "The pod this Toleration is attached to tolerates any taint that matches\nthe triple \u003ckey,value,effect\u003e using the matching operator \u003coperator\u003e.",
      "type": "object",
      "properties": {
        "effect": {
          "type": "string",
          "title": "Effect indicates the taint effect to match. Empty means match all taint effects.\nWhen specified, allowed values are NoSchedule, PreferNoSchedule and NoExecute.\n+optional"
        },
        "key": {
          "type": "string",
          "title": "Key is the taint key that the toleration applies to. Empty means match all taint keys.\nIf the key is empty, operator must be Exists; this combination means to match all values and all keys.\n+optional"
        },
        "operator": {
          "type": "string",
          "title": "Operator represents a key's relationship to the value.\nValid operators are Exists and Equal. Defaults to Equal.\nExists is equivalent to wildcard for value, so that a pod can\ntolerate all taints of a particular category.\n+optional"
        },
        "tolerationSeconds": {
          "type": "string",
          "format": "int64",
          "title": "TolerationSeconds represents the period of time the toleration (which must be\nof effect NoExecute, otherwise this field is ignored) tolerates the taint. By default,\nit is not set, which means tolerate the taint forever (do not evict). Zero and\nnegative values will be treated as 0 (evict immediately) by the system.\n+optional"
        },
        "value": {
          "type": "string",
          "title": "Value is the taint value the toleration matches to.\nIf the operator is Exists, the value should be empty, otherwise just a regular string.\n+optional"
        }
      }
    },
    "io.k8s.api.core.v1.TypedLocalObjectReference": {
      "description": "TypedLocalObjectReference contains enough information to let you locate the\ntyped referenced object inside the same namespace.",
      "type": "object",
      "properties": {
        "apiGroup": {
          "type": "string",
          "title": "APIGroup is the group for the resource being referenced.\nIf APIGroup is not specified, the specified Kind must be in the core API group.\nFor any other third-party types, APIGroup is required.\n+optional"
        },
        "kind": {
          "type": "string",
          "title": "Kind is the type of resource being referenced"
        },
        "name": {
          "type": "string",
          "title": "Name is the name of resource being referenced"
        }
      }
    },
    "io.k8s.api.core.v1.Volume": {
      "description": "Volume represents a named volume in a pod that may be accessed by any container in the pod.",
      "type": "object",
      "properties": {
        "name": {
          "type": "string",
          "title": "Volume's name.\nMust be a DNS_LABEL and unique within the pod.\nMore info: https://kubernetes.io/docs/concepts/overview/working-with-objects/names/#names"
        },
        "volumeSource": {
          "description": "VolumeSource represents the location and type of the mounted volume.\nIf not specified, the Volume is implied to be an EmptyDir.\nThis implied behavior is deprecated and will be removed in a future version.",
          "$ref": "#/definitions/io.k8s.api.core.v1.VolumeSource"
        }
      }
    },
    "io.k8s.api.core.v1.VolumeDevice": {
      "description": "volumeDevice describes a mapping of a raw block device within a container.",
      "type": "object",
      "properties": {
        "devicePath": {
          "description": "devicePath is the path inside of the container that the device will be mapped to.",
          "type": "string"
        },
        "name": {
          "type": "string",
          "title": "name must match the name of a persistentVolumeClaim in the pod"
        }
      }
    },
    "io.k8s.api.core.v1.VolumeMount": {
      "description": "VolumeMount describes a mounting of a Volume within a container.",
      "type": "object",
      "properties": {
        "mountPath": {
          "description": "Path within the container at which the volume should be mounted.  Must\nnot contain ':'.",
          "type": "string"
        },
        "mountPropagation": {
          "type": "string",
          "title": "mountPropagation determines how mounts are propagated from the host\nto container and the other way around.\nWhen not set, MountPropagationNone is used.\nThis field is beta in 1.10.\n+optional"
        },
        "name": {
          "description": "This must match the Name of a Volume.",
          "type": "string"
        },
        "readOnly": {
          "type": "boolean",
          "format": "boolean",
          "title": "Mounted read-only if true, read-write otherwise (false or unspecified).\nDefaults to false.\n+optional"
        },
        "subPath": {
          "type": "string",
          "title": "Path within the volume from which the container's volume should be mounted.\nDefaults to \"\" (volume's root).\n+optional"
        },
        "subPathExpr": {
          "type": "string",
          "title": "Expanded path within the volume from which the container's volume should be mounted.\nBehaves similarly to SubPath but environment variable references $(VAR_NAME) are expanded using the container's environment.\nDefaults to \"\" (volume's root).\nSubPathExpr and SubPath are mutually exclusive.\nThis field is beta in 1.15.\n+optional"
        }
      }
    },
    "io.k8s.api.core.v1.VolumeProjection": {
      "type": "object",
      "title": "Projection that may be projected along with other supported volume types",
      "properties": {
        "configMap": {
          "title": "information about the configMap data to project\n+optional",
          "$ref": "#/definitions/io.k8s.api.core.v1.ConfigMapProjection"
        },
        "downwardAPI": {
          "title": "information about the downwardAPI data to project\n+optional",
          "$ref": "#/definitions/io.k8s.api.core.v1.DownwardAPIProjection"
        },
        "secret": {
          "title": "information about the secret data to project\n+optional",
          "$ref": "#/definitions/io.k8s.api.core.v1.SecretProjection"
        },
        "serviceAccountToken": {
          "title": "information about the serviceAccountToken data to project\n+optional",
          "$ref": "#/definitions/io.k8s.api.core.v1.ServiceAccountTokenProjection"
        }
      }
    },
    "io.k8s.api.core.v1.VolumeSource": {
      "description": "Represents the source of a volume to mount.\nOnly one of its members may be specified.",
      "type": "object",
      "properties": {
        "awsElasticBlockStore": {
          "title": "AWSElasticBlockStore represents an AWS Disk resource that is attached to a\nkubelet's host machine and then exposed to the pod.\nMore info: https://kubernetes.io/docs/concepts/storage/volumes#awselasticblockstore\n+optional",
          "$ref": "#/definitions/io.k8s.api.core.v1.AWSElasticBlockStoreVolumeSource"
        },
        "azureDisk": {
          "title": "AzureDisk represents an Azure Data Disk mount on the host and bind mount to the pod.\n+optional",
          "$ref": "#/definitions/io.k8s.api.core.v1.AzureDiskVolumeSource"
        },
        "azureFile": {
          "title": "AzureFile represents an Azure File Service mount on the host and bind mount to the pod.\n+optional",
          "$ref": "#/definitions/io.k8s.api.core.v1.AzureFileVolumeSource"
        },
        "cephfs": {
          "title": "CephFS represents a Ceph FS mount on the host that shares a pod's lifetime\n+optional",
          "$ref": "#/definitions/io.k8s.api.core.v1.CephFSVolumeSource"
        },
        "cinder": {
          "title": "Cinder represents a cinder volume attached and mounted on kubelets host machine.\nMore info: https://examples.k8s.io/mysql-cinder-pd/README.md\n+optional",
          "$ref": "#/definitions/io.k8s.api.core.v1.CinderVolumeSource"
        },
        "configMap": {
          "title": "ConfigMap represents a configMap that should populate this volume\n+optional",
          "$ref": "#/definitions/io.k8s.api.core.v1.ConfigMapVolumeSource"
        },
        "csi": {
          "title": "CSI (Container Storage Interface) represents storage that is handled by an external CSI driver (Alpha feature).\n+optional",
          "$ref": "#/definitions/io.k8s.api.core.v1.CSIVolumeSource"
        },
        "downwardAPI": {
          "title": "DownwardAPI represents downward API about the pod that should populate this volume\n+optional",
          "$ref": "#/definitions/io.k8s.api.core.v1.DownwardAPIVolumeSource"
        },
        "emptyDir": {
          "title": "EmptyDir represents a temporary directory that shares a pod's lifetime.\nMore info: https://kubernetes.io/docs/concepts/storage/volumes#emptydir\n+optional",
          "$ref": "#/definitions/io.k8s.api.core.v1.EmptyDirVolumeSource"
        },
        "fc": {
          "title": "FC represents a Fibre Channel resource that is attached to a kubelet's host machine and then exposed to the pod.\n+optional",
          "$ref": "#/definitions/io.k8s.api.core.v1.FCVolumeSource"
        },
        "flexVolume": {
          "title": "FlexVolume represents a generic volume resource that is\nprovisioned/attached using an exec based plugin.\n+optional",
          "$ref": "#/definitions/io.k8s.api.core.v1.FlexVolumeSource"
        },
        "flocker": {
          "title": "Flocker represents a Flocker volume attached to a kubelet's host machine. This depends on the Flocker control service being running\n+optional",
          "$ref": "#/definitions/io.k8s.api.core.v1.FlockerVolumeSource"
        },
        "gcePersistentDisk": {
          "title": "GCEPersistentDisk represents a GCE Disk resource that is attached to a\nkubelet's host machine and then exposed to the pod.\nMore info: https://kubernetes.io/docs/concepts/storage/volumes#gcepersistentdisk\n+optional",
          "$ref": "#/definitions/io.k8s.api.core.v1.GCEPersistentDiskVolumeSource"
        },
        "gitRepo": {
          "title": "GitRepo represents a git repository at a particular revision.\nDEPRECATED: GitRepo is deprecated. To provision a container with a git repo, mount an\nEmptyDir into an InitContainer that clones the repo using git, then mount the EmptyDir\ninto the Pod's container.\n+optional",
          "$ref": "#/definitions/io.k8s.api.core.v1.GitRepoVolumeSource"
        },
        "glusterfs": {
          "title": "Glusterfs represents a Glusterfs mount on the host that shares a pod's lifetime.\nMore info: https://examples.k8s.io/volumes/glusterfs/README.md\n+optional",
          "$ref": "#/definitions/io.k8s.api.core.v1.GlusterfsVolumeSource"
        },
        "hostPath": {
          "title": "HostPath represents a pre-existing file or directory on the host\nmachine that is directly exposed to the container. This is generally\nused for system agents or other privileged things that are allowed\nto see the host machine. Most containers will NOT need this.\nMore info: https://kubernetes.io/docs/concepts/storage/volumes#hostpath\n---\nTODO(jonesdl) We need to restrict who can use host directory mounts and who can/can not\nmount host directories as read/write.\n+optional",
          "$ref": "#/definitions/io.k8s.api.core.v1.HostPathVolumeSource"
        },
        "iscsi": {
          "title": "ISCSI represents an ISCSI Disk resource that is attached to a\nkubelet's host machine and then exposed to the pod.\nMore info: https://examples.k8s.io/volumes/iscsi/README.md\n+optional",
          "$ref": "#/definitions/io.k8s.api.core.v1.ISCSIVolumeSource"
        },
        "nfs": {
          "title": "NFS represents an NFS mount on the host that shares a pod's lifetime\nMore info: https://kubernetes.io/docs/concepts/storage/volumes#nfs\n+optional",
          "$ref": "#/definitions/io.k8s.api.core.v1.NFSVolumeSource"
        },
        "persistentVolumeClaim": {
          "title": "PersistentVolumeClaimVolumeSource represents a reference to a\nPersistentVolumeClaim in the same namespace.\nMore info: https://kubernetes.io/docs/concepts/storage/persistent-volumes#persistentvolumeclaims\n+optional",
          "$ref": "#/definitions/io.k8s.api.core.v1.PersistentVolumeClaimVolumeSource"
        },
        "photonPersistentDisk": {
          "title": "PhotonPersistentDisk represents a PhotonController persistent disk attached and mounted on kubelets host machine",
          "$ref": "#/definitions/io.k8s.api.core.v1.PhotonPersistentDiskVolumeSource"
        },
        "portworxVolume": {
          "title": "PortworxVolume represents a portworx volume attached and mounted on kubelets host machine\n+optional",
          "$ref": "#/definitions/io.k8s.api.core.v1.PortworxVolumeSource"
        },
        "projected": {
          "title": "Items for all in one resources secrets, configmaps, and downward API",
          "$ref": "#/definitions/io.k8s.api.core.v1.ProjectedVolumeSource"
        },
        "quobyte": {
          "title": "Quobyte represents a Quobyte mount on the host that shares a pod's lifetime\n+optional",
          "$ref": "#/definitions/io.k8s.api.core.v1.QuobyteVolumeSource"
        },
        "rbd": {
          "title": "RBD represents a Rados Block Device mount on the host that shares a pod's lifetime.\nMore info: https://examples.k8s.io/volumes/rbd/README.md\n+optional",
          "$ref": "#/definitions/io.k8s.api.core.v1.RBDVolumeSource"
        },
        "scaleIO": {
          "title": "ScaleIO represents a ScaleIO persistent volume attached and mounted on Kubernetes nodes.\n+optional",
          "$ref": "#/definitions/io.k8s.api.core.v1.ScaleIOVolumeSource"
        },
        "secret": {
          "title": "Secret represents a secret that should populate this volume.\nMore info: https://kubernetes.io/docs/concepts/storage/volumes#secret\n+optional",
          "$ref": "#/definitions/io.k8s.api.core.v1.SecretVolumeSource"
        },
        "storageos": {
          "title": "StorageOS represents a StorageOS volume attached and mounted on Kubernetes nodes.\n+optional",
          "$ref": "#/definitions/io.k8s.api.core.v1.StorageOSVolumeSource"
        },
        "vsphereVolume": {
          "title": "VsphereVolume represents a vSphere volume attached and mounted on kubelets host machine\n+optional",
          "$ref": "#/definitions/io.k8s.api.core.v1.VsphereVirtualDiskVolumeSource"
        }
      }
    },
    "io.k8s.api.core.v1.VsphereVirtualDiskVolumeSource": {
      "description": "Represents a vSphere volume resource.",
      "type": "object",
      "properties": {
        "fsType": {
          "type": "string",
          "title": "Filesystem type to mount.\nMust be a filesystem type supported by the host operating system.\nEx. \"ext4\", \"xfs\", \"ntfs\". Implicitly inferred to be \"ext4\" if unspecified.\n+optional"
        },
        "storagePolicyID": {
          "type": "string",
          "title": "Storage Policy Based Management (SPBM) profile ID associated with the StoragePolicyName.\n+optional"
        },
        "storagePolicyName": {
          "type": "string",
          "title": "Storage Policy Based Management (SPBM) profile name.\n+optional"
        },
        "volumePath": {
          "type": "string",
          "title": "Path that identifies vSphere volume vmdk"
        }
      }
    },
    "io.k8s.api.core.v1.WeightedPodAffinityTerm": {
      "type": "object",
      "title": "The weights of all of the matched WeightedPodAffinityTerm fields are added per-node to find the most preferred node(s)",
      "properties": {
        "podAffinityTerm": {
          "description": "Required. A pod affinity term, associated with the corresponding weight.",
          "$ref": "#/definitions/io.k8s.api.core.v1.PodAffinityTerm"
        },
        "weight": {
          "description": "weight associated with matching the corresponding podAffinityTerm,\nin the range 1-100.",
          "type": "integer",
          "format": "int32"
        }
      }
    },
    "io.k8s.api.core.v1.WindowsSecurityContextOptions": {
      "description": "WindowsSecurityContextOptions contain Windows-specific options and credentials.",
      "type": "object",
      "properties": {
        "gmsaCredentialSpec": {
          "type": "string",
          "title": "GMSACredentialSpec is where the GMSA admission webhook\n(https://github.com/kubernetes-sigs/windows-gmsa) inlines the contents of the\nGMSA credential spec named by the GMSACredentialSpecName field.\nThis field is alpha-level and is only honored by servers that enable the WindowsGMSA feature flag.\n+optional"
        },
        "gmsaCredentialSpecName": {
          "type": "string",
          "title": "GMSACredentialSpecName is the name of the GMSA credential spec to use.\nThis field is alpha-level and is only honored by servers that enable the WindowsGMSA feature flag.\n+optional"
        },
        "runAsUserName": {
          "type": "string",
          "title": "The UserName in Windows to run the entrypoint of the container process.\nDefaults to the user specified in image metadata if unspecified.\nMay also be set in PodSecurityContext. If set in both SecurityContext and\nPodSecurityContext, the value specified in SecurityContext takes precedence.\nThis field is alpha-level and it is only honored by servers that enable the WindowsRunAsUserName feature flag.\n+optional"
        }
      }
    },
    "io.k8s.api.core.v1.PodDisruptionBudgetSpec": {
      "description": "PodDisruptionBudgetSpec is a description of a PodDisruptionBudget.",
      "type": "object",
      "properties": {
        "maxUnavailable": {
          "title": "An eviction is allowed if at most \"maxUnavailable\" pods selected by\n\"selector\" are unavailable after the eviction, i.e. even in absence of\nthe evicted pod. For example, one can prevent all voluntary evictions\nby specifying 0. This is a mutually exclusive setting with \"minAvailable\".\n+optional",
          "$ref": "#/definitions/io.k8s.api.core.v1.IntOrString"
        },
        "minAvailable": {
          "title": "An eviction is allowed if at least \"minAvailable\" pods selected by\n\"selector\" will still be available after the eviction, i.e. even in the\nabsence of the evicted pod.  So for example you can prevent all voluntary\nevictions by specifying \"100%\".\n+optional",
          "$ref": "#/definitions/io.k8s.api.core.v1.IntOrString"
        },
        "selector": {
          "title": "Label query over pods whose evictions are managed by the disruption\nbudget.\n+optional",
          "$ref": "#/definitions/io.k8s.api.core.v1.LabelSelector"
        }
      }
    },
    "io.k8s.api.core.v1.Quantity": {
      "description": "Quantity is a fixed-point representation of a number.\nIt provides convenient marshaling/unmarshaling in JSON and YAML,\nin addition to String() and AsInt64() accessors.\n\nThe serialization format is:\n\n\u003cquantity\u003e        ::= \u003csignedNumber\u003e\u003csuffix\u003e\n  (Note that \u003csuffix\u003e may be empty, from the \"\" case in \u003cdecimalSI\u003e.)\n\u003cdigit\u003e           ::= 0 | 1 | ... | 9\n\u003cdigits\u003e          ::= \u003cdigit\u003e | \u003cdigit\u003e\u003cdigits\u003e\n\u003cnumber\u003e          ::= \u003cdigits\u003e | \u003cdigits\u003e.\u003cdigits\u003e | \u003cdigits\u003e. | .\u003cdigits\u003e\n\u003csign\u003e            ::= \"+\" | \"-\"\n\u003csignedNumber\u003e    ::= \u003cnumber\u003e | \u003csign\u003e\u003cnumber\u003e\n\u003csuffix\u003e          ::= \u003cbinarySI\u003e | \u003cdecimalExponent\u003e | \u003cdecimalSI\u003e\n\u003cbinarySI\u003e        ::= Ki | Mi | Gi | Ti | Pi | Ei\n  (International System of units; See: http://physics.nist.gov/cuu/Units/binary.html)\n\u003cdecimalSI\u003e       ::= m | \"\" | k | M | G | T | P | E\n  (Note that 1024 = 1Ki but 1000 = 1k; I didn't choose the capitalization.)\n\u003cdecimalExponent\u003e ::= \"e\" \u003csignedNumber\u003e | \"E\" \u003csignedNumber\u003e\n\nNo matter which of the three exponent forms is used, no quantity may represent\na number greater than 2^63-1 in magnitude, nor may it have more than 3 decimal\nplaces. Numbers larger or more precise will be capped or rounded up.\n(E.g.: 0.1m will rounded up to 1m.)\nThis may be extended in the future if we require larger or smaller quantities.\n\nWhen a Quantity is parsed from a string, it will remember the type of suffix\nit had, and will use the same type again when it is serialized.\n\nBefore serializing, Quantity will be put in \"canonical form\".\nThis means that Exponent/suffix will be adjusted up or down (with a\ncorresponding increase or decrease in Mantissa) such that:\n  a. No precision is lost\n  b. No fractional digits will be emitted\n  c. The exponent (or suffix) is as large as possible.\nThe sign will be omitted unless the number is negative.\n\nExamples:\n  1.5 will be serialized as \"1500m\"\n  1.5Gi will be serialized as \"1536Mi\"\n\nNote that the quantity will NEVER be internally represented by a\nfloating point number. That is the whole point of this exercise.\n\nNon-canonical values will still parse as long as they are well formed,\nbut will be re-emitted in their canonical form. (So always use canonical\nform, or don't diff.)\n\nThis format is intended to make it difficult to use these numbers without\nwriting some sort of special handling code in the hopes that that will\ncause implementors to also use a fixed point implementation.\n\n+protobuf=true\n+protobuf.embed=string\n+protobuf.options.marshal=false\n+protobuf.options.(gogoproto.goproto_stringer)=false\n+k8s:deepcopy-gen=true\n+k8s:openapi-gen=true",
      "type": "object",
      "properties": {
        "string": {
          "type": "string"
        }
      }
    },
    "io.k8s.api.core.v1.CreateOptions": {
      "description": "CreateOptions may be provided when creating an API object.",
      "type": "object",
      "properties": {
        "dryRun": {
          "type": "array",
          "title": "When present, indicates that modifications should not be\npersisted. An invalid or unrecognized dryRun directive will\nresult in an error response and no further processing of the\nrequest. Valid values are:\n- All: all dry run stages will be processed\n+optional",
          "items": {
            "type": "string"
          }
        },
        "fieldManager": {
          "type": "string",
          "title": "fieldManager is a name associated with the actor or entity\nthat is making these changes. The value must be less than or\n128 characters long, and only contain printable characters,\nas defined by https://golang.org/pkg/unicode/#IsPrint.\n+optional"
        }
      }
    },
    "io.k8s.api.core.v1.DeleteOptions": {
      "description": "DeleteOptions may be provided when deleting an API object.",
      "type": "object",
      "properties": {
        "dryRun": {
          "type": "array",
          "title": "When present, indicates that modifications should not be\npersisted. An invalid or unrecognized dryRun directive will\nresult in an error response and no further processing of the\nrequest. Valid values are:\n- All: all dry run stages will be processed\n+optional",
          "items": {
            "type": "string"
          }
        },
        "gracePeriodSeconds": {
          "type": "string",
          "format": "int64",
          "title": "The duration in seconds before the object should be deleted. Value must be non-negative integer.\nThe value zero indicates delete immediately. If this value is nil, the default grace period for the\nspecified type will be used.\nDefaults to a per object value if not specified. zero means delete immediately.\n+optional"
        },
        "orphanDependents": {
          "type": "boolean",
          "format": "boolean",
          "title": "Deprecated: please use the PropagationPolicy, this field will be deprecated in 1.7.\nShould the dependent objects be orphaned. If true/false, the \"orphan\"\nfinalizer will be added to/removed from the object's finalizers list.\nEither this field or PropagationPolicy may be set, but not both.\n+optional"
        },
        "preconditions": {
          "title": "Must be fulfilled before a deletion is carried out. If not possible, a 409 Conflict status will be\nreturned.\n+optional",
          "$ref": "#/definitions/io.k8s.api.core.v1.Preconditions"
        },
        "propagationPolicy": {
          "type": "string",
          "title": "Whether and how garbage collection will be performed.\nEither this field or OrphanDependents may be set, but not both.\nThe default policy is decided by the existing finalizer set in the\nmetadata.finalizers and the resource-specific default policy.\nAcceptable values are: 'Orphan' - orphan the dependents; 'Background' -\nallow the garbage collector to delete the dependents in the background;\n'Foreground' - a cascading policy that deletes all dependents in the\nforeground.\n+optional"
        }
      }
    },
    "io.k8s.api.core.v1.FieldsV1": {
      "description": "FieldsV1 stores a set of fields in a data structure like a Trie, in JSON format.\n\nEach key is either a '.' representing the field itself, and will always map to an empty set,\nor a string representing a sub-field or item. The string will follow one of these four formats:\n'f:\u003cname\u003e', where \u003cname\u003e is the name of a field in a struct, or key in a map\n'v:\u003cvalue\u003e', where \u003cvalue\u003e is the exact json formatted value of a list item\n'i:\u003cindex\u003e', where \u003cindex\u003e is position of a item in a list\n'k:\u003ckeys\u003e', where \u003ckeys\u003e is a map of  a list item's key fields to their unique values\nIf a key maps to an empty Fields value, the field that key represents is part of the set.\n\nThe exact format is defined in sigs.k8s.io/structured-merge-diff",
      "type": "object",
      "properties": {
        "Raw": {
          "description": "Raw is the underlying serialization of this object.",
          "type": "string",
          "format": "byte"
        }
      }
    },
    "io.k8s.api.core.v1.GetOptions": {
      "description": "GetOptions is the standard query options to the standard REST get call.",
      "type": "object",
      "properties": {
        "resourceVersion": {
          "description": "When specified:\n- if unset, then the result is returned from remote storage based on quorum-read flag;\n- if it's 0, then we simply return what we currently have in cache, no guarantee;\n- if set to non zero, then the result is at least as fresh as given rv.",
          "type": "string"
        }
      }
    },
    "io.k8s.api.core.v1.LabelSelector": {
      "description": "A label selector is a label query over a set of resources. The result of matchLabels and\nmatchExpressions are ANDed. An empty label selector matches all objects. A null\nlabel selector matches no objects.",
      "type": "object",
      "properties": {
        "matchExpressions": {
          "type": "array",
          "title": "matchExpressions is a list of label selector requirements. The requirements are ANDed.\n+optional",
          "items": {
            "$ref": "#/definitions/io.k8s.api.core.v1.LabelSelectorRequirement"
          }
        },
        "matchLabels": {
          "type": "object",
          "title": "matchLabels is a map of {key,value} pairs. A single {key,value} in the matchLabels\nmap is equivalent to an element of matchExpressions, whose key field is \"key\", the\noperator is \"In\", and the values array contains only \"value\". The requirements are ANDed.\n+optional",
          "additionalProperties": {
            "type": "string"
          }
        }
      }
    },
    "io.k8s.api.core.v1.LabelSelectorRequirement": {
      "description": "A label selector requirement is a selector that contains values, a key, and an operator that\nrelates the key and values.",
      "type": "object",
      "properties": {
        "key": {
          "type": "string",
          "title": "key is the label key that the selector applies to.\n+patchMergeKey=key\n+patchStrategy=merge"
        },
        "operator": {
          "description": "operator represents a key's relationship to a set of values.\nValid operators are In, NotIn, Exists and DoesNotExist.",
          "type": "string"
        },
        "values": {
          "type": "array",
          "title": "values is an array of string values. If the operator is In or NotIn,\nthe values array must be non-empty. If the operator is Exists or DoesNotExist,\nthe values array must be empty. This array is replaced during a strategic\nmerge patch.\n+optional",
          "items": {
            "type": "string"
          }
        }
      }
    },
    "io.k8s.api.core.v1.ListMeta": {
      "description": "ListMeta describes metadata that synthetic resources must have, including lists and\nvarious status objects. A resource may have only one of {ObjectMeta, ListMeta}.",
      "type": "object",
      "properties": {
        "continue": {
          "description": "continue may be set if the user set a limit on the number of items returned, and indicates that\nthe server has more data available. The value is opaque and may be used to issue another request\nto the endpoint that served this list to retrieve the next set of available objects. Continuing a\nconsistent list may not be possible if the server configuration has changed or more than a few\nminutes have passed. The resourceVersion field returned when using this continue value will be\nidentical to the value in the first response, unless you have received this token from an error\nmessage.",
          "type": "string"
        },
        "remainingItemCount": {
          "type": "string",
          "format": "int64",
          "title": "remainingItemCount is the number of subsequent items in the list which are not included in this\nlist response. If the list request contained label or field selectors, then the number of\nremaining items is unknown and the field will be left unset and omitted during serialization.\nIf the list is complete (either because it is not chunking or because this is the last chunk),\nthen there are no more remaining items and this field will be left unset and omitted during\nserialization.\nServers older than v1.15 do not set this field.\nThe intended use of the remainingItemCount is *estimating* the size of a collection. Clients\nshould not rely on the remainingItemCount to be set or to be exact.\n+optional"
        },
        "resourceVersion": {
          "type": "string",
          "title": "String that identifies the server's internal version of this object that\ncan be used by clients to determine when objects have changed.\nValue must be treated as opaque by clients and passed unmodified back to the server.\nPopulated by the system.\nRead-only.\nMore info: https://git.k8s.io/community/contributors/devel/sig-architecture/api-conventions.md#concurrency-control-and-consistency\n+optional"
        },
        "selfLink": {
          "description": "selfLink is a URL representing this object.\nPopulated by the system.\nRead-only.\n\nDEPRECATED\nKubernetes will stop propagating this field in 1.20 release and the field is planned\nto be removed in 1.21 release.\n+optional",
          "type": "string"
        }
      }
    },
    "io.k8s.api.core.v1.ListOptions": {
      "description": "ListOptions is the query options to a standard REST list call.",
      "type": "object",
      "properties": {
        "allowWatchBookmarks": {
          "description": "allowWatchBookmarks requests watch events with type \"BOOKMARK\".\nServers that do not implement bookmarks may ignore this flag and\nbookmarks are sent at the server's discretion. Clients should not\nassume bookmarks are returned at any specific interval, nor may they\nassume the server will send any BOOKMARK event during a session.\nIf this is not a watch, this field is ignored.\nIf the feature gate WatchBookmarks is not enabled in apiserver,\nthis field is ignored.\n\nThis field is beta.\n\n+optional",
          "type": "boolean",
          "format": "boolean"
        },
        "continue": {
          "description": "The continue option should be set when retrieving more results from the server. Since this value is\nserver defined, clients may only use the continue value from a previous query result with identical\nquery parameters (except for the value of continue) and the server may reject a continue value it\ndoes not recognize. If the specified continue value is no longer valid whether due to expiration\n(generally five to fifteen minutes) or a configuration change on the server, the server will\nrespond with a 410 ResourceExpired error together with a continue token. If the client needs a\nconsistent list, it must restart their list without the continue field. Otherwise, the client may\nsend another list request with the token received with the 410 error, the server will respond with\na list starting from the next key, but from the latest snapshot, which is inconsistent from the\nprevious list results - objects that are created, modified, or deleted after the first list request\nwill be included in the response, as long as their keys are after the \"next key\".\n\nThis field is not supported when watch is true. Clients may start a watch from the last\nresourceVersion value returned by the server and not miss any modifications.",
          "type": "string"
        },
        "fieldSelector": {
          "type": "string",
          "title": "A selector to restrict the list of returned objects by their fields.\nDefaults to everything.\n+optional"
        },
        "labelSelector": {
          "type": "string",
          "title": "A selector to restrict the list of returned objects by their labels.\nDefaults to everything.\n+optional"
        },
        "limit": {
          "description": "limit is a maximum number of responses to return for a list call. If more items exist, the\nserver will set the `continue` field on the list metadata to a value that can be used with the\nsame initial query to retrieve the next set of results. Setting a limit may return fewer than\nthe requested amount of items (up to zero items) in the event all requested objects are\nfiltered out and clients should only use the presence of the continue field to determine whether\nmore results are available. Servers may choose not to support the limit argument and will return\nall of the available results. If limit is specified and the continue field is empty, clients may\nassume that no more results are available. This field is not supported if watch is true.\n\nThe server guarantees that the objects returned when using continue will be identical to issuing\na single list call without a limit - that is, no objects created, modified, or deleted after the\nfirst request is issued will be included in any subsequent continued requests. This is sometimes\nreferred to as a consistent snapshot, and ensures that a client that is using limit to receive\nsmaller chunks of a very large result can ensure they see all possible objects. If objects are\nupdated during a chunked list the version of the object that was present at the time the first list\nresult was calculated is returned.",
          "type": "string",
          "format": "int64"
        },
        "resourceVersion": {
          "type": "string",
          "title": "When specified with a watch call, shows changes that occur after that particular version of a resource.\nDefaults to changes from the beginning of history.\nWhen specified for list:\n- if unset, then the result is returned from remote storage based on quorum-read flag;\n- if it's 0, then we simply return what we currently have in cache, no guarantee;\n- if set to non zero, then the result is at least as fresh as given rv.\n+optional"
        },
        "timeoutSeconds": {
          "type": "string",
          "format": "int64",
          "title": "Timeout for the list/watch call.\nThis limits the duration of the call, regardless of any activity or inactivity.\n+optional"
        },
        "watch": {
          "type": "boolean",
          "format": "boolean",
          "title": "Watch for changes to the described resources and return them as a stream of\nadd, update, and remove notifications. Specify resourceVersion.\n+optional"
        }
      }
    },
    "io.k8s.api.core.v1.ManagedFieldsEntry": {
      "description": "ManagedFieldsEntry is a workflow-id, a FieldSet and the group version of the resource\nthat the fieldset applies to.",
      "type": "object",
      "properties": {
        "apiVersion": {
          "description": "APIVersion defines the version of this resource that this field set\napplies to. The format is \"group/version\" just like the top-level\nAPIVersion field. It is necessary to track the version of a field\nset because it cannot be automatically converted.",
          "type": "string"
        },
        "fieldsType": {
          "type": "string",
          "title": "FieldsType is the discriminator for the different fields format and version.\nThere is currently only one possible value: \"FieldsV1\""
        },
        "fieldsV1": {
          "title": "FieldsV1 holds the first JSON version format as described in the \"FieldsV1\" type.\n+optional",
          "$ref": "#/definitions/io.k8s.api.core.v1.FieldsV1"
        },
        "manager": {
          "description": "Manager is an identifier of the workflow managing these fields.",
          "type": "string"
        },
        "operation": {
          "description": "Operation is the type of operation which lead to this ManagedFieldsEntry being created.\nThe only valid values for this field are 'Apply' and 'Update'.",
          "type": "string"
        },
        "time": {
          "title": "Time is timestamp of when these fields were set. It should always be empty if Operation is 'Apply'\n+optional",
          "$ref": "#/definitions/io.k8s.api.core.v1.Time"
        }
      }
    },
    "io.k8s.api.core.v1.ObjectMeta": {
      "description": "ObjectMeta is metadata that all persisted resources must have, which includes all objects\nusers must create.",
      "type": "object",
      "properties": {
        "annotations": {
          "type": "object",
          "title": "Annotations is an unstructured key value map stored with a resource that may be\nset by external tools to store and retrieve arbitrary metadata. They are not\nqueryable and should be preserved when modifying objects.\nMore info: http://kubernetes.io/docs/user-guide/annotations\n+optional",
          "additionalProperties": {
            "type": "string"
          }
        },
        "clusterName": {
          "type": "string",
          "title": "The name of the cluster which the object belongs to.\nThis is used to distinguish resources with same name and namespace in different clusters.\nThis field is not set anywhere right now and apiserver is going to ignore it if set in create or update request.\n+optional"
        },
        "creationTimestamp": {
          "description": "CreationTimestamp is a timestamp representing the server time when this object was\ncreated. It is not guaranteed to be set in happens-before order across separate operations.\nClients may not set this value. It is represented in RFC3339 form and is in UTC.\n\nPopulated by the system.\nRead-only.\nNull for lists.\nMore info: https://git.k8s.io/community/contributors/devel/sig-architecture/api-conventions.md#metadata\n+optional",
          "$ref": "#/definitions/io.k8s.api.core.v1.Time"
        },
        "deletionGracePeriodSeconds": {
          "type": "string",
          "format": "int64",
          "title": "Number of seconds allowed for this object to gracefully terminate before\nit will be removed from the system. Only set when deletionTimestamp is also set.\nMay only be shortened.\nRead-only.\n+optional"
        },
        "deletionTimestamp": {
          "description": "DeletionTimestamp is RFC 3339 date and time at which this resource will be deleted. This\nfield is set by the server when a graceful deletion is requested by the user, and is not\ndirectly settable by a client. The resource is expected to be deleted (no longer visible\nfrom resource lists, and not reachable by name) after the time in this field, once the\nfinalizers list is empty. As long as the finalizers list contains items, deletion is blocked.\nOnce the deletionTimestamp is set, this value may not be unset or be set further into the\nfuture, although it may be shortened or the resource may be deleted prior to this time.\nFor example, a user may request that a pod is deleted in 30 seconds. The Kubelet will react\nby sending a graceful termination signal to the containers in the pod. After that 30 seconds,\nthe Kubelet will send a hard termination signal (SIGKILL) to the container and after cleanup,\nremove the pod from the API. In the presence of network partitions, this object may still\nexist after this timestamp, until an administrator or automated process can determine the\nresource is fully terminated.\nIf not set, graceful deletion of the object has not been requested.\n\nPopulated by the system when a graceful deletion is requested.\nRead-only.\nMore info: https://git.k8s.io/community/contributors/devel/sig-architecture/api-conventions.md#metadata\n+optional",
          "$ref": "#/definitions/io.k8s.api.core.v1.Time"
        },
        "finalizers": {
          "type": "array",
          "title": "Must be empty before the object is deleted from the registry. Each entry\nis an identifier for the responsible component that will remove the entry\nfrom the list. If the deletionTimestamp of the object is non-nil, entries\nin this list can only be removed.\n+optional\n+patchStrategy=merge",
          "items": {
            "type": "string"
          }
        },
        "generateName": {
          "description": "GenerateName is an optional prefix, used by the server, to generate a unique\nname ONLY IF the Name field has not been provided.\nIf this field is used, the name returned to the client will be different\nthan the name passed. This value will also be combined with a unique suffix.\nThe provided value has the same validation rules as the Name field,\nand may be truncated by the length of the suffix required to make the value\nunique on the server.\n\nIf this field is specified and the generated name exists, the server will\nNOT return a 409 - instead, it will either return 201 Created or 500 with Reason\nServerTimeout indicating a unique name could not be found in the time allotted, and the client\nshould retry (optionally after the time indicated in the Retry-After header).\n\nApplied only if Name is not specified.\nMore info: https://git.k8s.io/community/contributors/devel/sig-architecture/api-conventions.md#idempotency\n+optional",
          "type": "string"
        },
        "generation": {
          "type": "string",
          "format": "int64",
          "title": "A sequence number representing a specific generation of the desired state.\nPopulated by the system. Read-only.\n+optional"
        },
        "labels": {
          "type": "object",
          "title": "Map of string keys and values that can be used to organize and categorize\n(scope and select) objects. May match selectors of replication controllers\nand services.\nMore info: http://kubernetes.io/docs/user-guide/labels\n+optional",
          "additionalProperties": {
            "type": "string"
          }
        },
        "managedFields": {
          "description": "ManagedFields maps workflow-id and version to the set of fields\nthat are managed by that io.argoproj.workflow.v1alpha1. This is mostly for internal\nhousekeeping, and users typically shouldn't need to set or\nunderstand this field. A workflow can be the user's name, a\ncontroller's name, or the name of a specific apply path like\n\"ci-cd\". The set of fields is always in the version that the\nworkflow used when modifying the object.\n\n+optional",
          "type": "array",
          "items": {
            "$ref": "#/definitions/io.k8s.api.core.v1.ManagedFieldsEntry"
          }
        },
        "name": {
          "type": "string",
          "title": "Name must be unique within a namespace. Is required when creating resources, although\nsome resources may allow a client to request the generation of an appropriate name\nautomatically. Name is primarily intended for creation idempotence and configuration\ndefinition.\nCannot be updated.\nMore info: http://kubernetes.io/docs/user-guide/identifiers#names\n+optional"
        },
        "namespace": {
          "description": "Namespace defines the space within each name must be unique. An empty namespace is\nequivalent to the \"default\" namespace, but \"default\" is the canonical representation.\nNot all objects are required to be scoped to a namespace - the value of this field for\nthose objects will be empty.\n\nMust be a DNS_LABEL.\nCannot be updated.\nMore info: http://kubernetes.io/docs/user-guide/namespaces\n+optional",
          "type": "string"
        },
        "ownerReferences": {
          "type": "array",
          "title": "List of objects depended by this object. If ALL objects in the list have\nbeen deleted, this object will be garbage collected. If this object is managed by a controller,\nthen an entry in this list will point to this controller, with the controller field set to true.\nThere cannot be more than one managing controller.\n+optional\n+patchMergeKey=uid\n+patchStrategy=merge",
          "items": {
            "$ref": "#/definitions/io.k8s.api.core.v1.OwnerReference"
          }
        },
        "resourceVersion": {
          "description": "An opaque value that represents the internal version of this object that can\nbe used by clients to determine when objects have changed. May be used for optimistic\nconcurrency, change detection, and the watch operation on a resource or set of resources.\nClients must treat these values as opaque and passed unmodified back to the server.\nThey may only be valid for a particular resource or set of resources.\n\nPopulated by the system.\nRead-only.\nValue must be treated as opaque by clients and .\nMore info: https://git.k8s.io/community/contributors/devel/sig-architecture/api-conventions.md#concurrency-control-and-consistency\n+optional",
          "type": "string"
        },
        "selfLink": {
          "description": "SelfLink is a URL representing this object.\nPopulated by the system.\nRead-only.\n\nDEPRECATED\nKubernetes will stop propagating this field in 1.20 release and the field is planned\nto be removed in 1.21 release.\n+optional",
          "type": "string"
        },
        "uid": {
          "description": "UID is the unique in time and space value for this object. It is typically generated by\nthe server on successful creation of a resource and is not allowed to change on PUT\noperations.\n\nPopulated by the system.\nRead-only.\nMore info: http://kubernetes.io/docs/user-guide/identifiers#uids\n+optional",
          "type": "string"
        }
      }
    },
    "io.k8s.api.core.v1.OwnerReference": {
      "description": "OwnerReference contains enough information to let you identify an owning\nobject. An owning object must be in the same namespace as the dependent, or\nbe cluster-scoped, so there is no namespace field.",
      "type": "object",
      "properties": {
        "apiVersion": {
          "description": "API version of the referent.",
          "type": "string"
        },
        "blockOwnerDeletion": {
          "type": "boolean",
          "format": "boolean",
          "title": "If true, AND if the owner has the \"foregroundDeletion\" finalizer, then\nthe owner cannot be deleted from the key-value store until this\nreference is removed.\nDefaults to false.\nTo set this field, a user needs \"delete\" permission of the owner,\notherwise 422 (Unprocessable Entity) will be returned.\n+optional"
        },
        "controller": {
          "type": "boolean",
          "format": "boolean",
          "title": "If true, this reference points to the managing controller.\n+optional"
        },
        "kind": {
          "type": "string",
          "title": "Kind of the referent.\nMore info: https://git.k8s.io/community/contributors/devel/sig-architecture/api-conventions.md#types-kinds"
        },
        "name": {
          "type": "string",
          "title": "Name of the referent.\nMore info: http://kubernetes.io/docs/user-guide/identifiers#names"
        },
        "uid": {
          "type": "string",
          "title": "UID of the referent.\nMore info: http://kubernetes.io/docs/user-guide/identifiers#uids"
        }
      }
    },
    "io.k8s.api.core.v1.Preconditions": {
      "description": "Preconditions must be fulfilled before an operation (update, delete, etc.) is carried out.",
      "type": "object",
      "properties": {
        "resourceVersion": {
          "type": "string",
          "title": "Specifies the target ResourceVersion\n+optional"
        },
        "uid": {
          "type": "string",
          "title": "Specifies the target UID.\n+optional"
        }
      }
    },
    "io.k8s.api.core.v1.Time": {
      "description": "Time is a wrapper around time.Time which supports correct\nmarshaling to YAML and JSON.  Wrappers are provided for many\nof the factory methods that the time package offers.\n\n+protobuf.options.marshal=false\n+protobuf.as=Timestamp\n+protobuf.options.(gogoproto.goproto_stringer)=false",
      "type": "object",
      "properties": {
        "nanos": {
          "description": "Non-negative fractions of a second at nanosecond resolution. Negative\nsecond values with fractions must still have non-negative nanos values\nthat count forward in time. Must be from 0 to 999,999,999\ninclusive. This field may be limited in precision depending on context.",
          "type": "integer",
          "format": "int32"
        },
        "seconds": {
          "description": "Represents seconds of UTC time since Unix epoch\n1970-01-01T00:00:00Z. Must be from 0001-01-01T00:00:00Z to\n9999-12-31T23:59:59Z inclusive.",
          "type": "string",
          "format": "int64"
        }
      }
    },
    "io.k8s.api.core.v1.IntOrString": {
      "description": "+protobuf=true\n+protobuf.options.(gogoproto.goproto_stringer)=false\n+k8s:openapi-gen=true",
      "type": "object",
      "title": "IntOrString is a type that can hold an int32 or a string.  When used in\nJSON or YAML marshalling and unmarshalling, it produces or consumes the\ninner type.  This allows you to have, for example, a JSON field that can\naccept a name or number.\nTODO: Rename to Int32OrString",
      "properties": {
        "intVal": {
          "type": "integer",
          "format": "int32"
        },
        "strVal": {
          "type": "string"
        },
        "type": {
          "type": "string",
          "format": "int64"
        }
      }
    },
    "io.argoproj.workflow.v1alpha1.LogEntry": {
      "type": "object",
      "properties": {
        "content": {
          "type": "string"
        },
        "podName": {
          "type": "string"
        }
      }
    },
    "io.argoproj.workflow.v1alpha1.WorkflowCreateRequest": {
      "type": "object",
      "properties": {
        "createOptions": {
          "$ref": "#/definitions/io.k8s.api.core.v1.CreateOptions"
        },
        "instanceID": {
          "type": "string"
        },
        "namespace": {
          "type": "string"
        },
        "serverDryRun": {
          "type": "boolean",
          "format": "boolean"
        },
        "workflow": {
          "$ref": "#/definitions/io.argoproj.workflow.v1alpha1.Workflow"
        }
      }
    },
    "io.argoproj.workflow.v1alpha1.WorkflowDeleteResponse": {
      "type": "object"
    },
    "io.argoproj.workflow.v1alpha1.WorkflowLintRequest": {
      "type": "object",
      "properties": {
        "namespace": {
          "type": "string"
        },
        "workflow": {
          "$ref": "#/definitions/io.argoproj.workflow.v1alpha1.Workflow"
        }
      }
    },
    "io.argoproj.workflow.v1alpha1.WorkflowResubmitRequest": {
      "type": "object",
      "properties": {
        "memoized": {
          "type": "boolean",
          "format": "boolean"
        },
        "name": {
          "type": "string"
        },
        "namespace": {
          "type": "string"
        }
      }
    },
    "io.argoproj.workflow.v1alpha1.WorkflowResumeRequest": {
      "type": "object",
      "properties": {
        "name": {
          "type": "string"
        },
        "namespace": {
          "type": "string"
        },
        "nodeFieldSelector": {
          "type": "string"
        }
      }
    },
    "io.argoproj.workflow.v1alpha1.WorkflowRetryRequest": {
      "type": "object",
      "properties": {
        "name": {
          "type": "string"
        },
        "namespace": {
          "type": "string"
        }
      }
    },
    "io.argoproj.workflow.v1alpha1.WorkflowStopRequest": {
      "type": "object",
      "properties": {
        "message": {
          "type": "string"
        },
        "name": {
          "type": "string"
        },
        "namespace": {
          "type": "string"
        },
        "nodeFieldSelector": {
          "type": "string"
        }
      }
    },
    "io.argoproj.workflow.v1alpha1.WorkflowSuspendRequest": {
      "type": "object",
      "properties": {
        "name": {
          "type": "string"
        },
        "namespace": {
          "type": "string"
        }
      }
    },
    "io.argoproj.workflow.v1alpha1.WorkflowTerminateRequest": {
      "type": "object",
      "properties": {
        "name": {
          "type": "string"
        },
        "namespace": {
          "type": "string"
        }
      }
    },
    "io.argoproj.workflow.v1alpha1.WorkflowWatchEvent": {
      "type": "object",
      "properties": {
        "object": {
          "title": "the workflow",
          "$ref": "#/definitions/io.argoproj.workflow.v1alpha1.Workflow"
        },
        "type": {
          "type": "string",
          "title": "the type of change"
        }
      }
    },
    "io.argoproj.workflow.v1alpha1.ArchivedWorkflowDeletedResponse": {
      "type": "object"
    },
    "io.argoproj.workflow.v1alpha1.WorkflowTemplateCreateRequest": {
      "type": "object",
      "properties": {
        "createOptions": {
          "$ref": "#/definitions/io.k8s.api.core.v1.CreateOptions"
        },
        "namespace": {
          "type": "string"
        },
        "template": {
          "$ref": "#/definitions/io.argoproj.workflow.v1alpha1.WorkflowTemplate"
        }
      }
    },
    "io.argoproj.workflow.v1alpha1.WorkflowTemplateDeleteResponse": {
      "type": "object"
    },
    "io.argoproj.workflow.v1alpha1.WorkflowTemplateLintRequest": {
      "type": "object",
      "properties": {
        "createOptions": {
          "$ref": "#/definitions/io.k8s.api.core.v1.CreateOptions"
        },
        "namespace": {
          "type": "string"
        },
        "template": {
          "$ref": "#/definitions/io.argoproj.workflow.v1alpha1.WorkflowTemplate"
        }
      }
    },
    "io.argoproj.workflow.v1alpha1.WorkflowTemplateUpdateRequest": {
      "type": "object",
      "properties": {
        "name": {
          "type": "string"
        },
        "namespace": {
          "type": "string"
        },
        "template": {
          "$ref": "#/definitions/io.argoproj.workflow.v1alpha1.WorkflowTemplate"
        }
      }
    }
  },
  "securityDefinitions": {
    "BearerToken": {
      "description": "Bearer Token authentication",
      "type": "apiKey",
      "name": "authorization",
      "in": "header"
    },
    "HTTPBasic": {
      "description": "HTTP Basic authentication",
      "type": "basic"
    }
  }
}<|MERGE_RESOLUTION|>--- conflicted
+++ resolved
@@ -1859,36 +1859,6 @@
       }
     },
     "io.argoproj.workflow.v1alpha1.ClusterWorkflowTemplate": {
-<<<<<<< HEAD
-      "type": "object",
-      "title": "ClusterWorkflowTemplate is the definition of a workflow template resource in cluster scope\n+genclient\n+genclient:noStatus\n+genclient:nonNamespaced\n+k8s:deepcopy-gen:interfaces=k8s.io/apimachinery/pkg/runtime.Object",
-      "properties": {
-        "metadata": {
-          "$ref": "#/definitions/io.k8s.api.core.v1.ObjectMeta"
-        },
-        "spec": {
-          "$ref": "#/definitions/io.argoproj.workflow.v1alpha1.WorkflowTemplateSpec"
-        }
-      }
-    },
-    "io.argoproj.workflow.v1alpha1.ClusterWorkflowTemplateList": {
-      "type": "object",
-      "title": "ClusterWorkflowTemplateList is list of ClusterWorkflowTemplate resources\n+k8s:deepcopy-gen:interfaces=k8s.io/apimachinery/pkg/runtime.Object",
-      "properties": {
-        "items": {
-          "type": "array",
-          "items": {
-            "$ref": "#/definitions/io.argoproj.workflow.v1alpha1.ClusterWorkflowTemplate"
-          }
-        },
-        "metadata": {
-          "$ref": "#/definitions/io.k8s.api.core.v1.ListMeta"
-        }
-      }
-    },
-    "io.argoproj.workflow.v1alpha1.Condition": {
-=======
->>>>>>> e02a98c5
       "type": "object",
       "title": "ClusterWorkflowTemplate is the definition of a workflow template resource in cluster scope\n+genclient\n+genclient:noStatus\n+genclient:nonNamespaced\n+k8s:deepcopy-gen:interfaces=k8s.io/apimachinery/pkg/runtime.Object",
       "properties": {
@@ -2613,14 +2583,9 @@
       }
     },
     "io.argoproj.workflow.v1alpha1.ParallelSteps": {
-      "type": "object",
-      "properties": {
-        "steps": {
-          "type": "array",
-          "items": {
-            "$ref": "#/definitions/io.argoproj.workflow.v1alpha1.WorkflowStep"
-          }
-        }
+      "type": "array",
+      "items": {
+        "$ref": "#/definitions/io.argoproj.workflow.v1alpha1.WorkflowStep"
       }
     },
     "io.argoproj.workflow.v1alpha1.Parameter": {
@@ -2800,6 +2765,11 @@
         "secretKeySecret": {
           "title": "SecretKeySecret is the secret selector to the bucket's secret key",
           "$ref": "#/definitions/io.k8s.api.core.v1.SecretKeySelector"
+        },
+        "useSDKCreds": {
+          "description": "UseSDKCreds tells the driver to figure out credentials based on sdk defaults.",
+          "type": "boolean",
+          "format": "boolean"
         }
       }
     },
@@ -3048,11 +3018,7 @@
       "type": "object",
       "properties": {
         "clusterscope": {
-<<<<<<< HEAD
-          "description": "ClusterScope indicates the referred template is cluster scoped clusterio.argoproj.workflow.v1alpha1.",
-=======
           "description": "ClusterScope indicates the referred template is cluster scoped (i.e., a ClusterWorkflowTemplate).",
->>>>>>> e02a98c5
           "type": "boolean",
           "format": "boolean"
         },

{
  "consumes": [
    "application/json"
  ],
  "produces": [
    "application/json"
  ],
  "schemes": [
    "http"
  ],
  "swagger": "2.0",
  "info": {
<<<<<<< HEAD
    "description": "Argo",
=======
    "description": "Workflow Service API performs CRUD actions against application resources",
>>>>>>> 09291d9d
    "title": "Argo",
    "version": "latest"
  },
  "host": "localhost:2746",
  "paths": {
    "/api/v1/archived-workflows": {
      "get": {
        "tags": [
          "ArchivedWorkflowService"
        ],
        "operationId": "ListArchivedWorkflows",
        "parameters": [
          {
            "type": "string",
            "description": "A selector to restrict the list of returned objects by their labels.\nDefaults to everything.\n+optional.",
            "name": "listOptions.labelSelector",
            "in": "query"
          },
          {
            "type": "string",
            "description": "A selector to restrict the list of returned objects by their fields.\nDefaults to everything.\n+optional.",
            "name": "listOptions.fieldSelector",
            "in": "query"
          },
          {
            "type": "boolean",
            "format": "boolean",
            "description": "Watch for changes to the described resources and return them as a stream of\nadd, update, and remove notifications. Specify resourceVersion.\n+optional.",
            "name": "listOptions.watch",
            "in": "query"
          },
          {
            "type": "boolean",
            "format": "boolean",
            "description": "allowWatchBookmarks requests watch events with type \"BOOKMARK\".\nServers that do not implement bookmarks may ignore this flag and\nbookmarks are sent at the server's discretion. Clients should not\nassume bookmarks are returned at any specific interval, nor may they\nassume the server will send any BOOKMARK event during a session.\nIf this is not a watch, this field is ignored.\nIf the feature gate WatchBookmarks is not enabled in apiserver,\nthis field is ignored.\n\nThis field is beta.\n\n+optional",
            "name": "listOptions.allowWatchBookmarks",
            "in": "query"
          },
          {
            "type": "string",
            "description": "When specified with a watch call, shows changes that occur after that particular version of a resource.\nDefaults to changes from the beginning of history.\nWhen specified for list:\n- if unset, then the result is returned from remote storage based on quorum-read flag;\n- if it's 0, then we simply return what we currently have in cache, no guarantee;\n- if set to non zero, then the result is at least as fresh as given rv.\n+optional.",
            "name": "listOptions.resourceVersion",
            "in": "query"
          },
          {
            "type": "string",
            "format": "int64",
            "description": "Timeout for the list/watch call.\nThis limits the duration of the call, regardless of any activity or inactivity.\n+optional.",
            "name": "listOptions.timeoutSeconds",
            "in": "query"
          },
          {
            "type": "string",
            "format": "int64",
            "description": "limit is a maximum number of responses to return for a list call. If more items exist, the\nserver will set the `continue` field on the list metadata to a value that can be used with the\nsame initial query to retrieve the next set of results. Setting a limit may return fewer than\nthe requested amount of items (up to zero items) in the event all requested objects are\nfiltered out and clients should only use the presence of the continue field to determine whether\nmore results are available. Servers may choose not to support the limit argument and will return\nall of the available results. If limit is specified and the continue field is empty, clients may\nassume that no more results are available. This field is not supported if watch is true.\n\nThe server guarantees that the objects returned when using continue will be identical to issuing\na single list call without a limit - that is, no objects created, modified, or deleted after the\nfirst request is issued will be included in any subsequent continued requests. This is sometimes\nreferred to as a consistent snapshot, and ensures that a client that is using limit to receive\nsmaller chunks of a very large result can ensure they see all possible objects. If objects are\nupdated during a chunked list the version of the object that was present at the time the first list\nresult was calculated is returned.",
            "name": "listOptions.limit",
            "in": "query"
          },
          {
            "type": "string",
            "description": "The continue option should be set when retrieving more results from the server. Since this value is\nserver defined, clients may only use the continue value from a previous query result with identical\nquery parameters (except for the value of continue) and the server may reject a continue value it\ndoes not recognize. If the specified continue value is no longer valid whether due to expiration\n(generally five to fifteen minutes) or a configuration change on the server, the server will\nrespond with a 410 ResourceExpired error together with a continue token. If the client needs a\nconsistent list, it must restart their list without the continue field. Otherwise, the client may\nsend another list request with the token received with the 410 error, the server will respond with\na list starting from the next key, but from the latest snapshot, which is inconsistent from the\nprevious list results - objects that are created, modified, or deleted after the first list request\nwill be included in the response, as long as their keys are after the \"next key\".\n\nThis field is not supported when watch is true. Clients may start a watch from the last\nresourceVersion value returned by the server and not miss any modifications.",
            "name": "listOptions.continue",
            "in": "query"
          }
        ],
        "responses": {
          "200": {
            "description": "A successful response.",
            "schema": {
              "$ref": "#/definitions/io.argoproj.workflow.v1alpha1.WorkflowList"
            }
          }
        }
      }
    },
    "/api/v1/archived-workflows/{uid}": {
      "get": {
        "tags": [
          "ArchivedWorkflowService"
        ],
        "operationId": "GetArchivedWorkflow",
        "parameters": [
          {
            "type": "string",
            "name": "uid",
            "in": "path",
            "required": true
          }
        ],
        "responses": {
          "200": {
            "description": "A successful response.",
            "schema": {
              "$ref": "#/definitions/io.argoproj.workflow.v1alpha1.Workflow"
            }
          }
        }
      },
      "delete": {
        "tags": [
          "ArchivedWorkflowService"
        ],
        "operationId": "DeleteArchivedWorkflow",
        "parameters": [
          {
            "type": "string",
            "name": "uid",
            "in": "path",
            "required": true
          }
        ],
        "responses": {
          "200": {
            "description": "A successful response.",
            "schema": {
              "$ref": "#/definitions/io.argoproj.workflow.v1alpha1.ArchivedWorkflowDeletedResponse"
            }
          }
        }
      }
    },
    "/api/v1/cron-workflows/{namespace}": {
      "get": {
        "tags": [
          "CronWorkflowService"
        ],
        "operationId": "ListCronWorkflows",
        "parameters": [
          {
            "type": "string",
            "name": "namespace",
            "in": "path",
            "required": true
          },
          {
            "type": "string",
            "description": "A selector to restrict the list of returned objects by their labels.\nDefaults to everything.\n+optional.",
            "name": "listOptions.labelSelector",
            "in": "query"
          },
          {
            "type": "string",
            "description": "A selector to restrict the list of returned objects by their fields.\nDefaults to everything.\n+optional.",
            "name": "listOptions.fieldSelector",
            "in": "query"
          },
          {
            "type": "boolean",
            "format": "boolean",
            "description": "Watch for changes to the described resources and return them as a stream of\nadd, update, and remove notifications. Specify resourceVersion.\n+optional.",
            "name": "listOptions.watch",
            "in": "query"
          },
          {
            "type": "boolean",
            "format": "boolean",
            "description": "allowWatchBookmarks requests watch events with type \"BOOKMARK\".\nServers that do not implement bookmarks may ignore this flag and\nbookmarks are sent at the server's discretion. Clients should not\nassume bookmarks are returned at any specific interval, nor may they\nassume the server will send any BOOKMARK event during a session.\nIf this is not a watch, this field is ignored.\nIf the feature gate WatchBookmarks is not enabled in apiserver,\nthis field is ignored.\n\nThis field is beta.\n\n+optional",
            "name": "listOptions.allowWatchBookmarks",
            "in": "query"
          },
          {
            "type": "string",
            "description": "When specified with a watch call, shows changes that occur after that particular version of a resource.\nDefaults to changes from the beginning of history.\nWhen specified for list:\n- if unset, then the result is returned from remote storage based on quorum-read flag;\n- if it's 0, then we simply return what we currently have in cache, no guarantee;\n- if set to non zero, then the result is at least as fresh as given rv.\n+optional.",
            "name": "listOptions.resourceVersion",
            "in": "query"
          },
          {
            "type": "string",
            "format": "int64",
            "description": "Timeout for the list/watch call.\nThis limits the duration of the call, regardless of any activity or inactivity.\n+optional.",
            "name": "listOptions.timeoutSeconds",
            "in": "query"
          },
          {
            "type": "string",
            "format": "int64",
            "description": "limit is a maximum number of responses to return for a list call. If more items exist, the\nserver will set the `continue` field on the list metadata to a value that can be used with the\nsame initial query to retrieve the next set of results. Setting a limit may return fewer than\nthe requested amount of items (up to zero items) in the event all requested objects are\nfiltered out and clients should only use the presence of the continue field to determine whether\nmore results are available. Servers may choose not to support the limit argument and will return\nall of the available results. If limit is specified and the continue field is empty, clients may\nassume that no more results are available. This field is not supported if watch is true.\n\nThe server guarantees that the objects returned when using continue will be identical to issuing\na single list call without a limit - that is, no objects created, modified, or deleted after the\nfirst request is issued will be included in any subsequent continued requests. This is sometimes\nreferred to as a consistent snapshot, and ensures that a client that is using limit to receive\nsmaller chunks of a very large result can ensure they see all possible objects. If objects are\nupdated during a chunked list the version of the object that was present at the time the first list\nresult was calculated is returned.",
            "name": "listOptions.limit",
            "in": "query"
          },
          {
            "type": "string",
            "description": "The continue option should be set when retrieving more results from the server. Since this value is\nserver defined, clients may only use the continue value from a previous query result with identical\nquery parameters (except for the value of continue) and the server may reject a continue value it\ndoes not recognize. If the specified continue value is no longer valid whether due to expiration\n(generally five to fifteen minutes) or a configuration change on the server, the server will\nrespond with a 410 ResourceExpired error together with a continue token. If the client needs a\nconsistent list, it must restart their list without the continue field. Otherwise, the client may\nsend another list request with the token received with the 410 error, the server will respond with\na list starting from the next key, but from the latest snapshot, which is inconsistent from the\nprevious list results - objects that are created, modified, or deleted after the first list request\nwill be included in the response, as long as their keys are after the \"next key\".\n\nThis field is not supported when watch is true. Clients may start a watch from the last\nresourceVersion value returned by the server and not miss any modifications.",
            "name": "listOptions.continue",
            "in": "query"
          }
        ],
        "responses": {
          "200": {
            "description": "A successful response.",
            "schema": {
              "$ref": "#/definitions/io.argoproj.workflow.v1alpha1.CronWorkflowList"
            }
          }
        }
      },
      "post": {
        "tags": [
          "CronWorkflowService"
        ],
        "operationId": "CreateCronWorkflow",
        "parameters": [
          {
            "type": "string",
            "name": "namespace",
            "in": "path",
            "required": true
          },
          {
            "name": "body",
            "in": "body",
            "required": true,
            "schema": {
              "$ref": "#/definitions/cronio.argoproj.workflow.v1alpha1.CreateCronWorkflowRequest"
            }
          }
        ],
        "responses": {
          "200": {
            "description": "A successful response.",
            "schema": {
              "$ref": "#/definitions/io.argoproj.workflow.v1alpha1.CronWorkflow"
            }
          }
        }
      }
    },
    "/api/v1/cron-workflows/{namespace}/lint": {
      "post": {
        "tags": [
          "CronWorkflowService"
        ],
        "operationId": "LintCronWorkflow",
        "parameters": [
          {
            "type": "string",
            "name": "namespace",
            "in": "path",
            "required": true
          },
          {
            "name": "body",
            "in": "body",
            "required": true,
            "schema": {
              "$ref": "#/definitions/cronio.argoproj.workflow.v1alpha1.LintCronWorkflowRequest"
            }
          }
        ],
        "responses": {
          "200": {
            "description": "A successful response.",
            "schema": {
              "$ref": "#/definitions/io.argoproj.workflow.v1alpha1.CronWorkflow"
            }
          }
        }
      }
    },
    "/api/v1/cron-workflows/{namespace}/{name}": {
      "get": {
        "tags": [
          "CronWorkflowService"
        ],
        "operationId": "GetCronWorkflow",
        "parameters": [
          {
            "type": "string",
            "name": "namespace",
            "in": "path",
            "required": true
          },
          {
            "type": "string",
            "name": "name",
            "in": "path",
            "required": true
          },
          {
            "type": "string",
            "description": "When specified:\n- if unset, then the result is returned from remote storage based on quorum-read flag;\n- if it's 0, then we simply return what we currently have in cache, no guarantee;\n- if set to non zero, then the result is at least as fresh as given rv.",
            "name": "getOptions.resourceVersion",
            "in": "query"
          }
        ],
        "responses": {
          "200": {
            "description": "A successful response.",
            "schema": {
              "$ref": "#/definitions/io.argoproj.workflow.v1alpha1.CronWorkflow"
            }
          }
        }
      },
      "put": {
        "tags": [
          "CronWorkflowService"
        ],
        "operationId": "UpdateCronWorkflow",
        "parameters": [
          {
            "type": "string",
            "name": "namespace",
            "in": "path",
            "required": true
          },
          {
            "type": "string",
            "name": "name",
            "in": "path",
            "required": true
          },
          {
            "name": "body",
            "in": "body",
            "required": true,
            "schema": {
              "$ref": "#/definitions/cronio.argoproj.workflow.v1alpha1.UpdateCronWorkflowRequest"
            }
          }
        ],
        "responses": {
          "200": {
            "description": "A successful response.",
            "schema": {
              "$ref": "#/definitions/io.argoproj.workflow.v1alpha1.CronWorkflow"
            }
          }
        }
      },
      "delete": {
        "tags": [
          "CronWorkflowService"
        ],
        "operationId": "DeleteCronWorkflow",
        "parameters": [
          {
            "type": "string",
            "name": "namespace",
            "in": "path",
            "required": true
          },
          {
            "type": "string",
            "name": "name",
            "in": "path",
            "required": true
          },
          {
            "type": "string",
            "format": "int64",
            "description": "The duration in seconds before the object should be deleted. Value must be non-negative integer.\nThe value zero indicates delete immediately. If this value is nil, the default grace period for the\nspecified type will be used.\nDefaults to a per object value if not specified. zero means delete immediately.\n+optional.",
            "name": "deleteOptions.gracePeriodSeconds",
            "in": "query"
          },
          {
            "type": "string",
            "description": "Specifies the target UID.\n+optional.",
            "name": "deleteOptions.preconditions.uid",
            "in": "query"
          },
          {
            "type": "string",
            "description": "Specifies the target ResourceVersion\n+optional.",
            "name": "deleteOptions.preconditions.resourceVersion",
            "in": "query"
          },
          {
            "type": "boolean",
            "format": "boolean",
            "description": "Deprecated: please use the PropagationPolicy, this field will be deprecated in 1.7.\nShould the dependent objects be orphaned. If true/false, the \"orphan\"\nfinalizer will be added to/removed from the object's finalizers list.\nEither this field or PropagationPolicy may be set, but not both.\n+optional.",
            "name": "deleteOptions.orphanDependents",
            "in": "query"
          },
          {
            "type": "string",
            "description": "Whether and how garbage collection will be performed.\nEither this field or OrphanDependents may be set, but not both.\nThe default policy is decided by the existing finalizer set in the\nmetadata.finalizers and the resource-specific default policy.\nAcceptable values are: 'Orphan' - orphan the dependents; 'Background' -\nallow the garbage collector to delete the dependents in the background;\n'Foreground' - a cascading policy that deletes all dependents in the\nforeground.\n+optional.",
            "name": "deleteOptions.propagationPolicy",
            "in": "query"
          },
          {
            "type": "array",
            "items": {
              "type": "string"
            },
            "collectionFormat": "multi",
            "description": "When present, indicates that modifications should not be\npersisted. An invalid or unrecognized dryRun directive will\nresult in an error response and no further processing of the\nrequest. Valid values are:\n- All: all dry run stages will be processed\n+optional.",
            "name": "deleteOptions.dryRun",
            "in": "query"
          }
        ],
        "responses": {
          "200": {
            "description": "A successful response.",
            "schema": {
              "$ref": "#/definitions/cronio.argoproj.workflow.v1alpha1.CronWorkflowDeletedResponse"
            }
          }
        }
      }
    },
    "/api/v1/info": {
      "get": {
        "tags": [
          "InfoService"
        ],
        "operationId": "GetInfo",
        "responses": {
          "200": {
            "description": "A successful response.",
            "schema": {
              "$ref": "#/definitions/io.argoproj.workflow.v1alpha1.InfoResponse"
            }
          }
        }
      }
    },
    "/api/v1/workflow-events/{namespace}": {
      "get": {
        "tags": [
          "WorkflowService"
        ],
        "operationId": "WatchWorkflows",
        "parameters": [
          {
            "type": "string",
            "name": "namespace",
            "in": "path",
            "required": true
          },
          {
            "type": "string",
            "description": "A selector to restrict the list of returned objects by their labels.\nDefaults to everything.\n+optional.",
            "name": "listOptions.labelSelector",
            "in": "query"
          },
          {
            "type": "string",
            "description": "A selector to restrict the list of returned objects by their fields.\nDefaults to everything.\n+optional.",
            "name": "listOptions.fieldSelector",
            "in": "query"
          },
          {
            "type": "boolean",
            "format": "boolean",
            "description": "Watch for changes to the described resources and return them as a stream of\nadd, update, and remove notifications. Specify resourceVersion.\n+optional.",
            "name": "listOptions.watch",
            "in": "query"
          },
          {
            "type": "boolean",
            "format": "boolean",
            "description": "allowWatchBookmarks requests watch events with type \"BOOKMARK\".\nServers that do not implement bookmarks may ignore this flag and\nbookmarks are sent at the server's discretion. Clients should not\nassume bookmarks are returned at any specific interval, nor may they\nassume the server will send any BOOKMARK event during a session.\nIf this is not a watch, this field is ignored.\nIf the feature gate WatchBookmarks is not enabled in apiserver,\nthis field is ignored.\n\nThis field is beta.\n\n+optional",
            "name": "listOptions.allowWatchBookmarks",
            "in": "query"
          },
          {
            "type": "string",
            "description": "When specified with a watch call, shows changes that occur after that particular version of a resource.\nDefaults to changes from the beginning of history.\nWhen specified for list:\n- if unset, then the result is returned from remote storage based on quorum-read flag;\n- if it's 0, then we simply return what we currently have in cache, no guarantee;\n- if set to non zero, then the result is at least as fresh as given rv.\n+optional.",
            "name": "listOptions.resourceVersion",
            "in": "query"
          },
          {
            "type": "string",
            "format": "int64",
            "description": "Timeout for the list/watch call.\nThis limits the duration of the call, regardless of any activity or inactivity.\n+optional.",
            "name": "listOptions.timeoutSeconds",
            "in": "query"
          },
          {
            "type": "string",
            "format": "int64",
            "description": "limit is a maximum number of responses to return for a list call. If more items exist, the\nserver will set the `continue` field on the list metadata to a value that can be used with the\nsame initial query to retrieve the next set of results. Setting a limit may return fewer than\nthe requested amount of items (up to zero items) in the event all requested objects are\nfiltered out and clients should only use the presence of the continue field to determine whether\nmore results are available. Servers may choose not to support the limit argument and will return\nall of the available results. If limit is specified and the continue field is empty, clients may\nassume that no more results are available. This field is not supported if watch is true.\n\nThe server guarantees that the objects returned when using continue will be identical to issuing\na single list call without a limit - that is, no objects created, modified, or deleted after the\nfirst request is issued will be included in any subsequent continued requests. This is sometimes\nreferred to as a consistent snapshot, and ensures that a client that is using limit to receive\nsmaller chunks of a very large result can ensure they see all possible objects. If objects are\nupdated during a chunked list the version of the object that was present at the time the first list\nresult was calculated is returned.",
            "name": "listOptions.limit",
            "in": "query"
          },
          {
            "type": "string",
            "description": "The continue option should be set when retrieving more results from the server. Since this value is\nserver defined, clients may only use the continue value from a previous query result with identical\nquery parameters (except for the value of continue) and the server may reject a continue value it\ndoes not recognize. If the specified continue value is no longer valid whether due to expiration\n(generally five to fifteen minutes) or a configuration change on the server, the server will\nrespond with a 410 ResourceExpired error together with a continue token. If the client needs a\nconsistent list, it must restart their list without the continue field. Otherwise, the client may\nsend another list request with the token received with the 410 error, the server will respond with\na list starting from the next key, but from the latest snapshot, which is inconsistent from the\nprevious list results - objects that are created, modified, or deleted after the first list request\nwill be included in the response, as long as their keys are after the \"next key\".\n\nThis field is not supported when watch is true. Clients may start a watch from the last\nresourceVersion value returned by the server and not miss any modifications.",
            "name": "listOptions.continue",
            "in": "query"
          }
        ],
        "responses": {
          "200": {
            "description": "A successful response.(streaming responses)",
            "schema": {
              "$ref": "#/x-stream-definitions/io.argoproj.workflow.v1alpha1.WorkflowWatchEvent"
            }
          }
        }
      }
    },
    "/api/v1/workflow-templates/{namespace}": {
      "get": {
        "tags": [
          "WorkflowTemplateService"
        ],
        "operationId": "ListWorkflowTemplates",
        "parameters": [
          {
            "type": "string",
            "name": "namespace",
            "in": "path",
            "required": true
          },
          {
            "type": "string",
            "description": "A selector to restrict the list of returned objects by their labels.\nDefaults to everything.\n+optional.",
            "name": "listOptions.labelSelector",
            "in": "query"
          },
          {
            "type": "string",
            "description": "A selector to restrict the list of returned objects by their fields.\nDefaults to everything.\n+optional.",
            "name": "listOptions.fieldSelector",
            "in": "query"
          },
          {
            "type": "boolean",
            "format": "boolean",
            "description": "Watch for changes to the described resources and return them as a stream of\nadd, update, and remove notifications. Specify resourceVersion.\n+optional.",
            "name": "listOptions.watch",
            "in": "query"
          },
          {
            "type": "boolean",
            "format": "boolean",
            "description": "allowWatchBookmarks requests watch events with type \"BOOKMARK\".\nServers that do not implement bookmarks may ignore this flag and\nbookmarks are sent at the server's discretion. Clients should not\nassume bookmarks are returned at any specific interval, nor may they\nassume the server will send any BOOKMARK event during a session.\nIf this is not a watch, this field is ignored.\nIf the feature gate WatchBookmarks is not enabled in apiserver,\nthis field is ignored.\n\nThis field is beta.\n\n+optional",
            "name": "listOptions.allowWatchBookmarks",
            "in": "query"
          },
          {
            "type": "string",
            "description": "When specified with a watch call, shows changes that occur after that particular version of a resource.\nDefaults to changes from the beginning of history.\nWhen specified for list:\n- if unset, then the result is returned from remote storage based on quorum-read flag;\n- if it's 0, then we simply return what we currently have in cache, no guarantee;\n- if set to non zero, then the result is at least as fresh as given rv.\n+optional.",
            "name": "listOptions.resourceVersion",
            "in": "query"
          },
          {
            "type": "string",
            "format": "int64",
            "description": "Timeout for the list/watch call.\nThis limits the duration of the call, regardless of any activity or inactivity.\n+optional.",
            "name": "listOptions.timeoutSeconds",
            "in": "query"
          },
          {
            "type": "string",
            "format": "int64",
            "description": "limit is a maximum number of responses to return for a list call. If more items exist, the\nserver will set the `continue` field on the list metadata to a value that can be used with the\nsame initial query to retrieve the next set of results. Setting a limit may return fewer than\nthe requested amount of items (up to zero items) in the event all requested objects are\nfiltered out and clients should only use the presence of the continue field to determine whether\nmore results are available. Servers may choose not to support the limit argument and will return\nall of the available results. If limit is specified and the continue field is empty, clients may\nassume that no more results are available. This field is not supported if watch is true.\n\nThe server guarantees that the objects returned when using continue will be identical to issuing\na single list call without a limit - that is, no objects created, modified, or deleted after the\nfirst request is issued will be included in any subsequent continued requests. This is sometimes\nreferred to as a consistent snapshot, and ensures that a client that is using limit to receive\nsmaller chunks of a very large result can ensure they see all possible objects. If objects are\nupdated during a chunked list the version of the object that was present at the time the first list\nresult was calculated is returned.",
            "name": "listOptions.limit",
            "in": "query"
          },
          {
            "type": "string",
            "description": "The continue option should be set when retrieving more results from the server. Since this value is\nserver defined, clients may only use the continue value from a previous query result with identical\nquery parameters (except for the value of continue) and the server may reject a continue value it\ndoes not recognize. If the specified continue value is no longer valid whether due to expiration\n(generally five to fifteen minutes) or a configuration change on the server, the server will\nrespond with a 410 ResourceExpired error together with a continue token. If the client needs a\nconsistent list, it must restart their list without the continue field. Otherwise, the client may\nsend another list request with the token received with the 410 error, the server will respond with\na list starting from the next key, but from the latest snapshot, which is inconsistent from the\nprevious list results - objects that are created, modified, or deleted after the first list request\nwill be included in the response, as long as their keys are after the \"next key\".\n\nThis field is not supported when watch is true. Clients may start a watch from the last\nresourceVersion value returned by the server and not miss any modifications.",
            "name": "listOptions.continue",
            "in": "query"
          }
        ],
        "responses": {
          "200": {
            "description": "A successful response.",
            "schema": {
              "$ref": "#/definitions/io.argoproj.workflow.v1alpha1.WorkflowTemplateList"
            }
          }
        }
      },
      "post": {
        "tags": [
          "WorkflowTemplateService"
        ],
        "operationId": "CreateWorkflowTemplate",
        "parameters": [
          {
            "type": "string",
            "name": "namespace",
            "in": "path",
            "required": true
          },
          {
            "name": "body",
            "in": "body",
            "required": true,
            "schema": {
              "$ref": "#/definitions/io.argoproj.workflow.v1alpha1.WorkflowTemplateCreateRequest"
            }
          }
        ],
        "responses": {
          "200": {
            "description": "A successful response.",
            "schema": {
              "$ref": "#/definitions/io.argoproj.workflow.v1alpha1.WorkflowTemplate"
            }
          }
        }
      }
    },
    "/api/v1/workflow-templates/{namespace}/lint": {
      "post": {
        "tags": [
          "WorkflowTemplateService"
        ],
        "operationId": "LintWorkflowTemplate",
        "parameters": [
          {
            "type": "string",
            "name": "namespace",
            "in": "path",
            "required": true
          },
          {
            "name": "body",
            "in": "body",
            "required": true,
            "schema": {
              "$ref": "#/definitions/io.argoproj.workflow.v1alpha1.WorkflowTemplateLintRequest"
            }
          }
        ],
        "responses": {
          "200": {
            "description": "A successful response.",
            "schema": {
              "$ref": "#/definitions/io.argoproj.workflow.v1alpha1.WorkflowTemplate"
            }
          }
        }
      }
    },
    "/api/v1/workflow-templates/{namespace}/{name}": {
      "get": {
        "tags": [
          "WorkflowTemplateService"
        ],
        "operationId": "GetWorkflowTemplate",
        "parameters": [
          {
            "type": "string",
            "name": "namespace",
            "in": "path",
            "required": true
          },
          {
            "type": "string",
            "name": "name",
            "in": "path",
            "required": true
          },
          {
            "type": "string",
            "description": "When specified:\n- if unset, then the result is returned from remote storage based on quorum-read flag;\n- if it's 0, then we simply return what we currently have in cache, no guarantee;\n- if set to non zero, then the result is at least as fresh as given rv.",
            "name": "getOptions.resourceVersion",
            "in": "query"
          }
        ],
        "responses": {
          "200": {
            "description": "A successful response.",
            "schema": {
              "$ref": "#/definitions/io.argoproj.workflow.v1alpha1.WorkflowTemplate"
            }
          }
        }
      },
      "put": {
        "tags": [
          "WorkflowTemplateService"
        ],
        "operationId": "UpdateWorkflowTemplate",
        "parameters": [
          {
            "type": "string",
            "name": "namespace",
            "in": "path",
            "required": true
          },
          {
            "type": "string",
            "name": "name",
            "in": "path",
            "required": true
          },
          {
            "name": "body",
            "in": "body",
            "required": true,
            "schema": {
              "$ref": "#/definitions/io.argoproj.workflow.v1alpha1.WorkflowTemplateUpdateRequest"
            }
          }
        ],
        "responses": {
          "200": {
            "description": "A successful response.",
            "schema": {
              "$ref": "#/definitions/io.argoproj.workflow.v1alpha1.WorkflowTemplate"
            }
          }
        }
      },
      "delete": {
        "tags": [
          "WorkflowTemplateService"
        ],
        "operationId": "DeleteWorkflowTemplate",
        "parameters": [
          {
            "type": "string",
            "name": "namespace",
            "in": "path",
            "required": true
          },
          {
            "type": "string",
            "name": "name",
            "in": "path",
            "required": true
          },
          {
            "type": "string",
            "format": "int64",
            "description": "The duration in seconds before the object should be deleted. Value must be non-negative integer.\nThe value zero indicates delete immediately. If this value is nil, the default grace period for the\nspecified type will be used.\nDefaults to a per object value if not specified. zero means delete immediately.\n+optional.",
            "name": "deleteOptions.gracePeriodSeconds",
            "in": "query"
          },
          {
            "type": "string",
            "description": "Specifies the target UID.\n+optional.",
            "name": "deleteOptions.preconditions.uid",
            "in": "query"
          },
          {
            "type": "string",
            "description": "Specifies the target ResourceVersion\n+optional.",
            "name": "deleteOptions.preconditions.resourceVersion",
            "in": "query"
          },
          {
            "type": "boolean",
            "format": "boolean",
            "description": "Deprecated: please use the PropagationPolicy, this field will be deprecated in 1.7.\nShould the dependent objects be orphaned. If true/false, the \"orphan\"\nfinalizer will be added to/removed from the object's finalizers list.\nEither this field or PropagationPolicy may be set, but not both.\n+optional.",
            "name": "deleteOptions.orphanDependents",
            "in": "query"
          },
          {
            "type": "string",
            "description": "Whether and how garbage collection will be performed.\nEither this field or OrphanDependents may be set, but not both.\nThe default policy is decided by the existing finalizer set in the\nmetadata.finalizers and the resource-specific default policy.\nAcceptable values are: 'Orphan' - orphan the dependents; 'Background' -\nallow the garbage collector to delete the dependents in the background;\n'Foreground' - a cascading policy that deletes all dependents in the\nforeground.\n+optional.",
            "name": "deleteOptions.propagationPolicy",
            "in": "query"
          },
          {
            "type": "array",
            "items": {
              "type": "string"
            },
            "collectionFormat": "multi",
            "description": "When present, indicates that modifications should not be\npersisted. An invalid or unrecognized dryRun directive will\nresult in an error response and no further processing of the\nrequest. Valid values are:\n- All: all dry run stages will be processed\n+optional.",
            "name": "deleteOptions.dryRun",
            "in": "query"
          }
        ],
        "responses": {
          "200": {
            "description": "A successful response.",
            "schema": {
              "$ref": "#/definitions/io.argoproj.workflow.v1alpha1.WorkflowTemplateDeleteResponse"
            }
          }
        }
      }
    },
    "/api/v1/workflows/{namespace}": {
      "get": {
        "tags": [
          "WorkflowService"
        ],
        "operationId": "ListWorkflows",
        "parameters": [
          {
            "type": "string",
            "name": "namespace",
            "in": "path",
            "required": true
          },
          {
            "type": "string",
            "description": "A selector to restrict the list of returned objects by their labels.\nDefaults to everything.\n+optional.",
            "name": "listOptions.labelSelector",
            "in": "query"
          },
          {
            "type": "string",
            "description": "A selector to restrict the list of returned objects by their fields.\nDefaults to everything.\n+optional.",
            "name": "listOptions.fieldSelector",
            "in": "query"
          },
          {
            "type": "boolean",
            "format": "boolean",
            "description": "Watch for changes to the described resources and return them as a stream of\nadd, update, and remove notifications. Specify resourceVersion.\n+optional.",
            "name": "listOptions.watch",
            "in": "query"
          },
          {
            "type": "boolean",
            "format": "boolean",
            "description": "allowWatchBookmarks requests watch events with type \"BOOKMARK\".\nServers that do not implement bookmarks may ignore this flag and\nbookmarks are sent at the server's discretion. Clients should not\nassume bookmarks are returned at any specific interval, nor may they\nassume the server will send any BOOKMARK event during a session.\nIf this is not a watch, this field is ignored.\nIf the feature gate WatchBookmarks is not enabled in apiserver,\nthis field is ignored.\n\nThis field is beta.\n\n+optional",
            "name": "listOptions.allowWatchBookmarks",
            "in": "query"
          },
          {
            "type": "string",
            "description": "When specified with a watch call, shows changes that occur after that particular version of a resource.\nDefaults to changes from the beginning of history.\nWhen specified for list:\n- if unset, then the result is returned from remote storage based on quorum-read flag;\n- if it's 0, then we simply return what we currently have in cache, no guarantee;\n- if set to non zero, then the result is at least as fresh as given rv.\n+optional.",
            "name": "listOptions.resourceVersion",
            "in": "query"
          },
          {
            "type": "string",
            "format": "int64",
            "description": "Timeout for the list/watch call.\nThis limits the duration of the call, regardless of any activity or inactivity.\n+optional.",
            "name": "listOptions.timeoutSeconds",
            "in": "query"
          },
          {
            "type": "string",
            "format": "int64",
            "description": "limit is a maximum number of responses to return for a list call. If more items exist, the\nserver will set the `continue` field on the list metadata to a value that can be used with the\nsame initial query to retrieve the next set of results. Setting a limit may return fewer than\nthe requested amount of items (up to zero items) in the event all requested objects are\nfiltered out and clients should only use the presence of the continue field to determine whether\nmore results are available. Servers may choose not to support the limit argument and will return\nall of the available results. If limit is specified and the continue field is empty, clients may\nassume that no more results are available. This field is not supported if watch is true.\n\nThe server guarantees that the objects returned when using continue will be identical to issuing\na single list call without a limit - that is, no objects created, modified, or deleted after the\nfirst request is issued will be included in any subsequent continued requests. This is sometimes\nreferred to as a consistent snapshot, and ensures that a client that is using limit to receive\nsmaller chunks of a very large result can ensure they see all possible objects. If objects are\nupdated during a chunked list the version of the object that was present at the time the first list\nresult was calculated is returned.",
            "name": "listOptions.limit",
            "in": "query"
          },
          {
            "type": "string",
            "description": "The continue option should be set when retrieving more results from the server. Since this value is\nserver defined, clients may only use the continue value from a previous query result with identical\nquery parameters (except for the value of continue) and the server may reject a continue value it\ndoes not recognize. If the specified continue value is no longer valid whether due to expiration\n(generally five to fifteen minutes) or a configuration change on the server, the server will\nrespond with a 410 ResourceExpired error together with a continue token. If the client needs a\nconsistent list, it must restart their list without the continue field. Otherwise, the client may\nsend another list request with the token received with the 410 error, the server will respond with\na list starting from the next key, but from the latest snapshot, which is inconsistent from the\nprevious list results - objects that are created, modified, or deleted after the first list request\nwill be included in the response, as long as their keys are after the \"next key\".\n\nThis field is not supported when watch is true. Clients may start a watch from the last\nresourceVersion value returned by the server and not miss any modifications.",
            "name": "listOptions.continue",
            "in": "query"
          },
          {
            "type": "string",
            "description": "Fields to be included or excluded in the response. e.g. \"items.spec,items.status.phase\", \"-items.status.nodes\".",
            "name": "fields",
            "in": "query"
          }
        ],
        "responses": {
          "200": {
            "description": "A successful response.",
            "schema": {
              "$ref": "#/definitions/io.argoproj.workflow.v1alpha1.WorkflowList"
            }
          }
        }
      },
      "post": {
        "tags": [
          "WorkflowService"
        ],
        "operationId": "CreateWorkflow",
        "parameters": [
          {
            "type": "string",
            "name": "namespace",
            "in": "path",
            "required": true
          },
          {
            "name": "body",
            "in": "body",
            "required": true,
            "schema": {
              "$ref": "#/definitions/io.argoproj.workflow.v1alpha1.WorkflowCreateRequest"
            }
          }
        ],
        "responses": {
          "200": {
            "description": "A successful response.",
            "schema": {
              "$ref": "#/definitions/io.argoproj.workflow.v1alpha1.Workflow"
            }
          }
        }
      }
    },
    "/api/v1/workflows/{namespace}/lint": {
      "post": {
        "tags": [
          "WorkflowService"
        ],
        "operationId": "LintWorkflow",
        "parameters": [
          {
            "type": "string",
            "name": "namespace",
            "in": "path",
            "required": true
          },
          {
            "name": "body",
            "in": "body",
            "required": true,
            "schema": {
              "$ref": "#/definitions/io.argoproj.workflow.v1alpha1.WorkflowLintRequest"
            }
          }
        ],
        "responses": {
          "200": {
            "description": "A successful response.",
            "schema": {
              "$ref": "#/definitions/io.argoproj.workflow.v1alpha1.Workflow"
            }
          }
        }
      }
    },
    "/api/v1/workflows/{namespace}/{name}": {
      "get": {
        "tags": [
          "WorkflowService"
        ],
        "operationId": "GetWorkflow",
        "parameters": [
          {
            "type": "string",
            "name": "namespace",
            "in": "path",
            "required": true
          },
          {
            "type": "string",
            "name": "name",
            "in": "path",
            "required": true
          },
          {
            "type": "string",
            "description": "When specified:\n- if unset, then the result is returned from remote storage based on quorum-read flag;\n- if it's 0, then we simply return what we currently have in cache, no guarantee;\n- if set to non zero, then the result is at least as fresh as given rv.",
            "name": "getOptions.resourceVersion",
            "in": "query"
          },
          {
            "type": "string",
            "description": "Fields to be included or excluded in the response. e.g. \"spec,status.phase\", \"-status.nodes\".",
            "name": "fields",
            "in": "query"
          }
        ],
        "responses": {
          "200": {
            "description": "A successful response.",
            "schema": {
              "$ref": "#/definitions/io.argoproj.workflow.v1alpha1.Workflow"
            }
          }
        }
      },
      "delete": {
        "tags": [
          "WorkflowService"
        ],
        "operationId": "DeleteWorkflow",
        "parameters": [
          {
            "type": "string",
            "name": "namespace",
            "in": "path",
            "required": true
          },
          {
            "type": "string",
            "name": "name",
            "in": "path",
            "required": true
          },
          {
            "type": "string",
            "format": "int64",
            "description": "The duration in seconds before the object should be deleted. Value must be non-negative integer.\nThe value zero indicates delete immediately. If this value is nil, the default grace period for the\nspecified type will be used.\nDefaults to a per object value if not specified. zero means delete immediately.\n+optional.",
            "name": "deleteOptions.gracePeriodSeconds",
            "in": "query"
          },
          {
            "type": "string",
            "description": "Specifies the target UID.\n+optional.",
            "name": "deleteOptions.preconditions.uid",
            "in": "query"
          },
          {
            "type": "string",
            "description": "Specifies the target ResourceVersion\n+optional.",
            "name": "deleteOptions.preconditions.resourceVersion",
            "in": "query"
          },
          {
            "type": "boolean",
            "format": "boolean",
            "description": "Deprecated: please use the PropagationPolicy, this field will be deprecated in 1.7.\nShould the dependent objects be orphaned. If true/false, the \"orphan\"\nfinalizer will be added to/removed from the object's finalizers list.\nEither this field or PropagationPolicy may be set, but not both.\n+optional.",
            "name": "deleteOptions.orphanDependents",
            "in": "query"
          },
          {
            "type": "string",
            "description": "Whether and how garbage collection will be performed.\nEither this field or OrphanDependents may be set, but not both.\nThe default policy is decided by the existing finalizer set in the\nmetadata.finalizers and the resource-specific default policy.\nAcceptable values are: 'Orphan' - orphan the dependents; 'Background' -\nallow the garbage collector to delete the dependents in the background;\n'Foreground' - a cascading policy that deletes all dependents in the\nforeground.\n+optional.",
            "name": "deleteOptions.propagationPolicy",
            "in": "query"
          },
          {
            "type": "array",
            "items": {
              "type": "string"
            },
            "collectionFormat": "multi",
            "description": "When present, indicates that modifications should not be\npersisted. An invalid or unrecognized dryRun directive will\nresult in an error response and no further processing of the\nrequest. Valid values are:\n- All: all dry run stages will be processed\n+optional.",
            "name": "deleteOptions.dryRun",
            "in": "query"
          }
        ],
        "responses": {
          "200": {
            "description": "A successful response.",
            "schema": {
              "$ref": "#/definitions/io.argoproj.workflow.v1alpha1.WorkflowDeleteResponse"
            }
          }
        }
      }
    },
    "/api/v1/workflows/{namespace}/{name}/resubmit": {
      "put": {
        "tags": [
          "WorkflowService"
        ],
        "operationId": "ResubmitWorkflow",
        "parameters": [
          {
            "type": "string",
            "name": "namespace",
            "in": "path",
            "required": true
          },
          {
            "type": "string",
            "name": "name",
            "in": "path",
            "required": true
          },
          {
            "name": "body",
            "in": "body",
            "required": true,
            "schema": {
              "$ref": "#/definitions/io.argoproj.workflow.v1alpha1.WorkflowResubmitRequest"
            }
          }
        ],
        "responses": {
          "200": {
            "description": "A successful response.",
            "schema": {
              "$ref": "#/definitions/io.argoproj.workflow.v1alpha1.Workflow"
            }
          }
        }
      }
    },
    "/api/v1/workflows/{namespace}/{name}/resume": {
      "put": {
        "tags": [
          "WorkflowService"
        ],
        "operationId": "ResumeWorkflow",
        "parameters": [
          {
            "type": "string",
            "name": "namespace",
            "in": "path",
            "required": true
          },
          {
            "type": "string",
            "name": "name",
            "in": "path",
            "required": true
          },
          {
            "name": "body",
            "in": "body",
            "required": true,
            "schema": {
              "$ref": "#/definitions/io.argoproj.workflow.v1alpha1.WorkflowResumeRequest"
            }
          }
        ],
        "responses": {
          "200": {
            "description": "A successful response.",
            "schema": {
              "$ref": "#/definitions/io.argoproj.workflow.v1alpha1.Workflow"
            }
          }
        }
      }
    },
    "/api/v1/workflows/{namespace}/{name}/retry": {
      "put": {
        "tags": [
          "WorkflowService"
        ],
        "operationId": "RetryWorkflow",
        "parameters": [
          {
            "type": "string",
            "name": "namespace",
            "in": "path",
            "required": true
          },
          {
            "type": "string",
            "name": "name",
            "in": "path",
            "required": true
          },
          {
            "name": "body",
            "in": "body",
            "required": true,
            "schema": {
              "$ref": "#/definitions/io.argoproj.workflow.v1alpha1.WorkflowRetryRequest"
            }
          }
        ],
        "responses": {
          "200": {
            "description": "A successful response.",
            "schema": {
              "$ref": "#/definitions/io.argoproj.workflow.v1alpha1.Workflow"
            }
          }
        }
      }
    },
    "/api/v1/workflows/{namespace}/{name}/stop": {
      "put": {
        "tags": [
          "WorkflowService"
        ],
        "operationId": "StopWorkflow",
        "parameters": [
          {
            "type": "string",
            "name": "namespace",
            "in": "path",
            "required": true
          },
          {
            "type": "string",
            "name": "name",
            "in": "path",
            "required": true
          },
          {
            "name": "body",
            "in": "body",
            "required": true,
            "schema": {
              "$ref": "#/definitions/io.argoproj.workflow.v1alpha1.WorkflowStopRequest"
            }
          }
        ],
        "responses": {
          "200": {
            "description": "A successful response.",
            "schema": {
              "$ref": "#/definitions/io.argoproj.workflow.v1alpha1.Workflow"
            }
          }
        }
      }
    },
    "/api/v1/workflows/{namespace}/{name}/suspend": {
      "put": {
        "tags": [
          "WorkflowService"
        ],
        "operationId": "SuspendWorkflow",
        "parameters": [
          {
            "type": "string",
            "name": "namespace",
            "in": "path",
            "required": true
          },
          {
            "type": "string",
            "name": "name",
            "in": "path",
            "required": true
          },
          {
            "name": "body",
            "in": "body",
            "required": true,
            "schema": {
              "$ref": "#/definitions/io.argoproj.workflow.v1alpha1.WorkflowSuspendRequest"
            }
          }
        ],
        "responses": {
          "200": {
            "description": "A successful response.",
            "schema": {
              "$ref": "#/definitions/io.argoproj.workflow.v1alpha1.Workflow"
            }
          }
        }
      }
    },
    "/api/v1/workflows/{namespace}/{name}/terminate": {
      "put": {
        "tags": [
          "WorkflowService"
        ],
        "operationId": "TerminateWorkflow",
        "parameters": [
          {
            "type": "string",
            "name": "namespace",
            "in": "path",
            "required": true
          },
          {
            "type": "string",
            "name": "name",
            "in": "path",
            "required": true
          },
          {
            "name": "body",
            "in": "body",
            "required": true,
            "schema": {
              "$ref": "#/definitions/io.argoproj.workflow.v1alpha1.WorkflowTerminateRequest"
            }
          }
        ],
        "responses": {
          "200": {
            "description": "A successful response.",
            "schema": {
              "$ref": "#/definitions/io.argoproj.workflow.v1alpha1.Workflow"
            }
          }
        }
      }
    },
    "/api/v1/workflows/{namespace}/{name}/{podName}/log": {
      "get": {
        "tags": [
          "WorkflowService"
        ],
        "operationId": "PodLogs",
        "parameters": [
          {
            "type": "string",
            "name": "namespace",
            "in": "path",
            "required": true
          },
          {
            "type": "string",
            "name": "name",
            "in": "path",
            "required": true
          },
          {
            "type": "string",
            "name": "podName",
            "in": "path",
            "required": true
          },
          {
            "type": "string",
            "description": "The container for which to stream logs. Defaults to only container if there is one container in the pod.\n+optional.",
            "name": "logOptions.container",
            "in": "query"
          },
          {
            "type": "boolean",
            "format": "boolean",
            "description": "Follow the log stream of the pod. Defaults to false.\n+optional.",
            "name": "logOptions.follow",
            "in": "query"
          },
          {
            "type": "boolean",
            "format": "boolean",
            "description": "Return previous terminated container logs. Defaults to false.\n+optional.",
            "name": "logOptions.previous",
            "in": "query"
          },
          {
            "type": "string",
            "format": "int64",
            "description": "A relative time in seconds before the current time from which to show logs. If this value\nprecedes the time a pod was started, only logs since the pod start will be returned.\nIf this value is in the future, no logs will be returned.\nOnly one of sinceSeconds or sinceTime may be specified.\n+optional.",
            "name": "logOptions.sinceSeconds",
            "in": "query"
          },
          {
            "type": "string",
            "format": "int64",
            "description": "Represents seconds of UTC time since Unix epoch\n1970-01-01T00:00:00Z. Must be from 0001-01-01T00:00:00Z to\n9999-12-31T23:59:59Z inclusive.",
            "name": "logOptions.sinceTime.seconds",
            "in": "query"
          },
          {
            "type": "integer",
            "format": "int32",
            "description": "Non-negative fractions of a second at nanosecond resolution. Negative\nsecond values with fractions must still have non-negative nanos values\nthat count forward in time. Must be from 0 to 999,999,999\ninclusive. This field may be limited in precision depending on context.",
            "name": "logOptions.sinceTime.nanos",
            "in": "query"
          },
          {
            "type": "boolean",
            "format": "boolean",
            "description": "If true, add an RFC3339 or RFC3339Nano timestamp at the beginning of every line\nof log output. Defaults to false.\n+optional.",
            "name": "logOptions.timestamps",
            "in": "query"
          },
          {
            "type": "string",
            "format": "int64",
            "description": "If set, the number of lines from the end of the logs to show. If not specified,\nlogs are shown from the creation of the container or sinceSeconds or sinceTime\n+optional.",
            "name": "logOptions.tailLines",
            "in": "query"
          },
          {
            "type": "string",
            "format": "int64",
            "description": "If set, the number of bytes to read from the server before terminating the\nlog output. This may not display a complete final line of logging, and may return\nslightly more or slightly less than the specified limit.\n+optional.",
            "name": "logOptions.limitBytes",
            "in": "query"
          }
        ],
        "responses": {
          "200": {
            "description": "A successful response.(streaming responses)",
            "schema": {
              "$ref": "#/x-stream-definitions/io.argoproj.workflow.v1alpha1.LogEntry"
            }
          }
        }
      }
    }
  },
  "definitions": {
    "cronio.argoproj.workflow.v1alpha1.CreateCronWorkflowRequest": {
      "type": "object",
      "properties": {
        "createOptions": {
          "$ref": "#/definitions/io.k8s.api.core.v1.CreateOptions"
        },
        "cronWorkflow": {
          "$ref": "#/definitions/io.argoproj.workflow.v1alpha1.CronWorkflow"
        },
        "namespace": {
          "type": "string"
        }
      }
    },
    "cronio.argoproj.workflow.v1alpha1.CronWorkflowDeletedResponse": {
      "type": "object"
    },
    "cronio.argoproj.workflow.v1alpha1.LintCronWorkflowRequest": {
      "type": "object",
      "properties": {
        "cronWorkflow": {
          "$ref": "#/definitions/io.argoproj.workflow.v1alpha1.CronWorkflow"
        },
        "namespace": {
          "type": "string"
        }
      }
    },
    "cronio.argoproj.workflow.v1alpha1.UpdateCronWorkflowRequest": {
      "type": "object",
      "properties": {
        "cronWorkflow": {
          "$ref": "#/definitions/io.argoproj.workflow.v1alpha1.CronWorkflow"
        },
        "name": {
          "type": "string"
        },
        "namespace": {
          "type": "string"
        }
      }
    },
    "io.argoproj.workflow.v1alpha1.ArchiveStrategy": {
      "type": "object",
      "title": "ArchiveStrategy describes how to archive files/directory when saving artifacts",
      "properties": {
        "none": {
          "$ref": "#/definitions/io.argoproj.workflow.v1alpha1.NoneStrategy"
        },
        "tar": {
          "$ref": "#/definitions/io.argoproj.workflow.v1alpha1.TarStrategy"
        }
      }
    },
    "io.argoproj.workflow.v1alpha1.Arguments": {
      "type": "object",
      "title": "Arguments to a template",
      "properties": {
        "artifacts": {
          "type": "array",
          "title": "Artifacts is the list of artifacts to pass to the template or workflow\n+patchStrategy=merge\n+patchMergeKey=name",
          "items": {
            "$ref": "#/definitions/io.argoproj.workflow.v1alpha1.Artifact"
          }
        },
        "parameters": {
          "type": "array",
          "title": "Parameters is the list of parameters to pass to the template or workflow\n+patchStrategy=merge\n+patchMergeKey=name",
          "items": {
            "$ref": "#/definitions/io.argoproj.workflow.v1alpha1.Parameter"
          }
        }
      }
    },
    "io.argoproj.workflow.v1alpha1.Artifact": {
      "type": "object",
      "title": "Artifact indicates an artifact to place at a specified path",
      "properties": {
        "archive": {
          "description": "Archive controls how the artifact will be saved to the artifact repository.",
          "$ref": "#/definitions/io.argoproj.workflow.v1alpha1.ArchiveStrategy"
        },
        "artifactLocation": {
          "title": "ArtifactLocation contains the location of the artifact",
          "$ref": "#/definitions/io.argoproj.workflow.v1alpha1.ArtifactLocation"
        },
        "from": {
          "type": "string",
          "title": "From allows an artifact to reference an artifact from a previous step"
        },
        "globalName": {
          "type": "string",
          "title": "GlobalName exports an output artifact to the global scope, making it available as\n'{{io.argoproj.workflow.v1alpha1.outputs.artifacts.XXXX}} and in workflow.status.outputs.artifacts"
        },
        "mode": {
          "description": "mode bits to use on this file, must be a value between 0 and 0777\nset when loading input artifacts.",
          "type": "integer",
          "format": "int32"
        },
        "name": {
          "description": "name of the artifact. must be unique within a template's inputs/outputs.",
          "type": "string"
        },
        "optional": {
          "type": "boolean",
          "format": "boolean",
          "title": "Make Artifacts optional, if Artifacts doesn't generate or exist"
        },
        "path": {
          "type": "string",
          "title": "Path is the container path to the artifact"
        }
      }
    },
    "io.argoproj.workflow.v1alpha1.ArtifactLocation": {
      "description": "ArtifactLocation describes a location for a single or multiple artifacts.\nIt is used as single artifact in the context of inputs/outputs (e.g. outputs.artifacts.artname).\nIt is also used to describe the location of multiple artifacts such as the archive location\nof a single workflow step, which the executor will use as a default location to store its files.",
      "type": "object",
      "properties": {
        "archiveLogs": {
          "type": "boolean",
          "format": "boolean",
          "title": "ArchiveLogs indicates if the container logs should be archived"
        },
        "artifactory": {
          "title": "Artifactory contains artifactory artifact location details",
          "$ref": "#/definitions/io.argoproj.workflow.v1alpha1.ArtifactoryArtifact"
        },
        "git": {
          "title": "Git contains git artifact location details",
          "$ref": "#/definitions/io.argoproj.workflow.v1alpha1.GitArtifact"
        },
        "hdfs": {
          "title": "HDFS contains HDFS artifact location details",
          "$ref": "#/definitions/io.argoproj.workflow.v1alpha1.HDFSArtifact"
        },
        "http": {
          "title": "HTTP contains HTTP artifact location details",
          "$ref": "#/definitions/io.argoproj.workflow.v1alpha1.HTTPArtifact"
        },
        "oss": {
          "title": "OSS contains OSS artifact location details",
          "$ref": "#/definitions/io.argoproj.workflow.v1alpha1.OSSArtifact"
        },
        "raw": {
          "title": "Raw contains raw artifact location details",
          "$ref": "#/definitions/io.argoproj.workflow.v1alpha1.RawArtifact"
        },
        "s3": {
          "title": "S3 contains S3 artifact location details",
          "$ref": "#/definitions/io.argoproj.workflow.v1alpha1.S3Artifact"
        }
      }
    },
    "io.argoproj.workflow.v1alpha1.ArtifactRepositoryRef": {
      "type": "object",
      "properties": {
        "configMap": {
          "type": "string"
        },
        "key": {
          "type": "string"
        }
      }
    },
    "io.argoproj.workflow.v1alpha1.ArtifactoryArtifact": {
      "type": "object",
      "title": "ArtifactoryArtifact is the location of an artifactory artifact",
      "properties": {
        "artifactoryAuth": {
          "$ref": "#/definitions/io.argoproj.workflow.v1alpha1.ArtifactoryAuth"
        },
        "url": {
          "type": "string",
          "title": "URL of the artifact"
        }
      }
    },
    "io.argoproj.workflow.v1alpha1.ArtifactoryAuth": {
      "type": "object",
      "title": "ArtifactoryAuth describes the secret selectors required for authenticating to artifactory",
      "properties": {
        "passwordSecret": {
          "title": "PasswordSecret is the secret selector to the repository password",
          "$ref": "#/definitions/io.k8s.api.core.v1.SecretKeySelector"
        },
        "usernameSecret": {
          "title": "UsernameSecret is the secret selector to the repository username",
          "$ref": "#/definitions/io.k8s.api.core.v1.SecretKeySelector"
        }
      }
    },
    "io.argoproj.workflow.v1alpha1.Backoff": {
      "type": "object",
      "properties": {
        "duration": {
          "type": "string"
        },
        "factor": {
          "type": "integer",
          "format": "int32"
        },
        "maxDuration": {
          "type": "string"
        }
      }
    },
    "io.argoproj.workflow.v1alpha1.Condition": {
      "type": "object",
      "properties": {
        "status": {
          "type": "string"
        },
        "type": {
          "type": "string"
        }
      }
    },
    "io.argoproj.workflow.v1alpha1.ContinueOn": {
      "description": "ContinueOn defines if a workflow should continue even if a task or step fails/errors.\nIt can be specified if the workflow should continue when the pod errors, fails or both.",
      "type": "object",
      "properties": {
        "error": {
          "type": "boolean",
          "format": "boolean",
          "title": "+optional"
        },
        "failed": {
          "type": "boolean",
          "format": "boolean",
          "title": "+optional"
        }
      }
    },
    "io.argoproj.workflow.v1alpha1.Counter": {
      "type": "object",
      "title": "Counter is a Counter prometheus metric",
      "properties": {
        "value": {
          "type": "string",
          "title": "Value is the value of the metric"
        }
      }
    },
    "io.argoproj.workflow.v1alpha1.CronWorkflow": {
      "type": "object",
      "title": "CronWorkflow is the definition of a scheduled workflow resource\n+genclient\n+genclient:noStatus\n+k8s:deepcopy-gen:interfaces=k8s.io/apimachinery/pkg/runtime.Object",
      "properties": {
        "metadata": {
          "$ref": "#/definitions/io.k8s.api.core.v1.ObjectMeta"
        },
        "spec": {
          "$ref": "#/definitions/io.argoproj.workflow.v1alpha1.CronWorkflowSpec"
        },
        "status": {
          "$ref": "#/definitions/io.argoproj.workflow.v1alpha1.CronWorkflowStatus"
        }
      }
    },
    "io.argoproj.workflow.v1alpha1.CronWorkflowList": {
      "type": "object",
      "title": "CronWorkflowList is list of CronWorkflow resources\n+k8s:deepcopy-gen:interfaces=k8s.io/apimachinery/pkg/runtime.Object",
      "properties": {
        "items": {
          "type": "array",
          "items": {
            "$ref": "#/definitions/io.argoproj.workflow.v1alpha1.CronWorkflow"
          }
        },
        "metadata": {
          "$ref": "#/definitions/io.k8s.api.core.v1.ListMeta"
        }
      }
    },
    "io.argoproj.workflow.v1alpha1.CronWorkflowSpec": {
      "type": "object",
      "properties": {
        "concurrencyPolicy": {
          "type": "string",
          "title": "ConcurrencyPolicy is the K8s-style concurrency policy that will be used"
        },
        "failedJobsHistoryLimit": {
          "type": "integer",
          "format": "int32",
          "title": "FailedJobsHistoryLimit is the number of successful jobs to be kept at a time"
        },
        "schedule": {
          "type": "string",
          "title": "Schedule is a schedule to run the Workflow in Cron format"
        },
        "startingDeadlineSeconds": {
          "description": "StartingDeadlineSeconds is the K8s-style deadline that will limit the time a CronWorkflow will be run after its\noriginal scheduled time if it is missed.",
          "type": "string",
          "format": "int64"
        },
        "successfulJobsHistoryLimit": {
          "type": "integer",
          "format": "int32",
          "title": "SuccessfulJobsHistoryLimit is the number of successful jobs to be kept at a time"
        },
        "suspend": {
          "type": "boolean",
          "format": "boolean",
          "title": "Suspend is a flag that will stop new CronWorkflows from running if set to true"
        },
        "timezone": {
          "description": "Timezone is the timezone against which the cron schedule will be calculated, e.g. \"Asia/Tokyo\". Default is machine's local time.",
          "type": "string"
        },
        "workflowMeta": {
          "title": "WorkflowMetadata contains some metadata of the workflow to be run",
          "$ref": "#/definitions/io.k8s.api.core.v1.ObjectMeta"
        },
        "workflowSpec": {
          "title": "WorkflowSpec is the spec of the workflow to be run",
          "$ref": "#/definitions/io.argoproj.workflow.v1alpha1.WorkflowSpec"
        }
      }
    },
    "io.argoproj.workflow.v1alpha1.CronWorkflowStatus": {
      "type": "object",
      "properties": {
        "active": {
          "type": "array",
          "title": "Active is a list of active workflows stemming from this CronWorkflow",
          "items": {
            "$ref": "#/definitions/io.k8s.api.core.v1.ObjectReference"
          }
        },
        "lastScheduledTime": {
          "title": "LastScheduleTime is the last time the CronWorkflow was scheduled",
          "$ref": "#/definitions/io.k8s.api.core.v1.Time"
        }
      }
    },
    "io.argoproj.workflow.v1alpha1.DAGTask": {
      "type": "object",
      "title": "DAGTask represents a node in the graph during DAG execution",
      "properties": {
        "arguments": {
          "title": "Arguments are the parameter and artifact arguments to the template",
          "$ref": "#/definitions/io.argoproj.workflow.v1alpha1.Arguments"
        },
        "continueOn": {
          "title": "ContinueOn makes argo to proceed with the following step even if this step fails.\nErrors and Failed states can be specified",
          "$ref": "#/definitions/io.argoproj.workflow.v1alpha1.ContinueOn"
        },
        "dependencies": {
          "type": "array",
          "title": "Dependencies are name of other targets which this depends on",
          "items": {
            "type": "string"
          }
        },
        "name": {
          "type": "string",
          "title": "Name is the name of the target"
        },
        "onExit": {
          "description": "OnExit is a template reference which is invoked at the end of the\ntemplate, irrespective of the success, failure, or error of the\nprimary template.",
          "type": "string"
        },
        "template": {
          "type": "string",
          "title": "Name of template to execute"
        },
        "templateRef": {
          "description": "TemplateRef is the reference to the template resource to execute.",
          "$ref": "#/definitions/io.argoproj.workflow.v1alpha1.TemplateRef"
        },
        "when": {
          "type": "string",
          "title": "When is an expression in which the task should conditionally execute"
        },
        "withItems": {
          "type": "array",
          "title": "WithItems expands a task into multiple parallel tasks from the items in the list",
          "items": {
            "$ref": "#/definitions/io.argoproj.workflow.v1alpha1.Item"
          }
        },
        "withParam": {
          "description": "WithParam expands a task into multiple parallel tasks from the value in the parameter,\nwhich is expected to be a JSON list.",
          "type": "string"
        },
        "withSequence": {
          "title": "WithSequence expands a task into a numeric sequence",
          "$ref": "#/definitions/io.argoproj.workflow.v1alpha1.Sequence"
        }
      }
    },
    "io.argoproj.workflow.v1alpha1.DAGTemplate": {
      "type": "object",
      "title": "DAGTemplate is a template subtype for directed acyclic graph templates",
      "properties": {
        "failFast": {
          "type": "boolean",
          "format": "boolean",
          "title": "This flag is for DAG logic. The DAG logic has a built-in \"fail fast\" feature to stop scheduling new steps,\nas soon as it detects that one of the DAG nodes is failed. Then it waits until all DAG nodes are completed\nbefore failing the DAG itself.\nThe FailFast flag default is true,  if set to false, it will allow a DAG to run all branches of the DAG to\ncompletion (either success or failure), regardless of the failed outcomes of branches in the DAG.\nMore info and example about this feature at https://github.com/argoproj/argo/issues/1442"
        },
        "target": {
          "type": "string",
          "title": "Target are one or more names of targets to execute in a DAG"
        },
        "tasks": {
          "type": "array",
          "title": "Tasks are a list of DAG tasks\n+patchStrategy=merge\n+patchMergeKey=name",
          "items": {
            "$ref": "#/definitions/io.argoproj.workflow.v1alpha1.DAGTask"
          }
        }
      }
    },
    "io.argoproj.workflow.v1alpha1.ExecutorConfig": {
      "description": "ExecutorConfig holds configurations of an executor container.",
      "type": "object",
      "properties": {
        "serviceAccountName": {
          "description": "ServiceAccountName specifies the service account name of the executor container.",
          "type": "string"
        }
      }
    },
    "io.argoproj.workflow.v1alpha1.Gauge": {
      "type": "object",
      "title": "Gauge is a Gauge prometheus metric",
      "properties": {
        "realtime": {
          "type": "boolean",
          "format": "boolean",
          "title": "Realtime emits this metric in real time if applicable"
        },
        "value": {
          "type": "string",
          "title": "Value is the value of the metric"
        }
      }
    },
    "io.argoproj.workflow.v1alpha1.GitArtifact": {
      "type": "object",
      "title": "GitArtifact is the location of an git artifact",
      "properties": {
        "depth": {
          "type": "string",
          "format": "uint64",
          "title": "Depth specifies clones/fetches should be shallow and include the given\nnumber of commits from the branch tip"
        },
        "fetch": {
          "type": "array",
          "title": "Fetch specifies a number of refs that should be fetched before checkout",
          "items": {
            "type": "string"
          }
        },
        "insecureIgnoreHostKey": {
          "type": "boolean",
          "format": "boolean",
          "title": "InsecureIgnoreHostKey disables SSH strict host key checking during git clone"
        },
        "passwordSecret": {
          "title": "PasswordSecret is the secret selector to the repository password",
          "$ref": "#/definitions/io.k8s.api.core.v1.SecretKeySelector"
        },
        "repo": {
          "type": "string",
          "title": "Repo is the git repository"
        },
        "revision": {
          "type": "string",
          "title": "Revision is the git commit, tag, branch to checkout"
        },
        "sshPrivateKeySecret": {
          "title": "SSHPrivateKeySecret is the secret selector to the repository ssh private key",
          "$ref": "#/definitions/io.k8s.api.core.v1.SecretKeySelector"
        },
        "usernameSecret": {
          "title": "UsernameSecret is the secret selector to the repository username",
          "$ref": "#/definitions/io.k8s.api.core.v1.SecretKeySelector"
        }
      }
    },
    "io.argoproj.workflow.v1alpha1.HDFSArtifact": {
      "type": "object",
      "title": "HDFSArtifact is the location of an HDFS artifact",
      "properties": {
        "force": {
          "type": "boolean",
          "format": "boolean",
          "title": "Force copies a file forcibly even if it exists (default: false)"
        },
        "hDFSConfig": {
          "$ref": "#/definitions/io.argoproj.workflow.v1alpha1.HDFSConfig"
        },
        "path": {
          "type": "string",
          "title": "Path is a file path in HDFS"
        }
      }
    },
    "io.argoproj.workflow.v1alpha1.HDFSConfig": {
      "type": "object",
      "title": "HDFSConfig is configurations for HDFS",
      "properties": {
        "addresses": {
          "type": "array",
          "title": "Addresses is accessible addresses of HDFS name nodes",
          "items": {
            "type": "string"
          }
        },
        "hDFSKrbConfig": {
          "$ref": "#/definitions/io.argoproj.workflow.v1alpha1.HDFSKrbConfig"
        },
        "hdfsUser": {
          "description": "HDFSUser is the user to access HDFS file system.\nIt is ignored if either ccache or keytab is used.",
          "type": "string"
        }
      }
    },
    "io.argoproj.workflow.v1alpha1.HDFSKrbConfig": {
      "type": "object",
      "title": "HDFSKrbConfig is auth configurations for Kerberos",
      "properties": {
        "krbCCacheSecret": {
          "description": "KrbCCacheSecret is the secret selector for Kerberos ccache\nEither ccache or keytab can be set to use Kerberos.",
          "$ref": "#/definitions/io.k8s.api.core.v1.SecretKeySelector"
        },
        "krbConfigConfigMap": {
          "description": "KrbConfig is the configmap selector for Kerberos config as string\nIt must be set if either ccache or keytab is used.",
          "$ref": "#/definitions/io.k8s.api.core.v1.ConfigMapKeySelector"
        },
        "krbKeytabSecret": {
          "description": "KrbKeytabSecret is the secret selector for Kerberos keytab\nEither ccache or keytab can be set to use Kerberos.",
          "$ref": "#/definitions/io.k8s.api.core.v1.SecretKeySelector"
        },
        "krbRealm": {
          "description": "KrbRealm is the Kerberos realm used with Kerberos keytab\nIt must be set if keytab is used.",
          "type": "string"
        },
        "krbServicePrincipalName": {
          "description": "KrbServicePrincipalName is the principal name of Kerberos service\nIt must be set if either ccache or keytab is used.",
          "type": "string"
        },
        "krbUsername": {
          "description": "KrbUsername is the Kerberos username used with Kerberos keytab\nIt must be set if keytab is used.",
          "type": "string"
        }
      }
    },
    "io.argoproj.workflow.v1alpha1.HTTPArtifact": {
      "type": "object",
      "title": "HTTPArtifact allows an file served on HTTP to be placed as an input artifact in a container",
      "properties": {
        "url": {
          "type": "string",
          "title": "URL of the artifact"
        }
      }
    },
    "io.argoproj.workflow.v1alpha1.Histogram": {
      "type": "object",
      "title": "Histogram is a Histogram prometheus metric",
      "properties": {
        "buckets": {
          "type": "array",
          "title": "Buckets is a list of bucket divisors for the histogram",
          "items": {
            "type": "number",
            "format": "double"
          }
        },
        "value": {
          "type": "string",
          "title": "Value is the value of the metric"
        }
      }
    },
    "io.argoproj.workflow.v1alpha1.Inputs": {
      "type": "object",
      "title": "Inputs are the mechanism for passing parameters, artifacts, volumes from one template to another",
      "properties": {
        "artifacts": {
          "type": "array",
          "title": "Artifact are a list of artifacts passed as inputs\n+patchStrategy=merge\n+patchMergeKey=name",
          "items": {
            "$ref": "#/definitions/io.argoproj.workflow.v1alpha1.Artifact"
          }
        },
        "parameters": {
          "type": "array",
          "title": "Parameters are a list of parameters passed as inputs\n+patchStrategy=merge\n+patchMergeKey=name",
          "items": {
            "$ref": "#/definitions/io.argoproj.workflow.v1alpha1.Parameter"
          }
        }
      }
    },
    "io.argoproj.workflow.v1alpha1.Item": {
      "description": "+protobuf=true\n+protobuf.options.(gogoproto.goproto_stringer)=false\n+k8s:openapi-gen=true",
      "type": "object",
      "title": "Item expands a single workflow step into multiple parallel steps\nThe value of Item can be a map, string, bool, or number",
      "properties": {
        "boolVal": {
          "type": "boolean",
          "format": "boolean"
        },
        "listVal": {
          "type": "array",
          "items": {
            "$ref": "#/definitions/io.argoproj.workflow.v1alpha1.ItemValue"
          }
        },
        "mapVal": {
          "type": "object",
          "additionalProperties": {
            "$ref": "#/definitions/io.argoproj.workflow.v1alpha1.ItemValue"
          }
        },
        "numVal": {
          "type": "string"
        },
        "strVal": {
          "type": "string"
        },
        "type": {
          "type": "string",
          "format": "int64"
        }
      }
    },
    "io.argoproj.workflow.v1alpha1.ItemValue": {
      "type": "object",
      "title": "+protobuf=true\n+protobuf.options.(gogoproto.goproto_stringer)=false\n+k8s:openapi-gen=true",
      "properties": {
        "boolVal": {
          "type": "boolean",
          "format": "boolean"
        },
        "listVal": {
          "type": "array",
          "items": {
            "type": "string",
            "format": "byte"
          }
        },
        "mapVal": {
          "type": "object",
          "additionalProperties": {
            "type": "string"
          }
        },
        "numVal": {
          "type": "string"
        },
        "strVal": {
          "type": "string"
        },
        "type": {
          "type": "string",
          "format": "int64"
        }
      }
    },
    "io.argoproj.workflow.v1alpha1.Link": {
      "type": "object",
      "title": "A link to another app.\n+patchStrategy=merge\n+patchMergeKey=name",
      "properties": {
        "name": {
          "type": "string",
          "title": "The name of the link, E.g. \"Workflow Logs\" or \"Pod Logs\""
        },
        "scope": {
          "type": "string",
          "title": "Either \"workflow\" or \"pod\""
        },
        "url": {
          "description": "The URL. May contain \"${metadata.namespace}\" and \"${metadata.name}\".",
          "type": "string"
        }
      }
    },
    "io.argoproj.workflow.v1alpha1.Metadata": {
      "type": "object",
      "title": "Pod metdata",
      "properties": {
        "annotations": {
          "type": "object",
          "additionalProperties": {
            "type": "string"
          }
        },
        "labels": {
          "type": "object",
          "additionalProperties": {
            "type": "string"
          }
        }
      }
    },
    "io.argoproj.workflow.v1alpha1.MetricLabel": {
      "type": "object",
      "title": "MetricLabel is a single label for a prometheus metric",
      "properties": {
        "key": {
          "type": "string"
        },
        "value": {
          "type": "string"
        }
      }
    },
    "io.argoproj.workflow.v1alpha1.Metrics": {
      "type": "object",
      "title": "Metrics are a list of metrics emitted from a Workflow/Template",
      "properties": {
        "prometheus": {
          "type": "array",
          "title": "Prometheus is a list of prometheus metrics to be emitted",
          "items": {
            "$ref": "#/definitions/io.argoproj.workflow.v1alpha1.Prometheus"
          }
        }
      }
    },
    "io.argoproj.workflow.v1alpha1.NodeStatus": {
      "type": "object",
      "title": "NodeStatus contains status information about an individual node in the workflow",
      "properties": {
        "boundaryID": {
          "type": "string",
          "title": "BoundaryID indicates the node ID of the associated template root node in which this node belongs to"
        },
        "children": {
          "type": "array",
          "title": "Children is a list of child node IDs",
          "items": {
            "type": "string"
          }
        },
        "daemoned": {
          "type": "boolean",
          "format": "boolean",
          "title": "Daemoned tracks whether or not this node was daemoned and need to be terminated"
        },
        "displayName": {
          "type": "string",
          "title": "DisplayName is a human readable representation of the node. Unique within a template boundary"
        },
        "finishedAt": {
          "title": "Time at which this node completed",
          "$ref": "#/definitions/io.k8s.api.core.v1.Time"
        },
        "id": {
          "type": "string",
          "title": "ID is a unique identifier of a node within the worklow\nIt is implemented as a hash of the node name, which makes the ID deterministic"
        },
        "inputs": {
          "title": "Inputs captures input parameter values and artifact locations supplied to this template invocation",
          "$ref": "#/definitions/io.argoproj.workflow.v1alpha1.Inputs"
        },
        "message": {
          "description": "A human readable message indicating details about why the node is in this condition.",
          "type": "string"
        },
        "name": {
          "type": "string",
          "title": "Name is unique name in the node tree used to generate the node ID"
        },
        "outboundNodes": {
          "description": "OutboundNodes tracks the node IDs which are considered \"outbound\" nodes to a template invocation.\nFor every invocation of a template, there are nodes which we considered as \"outbound\". Essentially,\nthese are last nodes in the execution sequence to run, before the template is considered completed.\nThese nodes are then connected as parents to a following step.\n\nIn the case of single pod steps (i.e. container, script, resource templates), this list will be nil\nsince the pod itself is already considered the \"outbound\" node.\nIn the case of DAGs, outbound nodes are the \"target\" tasks (tasks with no children).\nIn the case of steps, outbound nodes are all the containers involved in the last step group.\nNOTE: since templates are composable, the list of outbound nodes are carried upwards when\na DAG/steps template invokes another DAG/steps template. In other words, the outbound nodes of\na template, will be a superset of the outbound nodes of its last children.",
          "type": "array",
          "items": {
            "type": "string"
          }
        },
        "outputs": {
          "title": "Outputs captures output parameter values and artifact locations produced by this template invocation",
          "$ref": "#/definitions/io.argoproj.workflow.v1alpha1.Outputs"
        },
        "phase": {
          "description": "Phase a simple, high-level summary of where the node is in its lifecycle.\nCan be used as a state machine.",
          "type": "string"
        },
        "podIP": {
          "type": "string",
          "title": "PodIP captures the IP of the pod for daemoned steps"
        },
        "resourcesDuration": {
          "description": "ResourcesDuration is indicative, but not accurate, resource duration. This is populated when the nodes completes.",
          "type": "object",
          "additionalProperties": {
            "type": "string",
            "format": "int64"
          }
        },
        "startedAt": {
          "title": "Time at which this node started",
          "$ref": "#/definitions/io.k8s.api.core.v1.Time"
        },
        "storedTemplateID": {
          "description": "StoredTemplateID is the ID of stored template.\nDEPRECATED: This value is not used anymore.",
          "type": "string"
        },
        "templateName": {
          "type": "string",
          "title": "TemplateName is the template name which this node corresponds to.\nNot applicable to virtual nodes (e.g. Retry, StepGroup)"
        },
        "templateRef": {
          "title": "TemplateRef is the reference to the template resource which this node corresponds to.\nNot applicable to virtual nodes (e.g. Retry, StepGroup)",
          "$ref": "#/definitions/io.argoproj.workflow.v1alpha1.TemplateRef"
        },
        "templateScope": {
          "description": "TemplateScope is the template scope in which the template of this node was retrieved.",
          "type": "string"
        },
        "type": {
          "type": "string",
          "title": "Type indicates type of node"
        },
        "workflowTemplateName": {
          "description": "WorkflowTemplateName is the WorkflowTemplate resource name on which the resolved template of this node is retrieved.\nDEPRECATED: This value is not used anymore.",
          "type": "string"
        }
      }
    },
    "io.argoproj.workflow.v1alpha1.NoneStrategy": {
      "description": "NoneStrategy indicates to skip tar process and upload the files or directory tree as independent\nfiles. Note that if the artifact is a directory, the artifact driver must support the ability to\nsave/load the directory appropriately.",
      "type": "object"
    },
    "io.argoproj.workflow.v1alpha1.OSSArtifact": {
      "type": "object",
      "title": "OSSArtifact is the location of an OSS artifact",
      "properties": {
        "key": {
          "type": "string",
          "title": "Key is the path in the bucket where the artifact resides"
        },
        "oSSBucket": {
          "$ref": "#/definitions/io.argoproj.workflow.v1alpha1.OSSBucket"
        }
      }
    },
    "io.argoproj.workflow.v1alpha1.OSSBucket": {
      "type": "object",
      "title": "OSSBucket contains the access information required for interfacing with an OSS bucket",
      "properties": {
        "accessKeySecret": {
          "title": "AccessKeySecret is the secret selector to the bucket's access key",
          "$ref": "#/definitions/io.k8s.api.core.v1.SecretKeySelector"
        },
        "bucket": {
          "type": "string",
          "title": "Bucket is the name of the bucket"
        },
        "endpoint": {
          "type": "string",
          "title": "Endpoint is the hostname of the bucket endpoint"
        },
        "secretKeySecret": {
          "title": "SecretKeySecret is the secret selector to the bucket's secret key",
          "$ref": "#/definitions/io.k8s.api.core.v1.SecretKeySelector"
        }
      }
    },
    "io.argoproj.workflow.v1alpha1.Outputs": {
      "type": "object",
      "title": "Outputs hold parameters, artifacts, and results from a step",
      "properties": {
        "artifacts": {
          "type": "array",
          "title": "Artifacts holds the list of output artifacts produced by a step\n+patchStrategy=merge\n+patchMergeKey=name",
          "items": {
            "$ref": "#/definitions/io.argoproj.workflow.v1alpha1.Artifact"
          }
        },
        "parameters": {
          "type": "array",
          "title": "Parameters holds the list of output parameters produced by a step\n+patchStrategy=merge\n+patchMergeKey=name",
          "items": {
            "$ref": "#/definitions/io.argoproj.workflow.v1alpha1.Parameter"
          }
        },
        "result": {
          "type": "string",
          "title": "Result holds the result (stdout) of a script template"
        }
      }
    },
    "io.argoproj.workflow.v1alpha1.ParallelSteps": {
      "type": "array",
      "items": {
        "$ref": "#/definitions/io.argoproj.workflow.v1alpha1.WorkflowStep"
      }
    },
    "io.argoproj.workflow.v1alpha1.Parameter": {
      "type": "object",
      "title": "Parameter indicate a passed string parameter to a service template with an optional default value",
      "properties": {
        "default": {
          "type": "string",
          "title": "Default is the default value to use for an input parameter if a value was not supplied\nDEPRECATED: This field is not used"
        },
        "globalName": {
          "type": "string",
          "title": "GlobalName exports an output parameter to the global scope, making it available as\n'{{io.argoproj.workflow.v1alpha1.outputs.parameters.XXXX}} and in workflow.status.outputs.parameters"
        },
        "name": {
          "type": "string",
          "title": "Name is the parameter name"
        },
        "value": {
          "type": "string",
          "title": "Value is the literal value to use for the parameter.\nIf specified in the context of an input parameter, the value takes precedence over any passed values"
        },
        "valueFrom": {
          "title": "ValueFrom is the source for the output parameter's value",
          "$ref": "#/definitions/io.argoproj.workflow.v1alpha1.ValueFrom"
        }
      }
    },
    "io.argoproj.workflow.v1alpha1.PodGC": {
      "type": "object",
      "title": "PodGC describes how to delete completed pods as they complete",
      "properties": {
        "strategy": {
          "type": "string"
        }
      }
    },
    "io.argoproj.workflow.v1alpha1.Prometheus": {
      "type": "object",
      "title": "Prometheus is a prometheus metric to be emitted",
      "properties": {
        "counter": {
          "title": "Counter is a counter metric",
          "$ref": "#/definitions/io.argoproj.workflow.v1alpha1.Counter"
        },
        "gauge": {
          "title": "Gauge is a gauge metric",
          "$ref": "#/definitions/io.argoproj.workflow.v1alpha1.Gauge"
        },
        "help": {
          "type": "string",
          "title": "Help is a string that describes the metric"
        },
        "histogram": {
          "title": "Histogram is a histogram metric",
          "$ref": "#/definitions/io.argoproj.workflow.v1alpha1.Histogram"
        },
        "labels": {
          "type": "array",
          "title": "Labels is a list of metric labels",
          "items": {
            "$ref": "#/definitions/io.argoproj.workflow.v1alpha1.MetricLabel"
          }
        },
        "name": {
          "type": "string",
          "title": "Name is the name of the metric"
        },
        "when": {
          "type": "string",
          "title": "When is a conditional statement that decides when to emit the metric"
        }
      }
    },
    "io.argoproj.workflow.v1alpha1.RawArtifact": {
      "type": "object",
      "title": "RawArtifact allows raw string content to be placed as an artifact in a container",
      "properties": {
        "data": {
          "type": "string",
          "title": "Data is the string contents of the artifact"
        }
      }
    },
    "io.argoproj.workflow.v1alpha1.ResourceTemplate": {
      "type": "object",
      "title": "ResourceTemplate is a template subtype to manipulate kubernetes resources",
      "properties": {
        "action": {
          "type": "string",
          "title": "Action is the action to perform to the resource.\nMust be one of: get, create, apply, delete, replace, patch"
        },
        "failureCondition": {
          "type": "string",
          "title": "FailureCondition is a label selector expression which describes the conditions\nof the k8s resource in which the step was considered failed"
        },
        "manifest": {
          "type": "string",
          "title": "Manifest contains the kubernetes manifest"
        },
        "mergeStrategy": {
          "type": "string",
          "title": "MergeStrategy is the strategy used to merge a patch. It defaults to \"strategic\"\nMust be one of: strategic, merge, json"
        },
        "setOwnerReference": {
          "description": "SetOwnerReference sets the reference to the workflow on the OwnerReference of generated resource.",
          "type": "boolean",
          "format": "boolean"
        },
        "successCondition": {
          "type": "string",
          "title": "SuccessCondition is a label selector expression which describes the conditions\nof the k8s resource in which it is acceptable to proceed to the following step"
        }
      }
    },
    "io.argoproj.workflow.v1alpha1.RetryStrategy": {
      "type": "object",
      "title": "RetryStrategy provides controls on how to retry a workflow step",
      "properties": {
        "backoff": {
          "title": "Backoff is a backoff strategy",
          "$ref": "#/definitions/io.argoproj.workflow.v1alpha1.Backoff"
        },
        "limit": {
          "type": "integer",
          "format": "int32",
          "title": "Limit is the maximum number of attempts when retrying a container"
        },
        "retryPolicy": {
          "type": "string",
          "title": "RetryPolicy is a policy of NodePhase statuses that will be retried"
        }
      }
    },
    "io.argoproj.workflow.v1alpha1.S3Artifact": {
      "type": "object",
      "title": "S3Artifact is the location of an S3 artifact",
      "properties": {
        "key": {
          "type": "string",
          "title": "Key is the key in the bucket where the artifact resides"
        },
        "s3Bucket": {
          "$ref": "#/definitions/io.argoproj.workflow.v1alpha1.S3Bucket"
        }
      }
    },
    "io.argoproj.workflow.v1alpha1.S3Bucket": {
      "type": "object",
      "title": "S3Bucket contains the access information required for interfacing with an S3 bucket",
      "properties": {
        "accessKeySecret": {
          "title": "AccessKeySecret is the secret selector to the bucket's access key",
          "$ref": "#/definitions/io.k8s.api.core.v1.SecretKeySelector"
        },
        "bucket": {
          "type": "string",
          "title": "Bucket is the name of the bucket"
        },
        "endpoint": {
          "type": "string",
          "title": "Endpoint is the hostname of the bucket endpoint"
        },
        "insecure": {
          "type": "boolean",
          "format": "boolean",
          "title": "Insecure will connect to the service with TLS"
        },
        "region": {
          "type": "string",
          "title": "Region contains the optional bucket region"
        },
        "roleARN": {
          "description": "RoleARN is the Amazon Resource Name (ARN) of the role to assume.",
          "type": "string"
        },
        "secretKeySecret": {
          "title": "SecretKeySecret is the secret selector to the bucket's secret key",
          "$ref": "#/definitions/io.k8s.api.core.v1.SecretKeySelector"
        },
        "useSDKCreds": {
          "description": "UseSDKCreds tells the driver to figure out credentials based on sdk defaults.",
          "type": "boolean",
          "format": "boolean"
        }
      }
    },
    "io.argoproj.workflow.v1alpha1.ScriptTemplate": {
      "type": "object",
      "title": "ScriptTemplate is a template subtype to enable scripting through code steps",
      "properties": {
        "container": {
          "$ref": "#/definitions/io.k8s.api.core.v1.Container"
        },
        "source": {
          "type": "string",
          "title": "Source contains the source code of the script to execute"
        }
      }
    },
    "io.argoproj.workflow.v1alpha1.Sequence": {
      "type": "object",
      "title": "Sequence expands a workflow step into numeric range",
      "properties": {
        "count": {
          "type": "string",
          "title": "Count is number of elements in the sequence (default: 0). Not to be used with end"
        },
        "end": {
          "type": "string",
          "title": "Number at which to end the sequence (default: 0). Not to be used with Count"
        },
        "format": {
          "type": "string",
          "title": "Format is a printf format string to format the value in the sequence"
        },
        "start": {
          "type": "string",
          "title": "Number at which to start the sequence (default: 0)"
        }
      }
    },
    "io.argoproj.workflow.v1alpha1.SuspendTemplate": {
      "type": "object",
      "title": "SuspendTemplate is a template subtype to suspend a workflow at a predetermined point in time",
      "properties": {
        "duration": {
          "type": "string",
          "title": "Duration is the seconds to wait before automatically resuming a template"
        }
      }
    },
    "io.argoproj.workflow.v1alpha1.TTLStrategy": {
      "type": "object",
      "title": "TTLStrategy is the strategy for the time to live depending on if the workflow succeded or failed",
      "properties": {
        "secondsAfterCompletion": {
          "type": "integer",
          "format": "int32"
        },
        "secondsAfterFailure": {
          "type": "integer",
          "format": "int32"
        },
        "secondsAfterSuccess": {
          "type": "integer",
          "format": "int32"
        }
      }
    },
    "io.argoproj.workflow.v1alpha1.TarStrategy": {
      "type": "object",
      "title": "TarStrategy will tar and gzip the file or directory when saving"
    },
    "io.argoproj.workflow.v1alpha1.Template": {
      "type": "object",
      "title": "Template is a reusable and composable unit of execution in a workflow",
      "properties": {
        "activeDeadlineSeconds": {
          "description": "Optional duration in seconds relative to the StartTime that the pod may be active on a node\nbefore the system actively tries to terminate the pod; value must be positive integer\nThis field is only applicable to container and script templates.",
          "type": "string",
          "format": "int64"
        },
        "affinity": {
          "title": "Affinity sets the pod's scheduling constraints\nOverrides the affinity set at the workflow level (if any)",
          "$ref": "#/definitions/io.k8s.api.core.v1.Affinity"
        },
        "archiveLocation": {
          "description": "Location in which all files related to the step will be stored (logs, artifacts, etc...).\nCan be overridden by individual items in Outputs. If omitted, will use the default\nartifact repository location configured in the controller, appended with the\n\u003cworkflowname\u003e/\u003cnodename\u003e in the key.",
          "$ref": "#/definitions/io.argoproj.workflow.v1alpha1.ArtifactLocation"
        },
        "arguments": {
          "description": "Arguments hold arguments to the template.\nDEPRECATED: This field is not used.",
          "$ref": "#/definitions/io.argoproj.workflow.v1alpha1.Arguments"
        },
        "automountServiceAccountToken": {
          "description": "AutomountServiceAccountToken indicates whether a service account token should be automatically mounted in pods.\nServiceAccountName of ExecutorConfig must be specified if this value is false.",
          "type": "boolean",
          "format": "boolean"
        },
        "container": {
          "title": "Container is the main container image to run in the pod",
          "$ref": "#/definitions/io.k8s.api.core.v1.Container"
        },
        "daemon": {
          "type": "boolean",
          "format": "boolean",
          "title": "Deamon will allow a workflow to proceed to the next step so long as the container reaches readiness"
        },
        "dag": {
          "title": "DAG template subtype which runs a DAG",
          "$ref": "#/definitions/io.argoproj.workflow.v1alpha1.DAGTemplate"
        },
        "executor": {
          "description": "Executor holds configurations of the executor container.",
          "$ref": "#/definitions/io.argoproj.workflow.v1alpha1.ExecutorConfig"
        },
        "hostAliases": {
          "type": "array",
          "title": "HostAliases is an optional list of hosts and IPs that will be injected into the pod spec\n+patchStrategy=merge\n+patchMergeKey=ip",
          "items": {
            "$ref": "#/definitions/io.k8s.api.core.v1.HostAlias"
          }
        },
        "initContainers": {
          "type": "array",
          "title": "InitContainers is a list of containers which run before the main container.\n+patchStrategy=merge\n+patchMergeKey=name",
          "items": {
            "$ref": "#/definitions/io.argoproj.workflow.v1alpha1.UserContainer"
          }
        },
        "inputs": {
          "title": "Inputs describe what inputs parameters and artifacts are supplied to this template",
          "$ref": "#/definitions/io.argoproj.workflow.v1alpha1.Inputs"
        },
        "metadata": {
          "title": "Metdata sets the pods's metadata, i.e. annotations and labels",
          "$ref": "#/definitions/io.argoproj.workflow.v1alpha1.Metadata"
        },
        "metrics": {
          "title": "Metrics are a list of metrics emitted from this template",
          "$ref": "#/definitions/io.argoproj.workflow.v1alpha1.Metrics"
        },
        "name": {
          "type": "string",
          "title": "Name is the name of the template"
        },
        "nodeSelector": {
          "description": "NodeSelector is a selector to schedule this step of the workflow to be\nrun on the selected node(s). Overrides the selector set at the workflow level.",
          "type": "object",
          "additionalProperties": {
            "type": "string"
          }
        },
        "outputs": {
          "title": "Outputs describe the parameters and artifacts that this template produces",
          "$ref": "#/definitions/io.argoproj.workflow.v1alpha1.Outputs"
        },
        "parallelism": {
          "description": "Parallelism limits the max total parallel pods that can execute at the same time within the\nboundaries of this template invocation. If additional steps/dag templates are invoked, the\npods created by those templates will not be counted towards this total.",
          "type": "string",
          "format": "int64"
        },
        "podSpecPatch": {
          "description": "PodSpecPatch holds strategic merge patch to apply against the pod spec. Allows parameterization of\ncontainer fields which are not strings (e.g. resource limits).",
          "type": "string"
        },
        "priority": {
          "description": "Priority to apply to workflow pods.",
          "type": "integer",
          "format": "int32"
        },
        "priorityClassName": {
          "description": "PriorityClassName to apply to workflow pods.",
          "type": "string"
        },
        "resource": {
          "title": "Resource template subtype which can run k8s resources",
          "$ref": "#/definitions/io.argoproj.workflow.v1alpha1.ResourceTemplate"
        },
        "resubmitPendingPods": {
          "type": "boolean",
          "format": "boolean",
          "title": "ResubmitPendingPods is a flag to enable resubmitting pods that remain Pending after initial submission"
        },
        "retryStrategy": {
          "title": "RetryStrategy describes how to retry a template when it fails",
          "$ref": "#/definitions/io.argoproj.workflow.v1alpha1.RetryStrategy"
        },
        "schedulerName": {
          "type": "string",
          "title": "If specified, the pod will be dispatched by specified scheduler.\nOr it will be dispatched by workflow scope scheduler if specified.\nIf neither specified, the pod will be dispatched by default scheduler.\n+optional"
        },
        "script": {
          "title": "Script runs a portion of code against an interpreter",
          "$ref": "#/definitions/io.argoproj.workflow.v1alpha1.ScriptTemplate"
        },
        "securityContext": {
          "title": "SecurityContext holds pod-level security attributes and common container settings.\nOptional: Defaults to empty.  See type description for default values of each field.\n+optional",
          "$ref": "#/definitions/io.k8s.api.core.v1.PodSecurityContext"
        },
        "serviceAccountName": {
          "type": "string",
          "title": "ServiceAccountName to apply to workflow pods"
        },
        "sidecars": {
          "type": "array",
          "title": "Sidecars is a list of containers which run alongside the main container\nSidecars are automatically killed when the main container completes\n+patchStrategy=merge\n+patchMergeKey=name",
          "items": {
            "$ref": "#/definitions/io.argoproj.workflow.v1alpha1.UserContainer"
          }
        },
        "steps": {
          "type": "array",
          "title": "Steps define a series of sequential/parallel workflow steps",
          "items": {
            "$ref": "#/definitions/io.argoproj.workflow.v1alpha1.ParallelSteps"
          }
        },
        "suspend": {
          "title": "Suspend template subtype which can suspend a workflow when reaching the step",
          "$ref": "#/definitions/io.argoproj.workflow.v1alpha1.SuspendTemplate"
        },
        "template": {
          "description": "Template is the name of the template which is used as the base of this template.\nDEPRECATED: This field is not used.",
          "type": "string"
        },
        "templateRef": {
          "description": "TemplateRef is the reference to the template resource which is used as the base of this template.\nDEPRECATED: This field is not used.",
          "$ref": "#/definitions/io.argoproj.workflow.v1alpha1.TemplateRef"
        },
        "tolerations": {
          "type": "array",
          "title": "Tolerations to apply to workflow pods.\n+patchStrategy=merge\n+patchMergeKey=key",
          "items": {
            "$ref": "#/definitions/io.k8s.api.core.v1.Toleration"
          }
        },
        "volumes": {
          "type": "array",
          "title": "Volumes is a list of volumes that can be mounted by containers in a template.\n+patchStrategy=merge\n+patchMergeKey=name",
          "items": {
            "$ref": "#/definitions/io.k8s.api.core.v1.Volume"
          }
        }
      }
    },
    "io.argoproj.workflow.v1alpha1.TemplateRef": {
      "description": "TemplateRef is a reference of template resource.",
      "type": "object",
      "properties": {
        "name": {
          "description": "Name is the resource name of the template.",
          "type": "string"
        },
        "runtimeResolution": {
          "description": "RuntimeResolution skips validation at creation time.\nBy enabling this option, you can create the referred workflow template before the actual runtime.",
          "type": "boolean",
          "format": "boolean"
        },
        "template": {
          "description": "Template is the name of referred template in the resource.",
          "type": "string"
        }
      }
    },
    "io.argoproj.workflow.v1alpha1.UserContainer": {
      "description": "UserContainer is a container specified by a user.",
      "type": "object",
      "properties": {
        "container": {
          "$ref": "#/definitions/io.k8s.api.core.v1.Container"
        },
        "mirrorVolumeMounts": {
          "type": "boolean",
          "format": "boolean",
          "title": "MirrorVolumeMounts will mount the same volumes specified in the main container\nto the container (including artifacts), at the same mountPaths. This enables\ndind daemon to partially see the same filesystem as the main container in\norder to use features such as docker volume binding"
        }
      }
    },
    "io.argoproj.workflow.v1alpha1.ValueFrom": {
      "type": "object",
      "title": "ValueFrom describes a location in which to obtain the value to a parameter",
      "properties": {
        "default": {
          "type": "string",
          "title": "Default specifies a value to be used if retrieving the value from the specified source fails"
        },
        "jqFilter": {
          "type": "string",
          "title": "JQFilter expression against the resource object in resource templates"
        },
        "jsonPath": {
          "type": "string",
          "title": "JSONPath of a resource to retrieve an output parameter value from in resource templates"
        },
        "parameter": {
          "type": "string",
          "title": "Parameter reference to a step or dag task in which to retrieve an output parameter value from\n(e.g. '{{steps.mystep.outputs.myparam}}')"
        },
        "path": {
          "type": "string",
          "title": "Path in the container to retrieve an output parameter value from in container templates"
        }
      }
    },
    "io.argoproj.workflow.v1alpha1.Workflow": {
      "type": "object",
      "title": "Workflow is the definition of a workflow resource\n+genclient\n+genclient:noStatus\n+k8s:deepcopy-gen:interfaces=k8s.io/apimachinery/pkg/runtime.Object",
      "properties": {
        "metadata": {
          "$ref": "#/definitions/io.k8s.api.core.v1.ObjectMeta"
        },
        "spec": {
          "$ref": "#/definitions/io.argoproj.workflow.v1alpha1.WorkflowSpec"
        },
        "status": {
          "$ref": "#/definitions/io.argoproj.workflow.v1alpha1.WorkflowStatus"
        }
      }
    },
    "io.argoproj.workflow.v1alpha1.WorkflowList": {
      "type": "object",
      "title": "WorkflowList is list of Workflow resources\n+k8s:deepcopy-gen:interfaces=k8s.io/apimachinery/pkg/runtime.Object",
      "properties": {
        "items": {
          "type": "array",
          "items": {
            "$ref": "#/definitions/io.argoproj.workflow.v1alpha1.Workflow"
          }
        },
        "metadata": {
          "$ref": "#/definitions/io.k8s.api.core.v1.ListMeta"
        }
      }
    },
    "io.argoproj.workflow.v1alpha1.WorkflowSpec": {
      "description": "WorkflowSpec is the specification of a Workflow.",
      "type": "object",
      "properties": {
        "activeDeadlineSeconds": {
          "type": "string",
          "format": "int64",
          "title": "Optional duration in seconds relative to the workflow start time which the workflow is\nallowed to run before the controller terminates the io.argoproj.workflow.v1alpha1. A value of zero is used to\nterminate a Running workflow"
        },
        "affinity": {
          "title": "Affinity sets the scheduling constraints for all pods in the io.argoproj.workflow.v1alpha1.\nCan be overridden by an affinity specified in the template",
          "$ref": "#/definitions/io.k8s.api.core.v1.Affinity"
        },
        "arguments": {
          "title": "Arguments contain the parameters and artifacts sent to the workflow entrypoint\nParameters are referencable globally using the 'workflow' variable prefix.\ne.g. {{io.argoproj.workflow.v1alpha1.parameters.myparam}}",
          "$ref": "#/definitions/io.argoproj.workflow.v1alpha1.Arguments"
        },
        "artifactRepositoryRef": {
          "description": "ArtifactRepositoryRef specifies the configMap name and key containing the artifact repository config.",
          "$ref": "#/definitions/io.argoproj.workflow.v1alpha1.ArtifactRepositoryRef"
        },
        "automountServiceAccountToken": {
          "description": "AutomountServiceAccountToken indicates whether a service account token should be automatically mounted in pods.\nServiceAccountName of ExecutorConfig must be specified if this value is false.",
          "type": "boolean",
          "format": "boolean"
        },
        "dnsConfig": {
          "description": "PodDNSConfig defines the DNS parameters of a pod in addition to\nthose generated from DNSPolicy.",
          "$ref": "#/definitions/io.k8s.api.core.v1.PodDNSConfig"
        },
        "dnsPolicy": {
          "description": "Set DNS policy for the pod.\nDefaults to \"ClusterFirst\".\nValid values are 'ClusterFirstWithHostNet', 'ClusterFirst', 'Default' or 'None'.\nDNS parameters given in DNSConfig will be merged with the policy selected with DNSPolicy.\nTo have DNS options set along with hostNetwork, you have to specify DNS policy\nexplicitly to 'ClusterFirstWithHostNet'.",
          "type": "string"
        },
        "entrypoint": {
          "description": "Entrypoint is a template reference to the starting point of the io.argoproj.workflow.v1alpha1.",
          "type": "string"
        },
        "executor": {
          "description": "Executor holds configurations of executor containers of the io.argoproj.workflow.v1alpha1.",
          "$ref": "#/definitions/io.argoproj.workflow.v1alpha1.ExecutorConfig"
        },
        "hostAliases": {
          "type": "array",
          "title": "+patchStrategy=merge\n+patchMergeKey=ip",
          "items": {
            "$ref": "#/definitions/io.k8s.api.core.v1.HostAlias"
          }
        },
        "hostNetwork": {
          "description": "Host networking requested for this workflow pod. Default to false.",
          "type": "boolean",
          "format": "boolean"
        },
        "imagePullSecrets": {
          "type": "array",
          "title": "ImagePullSecrets is a list of references to secrets in the same namespace to use for pulling any images\nin pods that reference this ServiceAccount. ImagePullSecrets are distinct from Secrets because Secrets\ncan be mounted in the pod, but ImagePullSecrets are only accessed by the kubelet.\nMore info: https://kubernetes.io/docs/concepts/containers/images/#specifying-imagepullsecrets-on-a-pod\n+patchStrategy=merge\n+patchMergeKey=name",
          "items": {
            "$ref": "#/definitions/io.k8s.api.core.v1.LocalObjectReference"
          }
        },
        "metrics": {
          "title": "Metrics are a list of metrics emitted from this Workflow",
          "$ref": "#/definitions/io.argoproj.workflow.v1alpha1.Metrics"
        },
        "nodeSelector": {
          "description": "NodeSelector is a selector which will result in all pods of the workflow\nto be scheduled on the selected node(s). This is able to be overridden by\na nodeSelector specified in the template.",
          "type": "object",
          "additionalProperties": {
            "type": "string"
          }
        },
        "onExit": {
          "description": "OnExit is a template reference which is invoked at the end of the\nworkflow, irrespective of the success, failure, or error of the\nprimary io.argoproj.workflow.v1alpha1.",
          "type": "string"
        },
        "parallelism": {
          "type": "string",
          "format": "int64",
          "title": "Parallelism limits the max total parallel pods that can execute at the same time in a workflow"
        },
        "podDisruptionBudget": {
          "title": "PodDisruptionBudget holds the number of concurrent disruptions that you allow for Workflow's Pods.\nController will automatically add the selector with workflow name, if selector is empty.\nOptional: Defaults to empty.\n+optional",
          "$ref": "#/definitions/io.k8s.api.core.v1.PodDisruptionBudgetSpec"
        },
        "podGC": {
          "title": "PodGC describes the strategy to use when to deleting completed pods",
          "$ref": "#/definitions/io.argoproj.workflow.v1alpha1.PodGC"
        },
        "podPriority": {
          "description": "Priority to apply to workflow pods.",
          "type": "integer",
          "format": "int32"
        },
        "podPriorityClassName": {
          "description": "PriorityClassName to apply to workflow pods.",
          "type": "string"
        },
        "podSpecPatch": {
          "description": "PodSpecPatch holds strategic merge patch to apply against the pod spec. Allows parameterization of\ncontainer fields which are not strings (e.g. resource limits).",
          "type": "string"
        },
        "priority": {
          "description": "Priority is used if controller is configured to process limited number of workflows in parallel. Workflows with higher priority are processed first.",
          "type": "integer",
          "format": "int32"
        },
        "schedulerName": {
          "type": "string",
          "title": "Set scheduler name for all pods.\nWill be overridden if container/script template's scheduler name is set.\nDefault scheduler will be used if neither specified.\n+optional"
        },
        "securityContext": {
          "title": "SecurityContext holds pod-level security attributes and common container settings.\nOptional: Defaults to empty.  See type description for default values of each field.\n+optional",
          "$ref": "#/definitions/io.k8s.api.core.v1.PodSecurityContext"
        },
        "serviceAccountName": {
          "description": "ServiceAccountName is the name of the ServiceAccount to run all pods of the workflow as.",
          "type": "string"
        },
        "shutdown": {
          "type": "string",
          "title": "Shutdown will shutdown the workflow according to its ShutdownStrategy"
        },
        "suspend": {
          "type": "boolean",
          "format": "boolean",
          "title": "Suspend will suspend the workflow and prevent execution of any future steps in the workflow"
        },
        "templates": {
          "type": "array",
          "title": "Templates is a list of workflow templates used in a workflow\n+patchStrategy=merge\n+patchMergeKey=name",
          "items": {
            "$ref": "#/definitions/io.argoproj.workflow.v1alpha1.Template"
          }
        },
        "tolerations": {
          "type": "array",
          "title": "Tolerations to apply to workflow pods.\n+patchStrategy=merge\n+patchMergeKey=key",
          "items": {
            "$ref": "#/definitions/io.k8s.api.core.v1.Toleration"
          }
        },
        "ttlSecondsAfterFinished": {
          "description": "TTLSecondsAfterFinished limits the lifetime of a Workflow that has finished execution\n(Succeeded, Failed, Error). If this field is set, once the Workflow finishes, it will be\ndeleted after ttlSecondsAfterFinished expires. If this field is unset,\nttlSecondsAfterFinished will not expire. If this field is set to zero,\nttlSecondsAfterFinished expires immediately after the Workflow finishes.\nDEPRECATED: Use TTLStrategy.SecondsAfterCompletion instead.",
          "type": "integer",
          "format": "int32"
        },
        "ttlStrategy": {
          "title": "TTLStrategy limits the lifetime of a Workflow that has finished execution depending on if it\nSucceeded or Failed. If this struct is set, once the Workflow finishes, it will be\ndeleted after the time to live expires. If this field is unset,\nthe controller config map will hold the default values\nUpdate",
          "$ref": "#/definitions/io.argoproj.workflow.v1alpha1.TTLStrategy"
        },
        "volumeClaimTemplates": {
          "type": "array",
          "title": "VolumeClaimTemplates is a list of claims that containers are allowed to reference.\nThe Workflow controller will create the claims at the beginning of the workflow\nand delete the claims upon completion of the workflow\n+patchStrategy=merge\n+patchMergeKey=name",
          "items": {
            "$ref": "#/definitions/io.k8s.api.core.v1.PersistentVolumeClaim"
          }
        },
        "volumes": {
          "type": "array",
          "title": "Volumes is a list of volumes that can be mounted by containers in a io.argoproj.workflow.v1alpha1.\n+patchStrategy=merge\n+patchMergeKey=name",
          "items": {
            "$ref": "#/definitions/io.k8s.api.core.v1.Volume"
          }
        }
      }
    },
    "io.argoproj.workflow.v1alpha1.WorkflowStatus": {
      "type": "object",
      "title": "WorkflowStatus contains overall status information about a workflow",
      "properties": {
        "compressedNodes": {
          "type": "string",
          "title": "Compressed and base64 decoded Nodes map"
        },
        "condition": {
          "type": "array",
          "title": "Condition for k8s conditions https://github.com/kubernetes/community/blob/master/contributors/devel/sig-architecture/api-conventions.md#typical-status-properties",
          "items": {
            "$ref": "#/definitions/io.argoproj.workflow.v1alpha1.Condition"
          }
        },
        "finishedAt": {
          "title": "Time at which this workflow completed",
          "$ref": "#/definitions/io.k8s.api.core.v1.Time"
        },
        "message": {
          "description": "A human readable message indicating details about why the workflow is in this condition.",
          "type": "string"
        },
        "nodes": {
          "description": "Nodes is a mapping between a node ID and the node's status.",
          "type": "object",
          "additionalProperties": {
            "$ref": "#/definitions/io.argoproj.workflow.v1alpha1.NodeStatus"
          }
        },
        "offloadNodeStatusVersion": {
          "description": "Whether on not node status has been offloaded to a database. If exists, then Nodes and CompressedNodes will be empty.\nThis will actually be populated with a hash of the offloaded data.",
          "type": "string"
        },
        "outputs": {
          "title": "Outputs captures output values and artifact locations produced by the workflow via global outputs",
          "$ref": "#/definitions/io.argoproj.workflow.v1alpha1.Outputs"
        },
        "persistentVolumeClaims": {
          "description": "PersistentVolumeClaims tracks all PVCs that were created as part of the io.argoproj.workflow.v1alpha1.\nThe contents of this list are drained at the end of the workflow.",
          "type": "array",
          "items": {
            "$ref": "#/definitions/io.k8s.api.core.v1.Volume"
          }
        },
        "phase": {
          "description": "Phase a simple, high-level summary of where the workflow is in its lifecycle.",
          "type": "string"
        },
        "resourcesDuration": {
          "type": "object",
          "title": "ResourcesDuration is the total for the workflow",
          "additionalProperties": {
            "type": "string",
            "format": "int64"
          }
        },
        "startedAt": {
          "title": "Time at which this workflow started",
          "$ref": "#/definitions/io.k8s.api.core.v1.Time"
        },
        "storedTemplates": {
          "description": "StoredTemplates is a mapping between a template ref and the node's status.",
          "type": "object",
          "additionalProperties": {
            "$ref": "#/definitions/io.argoproj.workflow.v1alpha1.Template"
          }
        }
      }
    },
    "io.argoproj.workflow.v1alpha1.WorkflowStep": {
      "type": "object",
      "title": "WorkflowStep is a reference to a template to execute in a series of step",
      "properties": {
        "arguments": {
          "title": "Arguments hold arguments to the template",
          "$ref": "#/definitions/io.argoproj.workflow.v1alpha1.Arguments"
        },
        "continueOn": {
          "title": "ContinueOn makes argo to proceed with the following step even if this step fails.\nErrors and Failed states can be specified",
          "$ref": "#/definitions/io.argoproj.workflow.v1alpha1.ContinueOn"
        },
        "name": {
          "type": "string",
          "title": "Name of the step"
        },
        "onExit": {
          "description": "OnExit is a template reference which is invoked at the end of the\ntemplate, irrespective of the success, failure, or error of the\nprimary template.",
          "type": "string"
        },
        "template": {
          "type": "string",
          "title": "Template is the name of the template to execute as the step"
        },
        "templateRef": {
          "description": "TemplateRef is the reference to the template resource to execute as the step.",
          "$ref": "#/definitions/io.argoproj.workflow.v1alpha1.TemplateRef"
        },
        "when": {
          "type": "string",
          "title": "When is an expression in which the step should conditionally execute"
        },
        "withItems": {
          "type": "array",
          "title": "WithItems expands a step into multiple parallel steps from the items in the list",
          "items": {
            "$ref": "#/definitions/io.argoproj.workflow.v1alpha1.Item"
          }
        },
        "withParam": {
          "description": "WithParam expands a step into multiple parallel steps from the value in the parameter,\nwhich is expected to be a JSON list.",
          "type": "string"
        },
        "withSequence": {
          "title": "WithSequence expands a step into a numeric sequence",
          "$ref": "#/definitions/io.argoproj.workflow.v1alpha1.Sequence"
        }
      }
    },
    "io.argoproj.workflow.v1alpha1.WorkflowTemplate": {
      "type": "object",
      "title": "WorkflowTemplate is the definition of a workflow template resource\n+genclient\n+genclient:noStatus\n+k8s:deepcopy-gen:interfaces=k8s.io/apimachinery/pkg/runtime.Object",
      "properties": {
        "metadata": {
          "$ref": "#/definitions/io.k8s.api.core.v1.ObjectMeta"
        },
        "spec": {
          "$ref": "#/definitions/io.argoproj.workflow.v1alpha1.WorkflowTemplateSpec"
        }
      }
    },
    "io.argoproj.workflow.v1alpha1.WorkflowTemplateList": {
      "type": "object",
      "title": "WorkflowTemplateList is list of WorkflowTemplate resources\n+k8s:deepcopy-gen:interfaces=k8s.io/apimachinery/pkg/runtime.Object",
      "properties": {
        "items": {
          "type": "array",
          "items": {
            "$ref": "#/definitions/io.argoproj.workflow.v1alpha1.WorkflowTemplate"
          }
        },
        "metadata": {
          "$ref": "#/definitions/io.k8s.api.core.v1.ListMeta"
        }
      }
    },
    "io.argoproj.workflow.v1alpha1.WorkflowTemplateSpec": {
      "description": "WorkflowTemplateSpec is a spec of WorkflowTemplate.",
      "type": "object",
      "properties": {
        "workflowSpec": {
          "$ref": "#/definitions/io.argoproj.workflow.v1alpha1.WorkflowSpec"
        }
      }
    },
    "google.protobuf.Any": {
      "type": "object",
      "properties": {
        "type_url": {
          "type": "string"
        },
        "value": {
          "type": "string",
          "format": "byte"
        }
      }
    },
    "grpc.gateway.runtime.StreamError": {
      "type": "object",
      "properties": {
        "details": {
          "type": "array",
          "items": {
            "$ref": "#/definitions/google.protobuf.Any"
          }
        },
        "grpc_code": {
          "type": "integer",
          "format": "int32"
        },
        "http_code": {
          "type": "integer",
          "format": "int32"
        },
        "http_status": {
          "type": "string"
        },
        "message": {
          "type": "string"
        }
      }
    },
    "io.argoproj.workflow.v1alpha1.InfoResponse": {
      "type": "object",
      "properties": {
        "links": {
          "type": "array",
          "items": {
            "$ref": "#/definitions/io.argoproj.workflow.v1alpha1.Link"
          }
        },
        "managedNamespace": {
          "type": "string"
        }
      }
    },
    "io.k8s.api.core.v1.Object": {
      "title": "This is a hack do deal with this problem: https://github.com/kubernetes/kube-openapi/issues/174"
    },
    "io.k8s.api.core.v1.AWSElasticBlockStoreVolumeSource": {
      "description": "Represents a Persistent Disk resource in AWS.\n\nAn AWS EBS disk must exist before mounting to a container. The disk\nmust also be in the same AWS zone as the kubelet. An AWS EBS disk\ncan only be mounted as read/write once. AWS EBS volumes support\nownership management and SELinux relabeling.",
      "type": "object",
      "properties": {
        "fsType": {
          "type": "string",
          "title": "Filesystem type of the volume that you want to mount.\nTip: Ensure that the filesystem type is supported by the host operating system.\nExamples: \"ext4\", \"xfs\", \"ntfs\". Implicitly inferred to be \"ext4\" if unspecified.\nMore info: https://kubernetes.io/docs/concepts/storage/volumes#awselasticblockstore\nTODO: how do we prevent errors in the filesystem from compromising the machine\n+optional"
        },
        "partition": {
          "type": "integer",
          "format": "int32",
          "title": "The partition in the volume that you want to mount.\nIf omitted, the default is to mount by volume name.\nExamples: For volume /dev/sda1, you specify the partition as \"1\".\nSimilarly, the volume partition for /dev/sda is \"0\" (or you can leave the property empty).\n+optional"
        },
        "readOnly": {
          "type": "boolean",
          "format": "boolean",
          "title": "Specify \"true\" to force and set the ReadOnly property in VolumeMounts to \"true\".\nIf omitted, the default is \"false\".\nMore info: https://kubernetes.io/docs/concepts/storage/volumes#awselasticblockstore\n+optional"
        },
        "volumeID": {
          "type": "string",
          "title": "Unique ID of the persistent disk resource in AWS (Amazon EBS volume).\nMore info: https://kubernetes.io/docs/concepts/storage/volumes#awselasticblockstore"
        }
      }
    },
    "io.k8s.api.core.v1.Affinity": {
      "description": "Affinity is a group of affinity scheduling rules.",
      "type": "object",
      "properties": {
        "nodeAffinity": {
          "title": "Describes node affinity scheduling rules for the pod.\n+optional",
          "$ref": "#/definitions/io.k8s.api.core.v1.NodeAffinity"
        },
        "podAffinity": {
          "title": "Describes pod affinity scheduling rules (e.g. co-locate this pod in the same node, zone, etc. as some other pod(s)).\n+optional",
          "$ref": "#/definitions/io.k8s.api.core.v1.PodAffinity"
        },
        "podAntiAffinity": {
          "title": "Describes pod anti-affinity scheduling rules (e.g. avoid putting this pod in the same node, zone, etc. as some other pod(s)).\n+optional",
          "$ref": "#/definitions/io.k8s.api.core.v1.PodAntiAffinity"
        }
      }
    },
    "io.k8s.api.core.v1.AzureDiskVolumeSource": {
      "description": "AzureDisk represents an Azure Data Disk mount on the host and bind mount to the pod.",
      "type": "object",
      "properties": {
        "cachingMode": {
          "type": "string",
          "title": "Host Caching mode: None, Read Only, Read Write.\n+optional"
        },
        "diskName": {
          "type": "string",
          "title": "The Name of the data disk in the blob storage"
        },
        "diskURI": {
          "type": "string",
          "title": "The URI the data disk in the blob storage"
        },
        "fsType": {
          "type": "string",
          "title": "Filesystem type to mount.\nMust be a filesystem type supported by the host operating system.\nEx. \"ext4\", \"xfs\", \"ntfs\". Implicitly inferred to be \"ext4\" if unspecified.\n+optional"
        },
        "kind": {
          "type": "string",
          "title": "Expected values Shared: multiple blob disks per storage account  Dedicated: single blob disk per storage account  Managed: azure managed data disk (only in managed availability set). defaults to shared"
        },
        "readOnly": {
          "type": "boolean",
          "format": "boolean",
          "title": "Defaults to false (read/write). ReadOnly here will force\nthe ReadOnly setting in VolumeMounts.\n+optional"
        }
      }
    },
    "io.k8s.api.core.v1.AzureFileVolumeSource": {
      "description": "AzureFile represents an Azure File Service mount on the host and bind mount to the pod.",
      "type": "object",
      "properties": {
        "readOnly": {
          "type": "boolean",
          "format": "boolean",
          "title": "Defaults to false (read/write). ReadOnly here will force\nthe ReadOnly setting in VolumeMounts.\n+optional"
        },
        "secretName": {
          "type": "string",
          "title": "the name of secret that contains Azure Storage Account Name and Key"
        },
        "shareName": {
          "type": "string",
          "title": "Share Name"
        }
      }
    },
    "io.k8s.api.core.v1.CSIVolumeSource": {
      "type": "object",
      "title": "Represents a source location of a volume to mount, managed by an external CSI driver",
      "properties": {
        "driver": {
          "description": "Driver is the name of the CSI driver that handles this volume.\nConsult with your admin for the correct name as registered in the cluster.",
          "type": "string"
        },
        "fsType": {
          "type": "string",
          "title": "Filesystem type to mount. Ex. \"ext4\", \"xfs\", \"ntfs\".\nIf not provided, the empty value is passed to the associated CSI driver\nwhich will determine the default filesystem to apply.\n+optional"
        },
        "nodePublishSecretRef": {
          "title": "NodePublishSecretRef is a reference to the secret object containing\nsensitive information to pass to the CSI driver to complete the CSI\nNodePublishVolume and NodeUnpublishVolume calls.\nThis field is optional, and  may be empty if no secret is required. If the\nsecret object contains more than one secret, all secret references are passed.\n+optional",
          "$ref": "#/definitions/io.k8s.api.core.v1.LocalObjectReference"
        },
        "readOnly": {
          "type": "boolean",
          "format": "boolean",
          "title": "Specifies a read-only configuration for the volume.\nDefaults to false (read/write).\n+optional"
        },
        "volumeAttributes": {
          "type": "object",
          "title": "VolumeAttributes stores driver-specific properties that are passed to the CSI\ndriver. Consult your driver's documentation for supported values.\n+optional",
          "additionalProperties": {
            "type": "string"
          }
        }
      }
    },
    "io.k8s.api.core.v1.Capabilities": {
      "description": "Adds and removes POSIX capabilities from running containers.",
      "type": "object",
      "properties": {
        "add": {
          "type": "array",
          "title": "Added capabilities\n+optional",
          "items": {
            "type": "string"
          }
        },
        "drop": {
          "type": "array",
          "title": "Removed capabilities\n+optional",
          "items": {
            "type": "string"
          }
        }
      }
    },
    "io.k8s.api.core.v1.CephFSVolumeSource": {
      "description": "Represents a Ceph Filesystem mount that lasts the lifetime of a pod\nCephfs volumes do not support ownership management or SELinux relabeling.",
      "type": "object",
      "properties": {
        "monitors": {
          "type": "array",
          "title": "Required: Monitors is a collection of Ceph monitors\nMore info: https://examples.k8s.io/volumes/cephfs/README.md#how-to-use-it",
          "items": {
            "type": "string"
          }
        },
        "path": {
          "type": "string",
          "title": "Optional: Used as the mounted root, rather than the full Ceph tree, default is /\n+optional"
        },
        "readOnly": {
          "type": "boolean",
          "format": "boolean",
          "title": "Optional: Defaults to false (read/write). ReadOnly here will force\nthe ReadOnly setting in VolumeMounts.\nMore info: https://examples.k8s.io/volumes/cephfs/README.md#how-to-use-it\n+optional"
        },
        "secretFile": {
          "type": "string",
          "title": "Optional: SecretFile is the path to key ring for User, default is /etc/ceph/user.secret\nMore info: https://examples.k8s.io/volumes/cephfs/README.md#how-to-use-it\n+optional"
        },
        "secretRef": {
          "title": "Optional: SecretRef is reference to the authentication secret for User, default is empty.\nMore info: https://examples.k8s.io/volumes/cephfs/README.md#how-to-use-it\n+optional",
          "$ref": "#/definitions/io.k8s.api.core.v1.LocalObjectReference"
        },
        "user": {
          "type": "string",
          "title": "Optional: User is the rados user name, default is admin\nMore info: https://examples.k8s.io/volumes/cephfs/README.md#how-to-use-it\n+optional"
        }
      }
    },
    "io.k8s.api.core.v1.CinderVolumeSource": {
      "description": "Represents a cinder volume resource in Openstack.\nA Cinder volume must exist before mounting to a container.\nThe volume must also be in the same region as the kubelet.\nCinder volumes support ownership management and SELinux relabeling.",
      "type": "object",
      "properties": {
        "fsType": {
          "type": "string",
          "title": "Filesystem type to mount.\nMust be a filesystem type supported by the host operating system.\nExamples: \"ext4\", \"xfs\", \"ntfs\". Implicitly inferred to be \"ext4\" if unspecified.\nMore info: https://examples.k8s.io/mysql-cinder-pd/README.md\n+optional"
        },
        "readOnly": {
          "type": "boolean",
          "format": "boolean",
          "title": "Optional: Defaults to false (read/write). ReadOnly here will force\nthe ReadOnly setting in VolumeMounts.\nMore info: https://examples.k8s.io/mysql-cinder-pd/README.md\n+optional"
        },
        "secretRef": {
          "title": "Optional: points to a secret object containing parameters used to connect\nto OpenStack.\n+optional",
          "$ref": "#/definitions/io.k8s.api.core.v1.LocalObjectReference"
        },
        "volumeID": {
          "type": "string",
          "title": "volume id used to identify the volume in cinder.\nMore info: https://examples.k8s.io/mysql-cinder-pd/README.md"
        }
      }
    },
    "io.k8s.api.core.v1.ConfigMapEnvSource": {
      "description": "ConfigMapEnvSource selects a ConfigMap to populate the environment\nvariables with.\n\nThe contents of the target ConfigMap's Data field will represent the\nkey-value pairs as environment variables.",
      "type": "object",
      "properties": {
        "localObjectReference": {
          "description": "The ConfigMap to select from.",
          "$ref": "#/definitions/io.k8s.api.core.v1.LocalObjectReference"
        },
        "optional": {
          "type": "boolean",
          "format": "boolean",
          "title": "Specify whether the ConfigMap must be defined\n+optional"
        }
      }
    },
    "io.k8s.api.core.v1.ConfigMapKeySelector": {
      "description": "Selects a key from a ConfigMap.",
      "type": "object",
      "properties": {
        "key": {
          "description": "The key to select.",
          "type": "string"
        },
        "localObjectReference": {
          "description": "The ConfigMap to select from.",
          "$ref": "#/definitions/io.k8s.api.core.v1.LocalObjectReference"
        },
        "optional": {
          "type": "boolean",
          "format": "boolean",
          "title": "Specify whether the ConfigMap or its key must be defined\n+optional"
        }
      }
    },
    "io.k8s.api.core.v1.ConfigMapProjection": {
      "description": "Adapts a ConfigMap into a projected volume.\n\nThe contents of the target ConfigMap's Data field will be presented in a\nprojected volume as files using the keys in the Data field as the file names,\nunless the items element is populated with specific mappings of keys to paths.\nNote that this is identical to a configmap volume source without the default\nmode.",
      "type": "object",
      "properties": {
        "items": {
          "type": "array",
          "title": "If unspecified, each key-value pair in the Data field of the referenced\nConfigMap will be projected into the volume as a file whose name is the\nkey and content is the value. If specified, the listed keys will be\nprojected into the specified paths, and unlisted keys will not be\npresent. If a key is specified which is not present in the ConfigMap,\nthe volume setup will error unless it is marked optional. Paths must be\nrelative and may not contain the '..' path or start with '..'.\n+optional",
          "items": {
            "$ref": "#/definitions/io.k8s.api.core.v1.KeyToPath"
          }
        },
        "localObjectReference": {
          "$ref": "#/definitions/io.k8s.api.core.v1.LocalObjectReference"
        },
        "optional": {
          "type": "boolean",
          "format": "boolean",
          "title": "Specify whether the ConfigMap or its keys must be defined\n+optional"
        }
      }
    },
    "io.k8s.api.core.v1.ConfigMapVolumeSource": {
      "description": "Adapts a ConfigMap into a volume.\n\nThe contents of the target ConfigMap's Data field will be presented in a\nvolume as files using the keys in the Data field as the file names, unless\nthe items element is populated with specific mappings of keys to paths.\nConfigMap volumes support ownership management and SELinux relabeling.",
      "type": "object",
      "properties": {
        "defaultMode": {
          "type": "integer",
          "format": "int32",
          "title": "Optional: mode bits to use on created files by default. Must be a\nvalue between 0 and 0777. Defaults to 0644.\nDirectories within the path are not affected by this setting.\nThis might be in conflict with other options that affect the file\nmode, like fsGroup, and the result can be other mode bits set.\n+optional"
        },
        "items": {
          "type": "array",
          "title": "If unspecified, each key-value pair in the Data field of the referenced\nConfigMap will be projected into the volume as a file whose name is the\nkey and content is the value. If specified, the listed keys will be\nprojected into the specified paths, and unlisted keys will not be\npresent. If a key is specified which is not present in the ConfigMap,\nthe volume setup will error unless it is marked optional. Paths must be\nrelative and may not contain the '..' path or start with '..'.\n+optional",
          "items": {
            "$ref": "#/definitions/io.k8s.api.core.v1.KeyToPath"
          }
        },
        "localObjectReference": {
          "$ref": "#/definitions/io.k8s.api.core.v1.LocalObjectReference"
        },
        "optional": {
          "type": "boolean",
          "format": "boolean",
          "title": "Specify whether the ConfigMap or its keys must be defined\n+optional"
        }
      }
    },
    "io.k8s.api.core.v1.Container": {
      "description": "A single application container that you want to run within a pod.",
      "type": "object",
      "properties": {
        "args": {
          "type": "array",
          "title": "Arguments to the entrypoint.\nThe docker image's CMD is used if this is not provided.\nVariable references $(VAR_NAME) are expanded using the container's environment. If a variable\ncannot be resolved, the reference in the input string will be unchanged. The $(VAR_NAME) syntax\ncan be escaped with a double $$, ie: $$(VAR_NAME). Escaped references will never be expanded,\nregardless of whether the variable exists or not.\nCannot be updated.\nMore info: https://kubernetes.io/docs/tasks/inject-data-application/define-command-argument-container/#running-a-command-in-a-shell\n+optional",
          "items": {
            "type": "string"
          }
        },
        "command": {
          "type": "array",
          "title": "Entrypoint array. Not executed within a shell.\nThe docker image's ENTRYPOINT is used if this is not provided.\nVariable references $(VAR_NAME) are expanded using the container's environment. If a variable\ncannot be resolved, the reference in the input string will be unchanged. The $(VAR_NAME) syntax\ncan be escaped with a double $$, ie: $$(VAR_NAME). Escaped references will never be expanded,\nregardless of whether the variable exists or not.\nCannot be updated.\nMore info: https://kubernetes.io/docs/tasks/inject-data-application/define-command-argument-container/#running-a-command-in-a-shell\n+optional",
          "items": {
            "type": "string"
          }
        },
        "env": {
          "type": "array",
          "title": "List of environment variables to set in the container.\nCannot be updated.\n+optional\n+patchMergeKey=name\n+patchStrategy=merge",
          "items": {
            "$ref": "#/definitions/io.k8s.api.core.v1.EnvVar"
          }
        },
        "envFrom": {
          "type": "array",
          "title": "List of sources to populate environment variables in the container.\nThe keys defined within a source must be a C_IDENTIFIER. All invalid keys\nwill be reported as an event when the container is starting. When a key exists in multiple\nsources, the value associated with the last source will take precedence.\nValues defined by an Env with a duplicate key will take precedence.\nCannot be updated.\n+optional",
          "items": {
            "$ref": "#/definitions/io.k8s.api.core.v1.EnvFromSource"
          }
        },
        "image": {
          "type": "string",
          "title": "Docker image name.\nMore info: https://kubernetes.io/docs/concepts/containers/images\nThis field is optional to allow higher level config management to default or override\ncontainer images in workload controllers like Deployments and StatefulSets.\n+optional"
        },
        "imagePullPolicy": {
          "type": "string",
          "title": "Image pull policy.\nOne of Always, Never, IfNotPresent.\nDefaults to Always if :latest tag is specified, or IfNotPresent otherwise.\nCannot be updated.\nMore info: https://kubernetes.io/docs/concepts/containers/images#updating-images\n+optional"
        },
        "lifecycle": {
          "title": "Actions that the management system should take in response to container lifecycle events.\nCannot be updated.\n+optional",
          "$ref": "#/definitions/io.k8s.api.core.v1.Lifecycle"
        },
        "livenessProbe": {
          "title": "Periodic probe of container liveness.\nContainer will be restarted if the probe fails.\nCannot be updated.\nMore info: https://kubernetes.io/docs/concepts/workloads/pods/pod-lifecycle#container-probes\n+optional",
          "$ref": "#/definitions/io.k8s.api.core.v1.Probe"
        },
        "name": {
          "description": "Name of the container specified as a DNS_LABEL.\nEach container in a pod must have a unique name (DNS_LABEL).\nCannot be updated.",
          "type": "string"
        },
        "ports": {
          "type": "array",
          "title": "List of ports to expose from the container. Exposing a port here gives\nthe system additional information about the network connections a\ncontainer uses, but is primarily informational. Not specifying a port here\nDOES NOT prevent that port from being exposed. Any port which is\nlistening on the default \"0.0.0.0\" address inside a container will be\naccessible from the network.\nCannot be updated.\n+optional\n+patchMergeKey=containerPort\n+patchStrategy=merge\n+listType=map\n+listMapKey=containerPort\n+listMapKey=protocol",
          "items": {
            "$ref": "#/definitions/io.k8s.api.core.v1.ContainerPort"
          }
        },
        "readinessProbe": {
          "title": "Periodic probe of container service readiness.\nContainer will be removed from service endpoints if the probe fails.\nCannot be updated.\nMore info: https://kubernetes.io/docs/concepts/workloads/pods/pod-lifecycle#container-probes\n+optional",
          "$ref": "#/definitions/io.k8s.api.core.v1.Probe"
        },
        "resources": {
          "title": "Compute Resources required by this container.\nCannot be updated.\nMore info: https://kubernetes.io/docs/concepts/configuration/manage-compute-resources-container/\n+optional",
          "$ref": "#/definitions/io.k8s.api.core.v1.ResourceRequirements"
        },
        "securityContext": {
          "title": "Security options the pod should run with.\nMore info: https://kubernetes.io/docs/concepts/policy/security-context/\nMore info: https://kubernetes.io/docs/tasks/configure-pod-container/security-context/\n+optional",
          "$ref": "#/definitions/io.k8s.api.core.v1.SecurityContext"
        },
        "startupProbe": {
          "title": "StartupProbe indicates that the Pod has successfully initialized.\nIf specified, no other probes are executed until this completes successfully.\nIf this probe fails, the Pod will be restarted, just as if the livenessProbe failed.\nThis can be used to provide different probe parameters at the beginning of a Pod's lifecycle,\nwhen it might take a long time to load data or warm a cache, than during steady-state operation.\nThis cannot be updated.\nThis is an alpha feature enabled by the StartupProbe feature flag.\nMore info: https://kubernetes.io/docs/concepts/workloads/pods/pod-lifecycle#container-probes\n+optional",
          "$ref": "#/definitions/io.k8s.api.core.v1.Probe"
        },
        "stdin": {
          "type": "boolean",
          "format": "boolean",
          "title": "Whether this container should allocate a buffer for stdin in the container runtime. If this\nis not set, reads from stdin in the container will always result in EOF.\nDefault is false.\n+optional"
        },
        "stdinOnce": {
          "type": "boolean",
          "format": "boolean",
          "title": "Whether the container runtime should close the stdin channel after it has been opened by\na single attach. When stdin is true the stdin stream will remain open across multiple attach\nsessions. If stdinOnce is set to true, stdin is opened on container start, is empty until the\nfirst client attaches to stdin, and then remains open and accepts data until the client disconnects,\nat which time stdin is closed and remains closed until the container is restarted. If this\nflag is false, a container processes that reads from stdin will never receive an EOF.\nDefault is false\n+optional"
        },
        "terminationMessagePath": {
          "type": "string",
          "title": "Optional: Path at which the file to which the container's termination message\nwill be written is mounted into the container's filesystem.\nMessage written is intended to be brief final status, such as an assertion failure message.\nWill be truncated by the node if greater than 4096 bytes. The total message length across\nall containers will be limited to 12kb.\nDefaults to /dev/termination-log.\nCannot be updated.\n+optional"
        },
        "terminationMessagePolicy": {
          "type": "string",
          "title": "Indicate how the termination message should be populated. File will use the contents of\nterminationMessagePath to populate the container status message on both success and failure.\nFallbackToLogsOnError will use the last chunk of container log output if the termination\nmessage file is empty and the container exited with an error.\nThe log output is limited to 2048 bytes or 80 lines, whichever is smaller.\nDefaults to File.\nCannot be updated.\n+optional"
        },
        "tty": {
          "type": "boolean",
          "format": "boolean",
          "title": "Whether this container should allocate a TTY for itself, also requires 'stdin' to be true.\nDefault is false.\n+optional"
        },
        "volumeDevices": {
          "type": "array",
          "title": "volumeDevices is the list of block devices to be used by the container.\nThis is a beta feature.\n+patchMergeKey=devicePath\n+patchStrategy=merge\n+optional",
          "items": {
            "$ref": "#/definitions/io.k8s.api.core.v1.VolumeDevice"
          }
        },
        "volumeMounts": {
          "type": "array",
          "title": "Pod volumes to mount into the container's filesystem.\nCannot be updated.\n+optional\n+patchMergeKey=mountPath\n+patchStrategy=merge",
          "items": {
            "$ref": "#/definitions/io.k8s.api.core.v1.VolumeMount"
          }
        },
        "workingDir": {
          "type": "string",
          "title": "Container's working directory.\nIf not specified, the container runtime's default will be used, which\nmight be configured in the container image.\nCannot be updated.\n+optional"
        }
      }
    },
    "io.k8s.api.core.v1.ContainerPort": {
      "description": "ContainerPort represents a network port in a single container.",
      "type": "object",
      "properties": {
        "containerPort": {
          "description": "Number of port to expose on the pod's IP address.\nThis must be a valid port number, 0 \u003c x \u003c 65536.",
          "type": "integer",
          "format": "int32"
        },
        "hostIP": {
          "type": "string",
          "title": "What host IP to bind the external port to.\n+optional"
        },
        "hostPort": {
          "type": "integer",
          "format": "int32",
          "title": "Number of port to expose on the host.\nIf specified, this must be a valid port number, 0 \u003c x \u003c 65536.\nIf HostNetwork is specified, this must match ContainerPort.\nMost containers do not need this.\n+optional"
        },
        "name": {
          "type": "string",
          "title": "If specified, this must be an IANA_SVC_NAME and unique within the pod. Each\nnamed port in a pod must have a unique name. Name for the port that can be\nreferred to by services.\n+optional"
        },
        "protocol": {
          "type": "string",
          "title": "Protocol for port. Must be UDP, TCP, or SCTP.\nDefaults to \"TCP\".\n+optional"
        }
      }
    },
    "io.k8s.api.core.v1.DownwardAPIProjection": {
      "description": "Represents downward API info for projecting into a projected volume.\nNote that this is identical to a downwardAPI volume source without the default\nmode.",
      "type": "object",
      "properties": {
        "items": {
          "type": "array",
          "title": "Items is a list of DownwardAPIVolume file\n+optional",
          "items": {
            "$ref": "#/definitions/io.k8s.api.core.v1.DownwardAPIVolumeFile"
          }
        }
      }
    },
    "io.k8s.api.core.v1.DownwardAPIVolumeFile": {
      "type": "object",
      "title": "DownwardAPIVolumeFile represents information to create the file containing the pod field",
      "properties": {
        "fieldRef": {
          "title": "Required: Selects a field of the pod: only annotations, labels, name and namespace are supported.\n+optional",
          "$ref": "#/definitions/io.k8s.api.core.v1.ObjectFieldSelector"
        },
        "mode": {
          "type": "integer",
          "format": "int32",
          "title": "Optional: mode bits to use on this file, must be a value between 0\nand 0777. If not specified, the volume defaultMode will be used.\nThis might be in conflict with other options that affect the file\nmode, like fsGroup, and the result can be other mode bits set.\n+optional"
        },
        "path": {
          "type": "string",
          "title": "Required: Path is  the relative path name of the file to be created. Must not be absolute or contain the '..' path. Must be utf-8 encoded. The first item of the relative path must not start with '..'"
        },
        "resourceFieldRef": {
          "title": "Selects a resource of the container: only resources limits and requests\n(limits.cpu, limits.memory, requests.cpu and requests.memory) are currently supported.\n+optional",
          "$ref": "#/definitions/io.k8s.api.core.v1.ResourceFieldSelector"
        }
      }
    },
    "io.k8s.api.core.v1.DownwardAPIVolumeSource": {
      "description": "DownwardAPIVolumeSource represents a volume containing downward API io.argoproj.workflow.v1alpha1.\nDownward API volumes support ownership management and SELinux relabeling.",
      "type": "object",
      "properties": {
        "defaultMode": {
          "type": "integer",
          "format": "int32",
          "title": "Optional: mode bits to use on created files by default. Must be a\nvalue between 0 and 0777. Defaults to 0644.\nDirectories within the path are not affected by this setting.\nThis might be in conflict with other options that affect the file\nmode, like fsGroup, and the result can be other mode bits set.\n+optional"
        },
        "items": {
          "type": "array",
          "title": "Items is a list of downward API volume file\n+optional",
          "items": {
            "$ref": "#/definitions/io.k8s.api.core.v1.DownwardAPIVolumeFile"
          }
        }
      }
    },
    "io.k8s.api.core.v1.EmptyDirVolumeSource": {
      "description": "Represents an empty directory for a pod.\nEmpty directory volumes support ownership management and SELinux relabeling.",
      "type": "object",
      "properties": {
        "medium": {
          "type": "string",
          "title": "What type of storage medium should back this directory.\nThe default is \"\" which means to use the node's default medium.\nMust be an empty string (default) or Memory.\nMore info: https://kubernetes.io/docs/concepts/storage/volumes#emptydir\n+optional"
        },
        "sizeLimit": {
          "title": "Total amount of local storage required for this EmptyDir volume.\nThe size limit is also applicable for memory medium.\nThe maximum usage on memory medium EmptyDir would be the minimum value between\nthe SizeLimit specified here and the sum of memory limits of all containers in a pod.\nThe default is nil which means that the limit is undefined.\nMore info: http://kubernetes.io/docs/user-guide/volumes#emptydir\n+optional",
          "$ref": "#/definitions/io.k8s.api.core.v1.Quantity"
        }
      }
    },
    "io.k8s.api.core.v1.EnvFromSource": {
      "type": "object",
      "title": "EnvFromSource represents the source of a set of ConfigMaps",
      "properties": {
        "configMapRef": {
          "title": "The ConfigMap to select from\n+optional",
          "$ref": "#/definitions/io.k8s.api.core.v1.ConfigMapEnvSource"
        },
        "prefix": {
          "type": "string",
          "title": "An optional identifier to prepend to each key in the ConfigMap. Must be a C_IDENTIFIER.\n+optional"
        },
        "secretRef": {
          "title": "The Secret to select from\n+optional",
          "$ref": "#/definitions/io.k8s.api.core.v1.SecretEnvSource"
        }
      }
    },
    "io.k8s.api.core.v1.EnvVar": {
      "description": "EnvVar represents an environment variable present in a Container.",
      "type": "object",
      "properties": {
        "name": {
          "description": "Name of the environment variable. Must be a C_IDENTIFIER.",
          "type": "string"
        },
        "value": {
          "type": "string",
          "title": "Variable references $(VAR_NAME) are expanded\nusing the previous defined environment variables in the container and\nany service environment variables. If a variable cannot be resolved,\nthe reference in the input string will be unchanged. The $(VAR_NAME)\nsyntax can be escaped with a double $$, ie: $$(VAR_NAME). Escaped\nreferences will never be expanded, regardless of whether the variable\nexists or not.\nDefaults to \"\".\n+optional"
        },
        "valueFrom": {
          "title": "Source for the environment variable's value. Cannot be used if value is not empty.\n+optional",
          "$ref": "#/definitions/io.k8s.api.core.v1.EnvVarSource"
        }
      }
    },
    "io.k8s.api.core.v1.EnvVarSource": {
      "description": "EnvVarSource represents a source for the value of an EnvVar.",
      "type": "object",
      "properties": {
        "configMapKeyRef": {
          "title": "Selects a key of a ConfigMap.\n+optional",
          "$ref": "#/definitions/io.k8s.api.core.v1.ConfigMapKeySelector"
        },
        "fieldRef": {
          "title": "Selects a field of the pod: supports metadata.name, metadata.namespace, metadata.labels, metadata.annotations,\nspec.nodeName, spec.serviceAccountName, status.hostIP, status.podIP.\n+optional",
          "$ref": "#/definitions/io.k8s.api.core.v1.ObjectFieldSelector"
        },
        "resourceFieldRef": {
          "title": "Selects a resource of the container: only resources limits and requests\n(limits.cpu, limits.memory, limits.ephemeral-storage, requests.cpu, requests.memory and requests.ephemeral-storage) are currently supported.\n+optional",
          "$ref": "#/definitions/io.k8s.api.core.v1.ResourceFieldSelector"
        },
        "secretKeyRef": {
          "title": "Selects a key of a secret in the pod's namespace\n+optional",
          "$ref": "#/definitions/io.k8s.api.core.v1.SecretKeySelector"
        }
      }
    },
    "io.k8s.api.core.v1.ExecAction": {
      "description": "ExecAction describes a \"run in container\" action.",
      "type": "object",
      "properties": {
        "command": {
          "type": "array",
          "title": "Command is the command line to execute inside the container, the working directory for the\ncommand  is root ('/') in the container's filesystem. The command is simply exec'd, it is\nnot run inside a shell, so traditional shell instructions ('|', etc) won't work. To use\na shell, you need to explicitly call out to that shell.\nExit status of 0 is treated as live/healthy and non-zero is unhealthy.\n+optional",
          "items": {
            "type": "string"
          }
        }
      }
    },
    "io.k8s.api.core.v1.FCVolumeSource": {
      "description": "Represents a Fibre Channel volume.\nFibre Channel volumes can only be mounted as read/write once.\nFibre Channel volumes support ownership management and SELinux relabeling.",
      "type": "object",
      "properties": {
        "fsType": {
          "type": "string",
          "title": "Filesystem type to mount.\nMust be a filesystem type supported by the host operating system.\nEx. \"ext4\", \"xfs\", \"ntfs\". Implicitly inferred to be \"ext4\" if unspecified.\nTODO: how do we prevent errors in the filesystem from compromising the machine\n+optional"
        },
        "lun": {
          "type": "integer",
          "format": "int32",
          "title": "Optional: FC target lun number\n+optional"
        },
        "readOnly": {
          "type": "boolean",
          "format": "boolean",
          "title": "Optional: Defaults to false (read/write). ReadOnly here will force\nthe ReadOnly setting in VolumeMounts.\n+optional"
        },
        "targetWWNs": {
          "type": "array",
          "title": "Optional: FC target worldwide names (WWNs)\n+optional",
          "items": {
            "type": "string"
          }
        },
        "wwids": {
          "type": "array",
          "title": "Optional: FC volume world wide identifiers (wwids)\nEither wwids or combination of targetWWNs and lun must be set, but not both simultaneously.\n+optional",
          "items": {
            "type": "string"
          }
        }
      }
    },
    "io.k8s.api.core.v1.FlexVolumeSource": {
      "description": "FlexVolume represents a generic volume resource that is\nprovisioned/attached using an exec based plugin.",
      "type": "object",
      "properties": {
        "driver": {
          "description": "Driver is the name of the driver to use for this volume.",
          "type": "string"
        },
        "fsType": {
          "type": "string",
          "title": "Filesystem type to mount.\nMust be a filesystem type supported by the host operating system.\nEx. \"ext4\", \"xfs\", \"ntfs\". The default filesystem depends on FlexVolume script.\n+optional"
        },
        "options": {
          "type": "object",
          "title": "Optional: Extra command options if any.\n+optional",
          "additionalProperties": {
            "type": "string"
          }
        },
        "readOnly": {
          "type": "boolean",
          "format": "boolean",
          "title": "Optional: Defaults to false (read/write). ReadOnly here will force\nthe ReadOnly setting in VolumeMounts.\n+optional"
        },
        "secretRef": {
          "title": "Optional: SecretRef is reference to the secret object containing\nsensitive information to pass to the plugin scripts. This may be\nempty if no secret object is specified. If the secret object\ncontains more than one secret, all secrets are passed to the plugin\nscripts.\n+optional",
          "$ref": "#/definitions/io.k8s.api.core.v1.LocalObjectReference"
        }
      }
    },
    "io.k8s.api.core.v1.FlockerVolumeSource": {
      "description": "Represents a Flocker volume mounted by the Flocker agent.\nOne and only one of datasetName and datasetUUID should be set.\nFlocker volumes do not support ownership management or SELinux relabeling.",
      "type": "object",
      "properties": {
        "datasetName": {
          "type": "string",
          "title": "Name of the dataset stored as metadata -\u003e name on the dataset for Flocker\nshould be considered as deprecated\n+optional"
        },
        "datasetUUID": {
          "type": "string",
          "title": "UUID of the dataset. This is unique identifier of a Flocker dataset\n+optional"
        }
      }
    },
    "io.k8s.api.core.v1.GCEPersistentDiskVolumeSource": {
      "description": "Represents a Persistent Disk resource in Google Compute Engine.\n\nA GCE PD must exist before mounting to a container. The disk must\nalso be in the same GCE project and zone as the kubelet. A GCE PD\ncan only be mounted as read/write once or read-only many times. GCE\nPDs support ownership management and SELinux relabeling.",
      "type": "object",
      "properties": {
        "fsType": {
          "type": "string",
          "title": "Filesystem type of the volume that you want to mount.\nTip: Ensure that the filesystem type is supported by the host operating system.\nExamples: \"ext4\", \"xfs\", \"ntfs\". Implicitly inferred to be \"ext4\" if unspecified.\nMore info: https://kubernetes.io/docs/concepts/storage/volumes#gcepersistentdisk\nTODO: how do we prevent errors in the filesystem from compromising the machine\n+optional"
        },
        "partition": {
          "type": "integer",
          "format": "int32",
          "title": "The partition in the volume that you want to mount.\nIf omitted, the default is to mount by volume name.\nExamples: For volume /dev/sda1, you specify the partition as \"1\".\nSimilarly, the volume partition for /dev/sda is \"0\" (or you can leave the property empty).\nMore info: https://kubernetes.io/docs/concepts/storage/volumes#gcepersistentdisk\n+optional"
        },
        "pdName": {
          "type": "string",
          "title": "Unique name of the PD resource in GCE. Used to identify the disk in GCE.\nMore info: https://kubernetes.io/docs/concepts/storage/volumes#gcepersistentdisk"
        },
        "readOnly": {
          "type": "boolean",
          "format": "boolean",
          "title": "ReadOnly here will force the ReadOnly setting in VolumeMounts.\nDefaults to false.\nMore info: https://kubernetes.io/docs/concepts/storage/volumes#gcepersistentdisk\n+optional"
        }
      }
    },
    "io.k8s.api.core.v1.GitRepoVolumeSource": {
      "description": "Represents a volume that is populated with the contents of a git repository.\nGit repo volumes do not support ownership management.\nGit repo volumes support SELinux relabeling.\n\nDEPRECATED: GitRepo is deprecated. To provision a container with a git repo, mount an\nEmptyDir into an InitContainer that clones the repo using git, then mount the EmptyDir\ninto the Pod's container.",
      "type": "object",
      "properties": {
        "directory": {
          "type": "string",
          "title": "Target directory name.\nMust not contain or start with '..'.  If '.' is supplied, the volume directory will be the\ngit repository.  Otherwise, if specified, the volume will contain the git repository in\nthe subdirectory with the given name.\n+optional"
        },
        "repository": {
          "type": "string",
          "title": "Repository URL"
        },
        "revision": {
          "type": "string",
          "title": "Commit hash for the specified revision.\n+optional"
        }
      }
    },
    "io.k8s.api.core.v1.GlusterfsVolumeSource": {
      "description": "Represents a Glusterfs mount that lasts the lifetime of a pod.\nGlusterfs volumes do not support ownership management or SELinux relabeling.",
      "type": "object",
      "properties": {
        "endpoints": {
          "type": "string",
          "title": "EndpointsName is the endpoint name that details Glusterfs topology.\nMore info: https://examples.k8s.io/volumes/glusterfs/README.md#create-a-pod"
        },
        "path": {
          "type": "string",
          "title": "Path is the Glusterfs volume path.\nMore info: https://examples.k8s.io/volumes/glusterfs/README.md#create-a-pod"
        },
        "readOnly": {
          "type": "boolean",
          "format": "boolean",
          "title": "ReadOnly here will force the Glusterfs volume to be mounted with read-only permissions.\nDefaults to false.\nMore info: https://examples.k8s.io/volumes/glusterfs/README.md#create-a-pod\n+optional"
        }
      }
    },
    "io.k8s.api.core.v1.HTTPGetAction": {
      "description": "HTTPGetAction describes an action based on HTTP Get requests.",
      "type": "object",
      "properties": {
        "host": {
          "type": "string",
          "title": "Host name to connect to, defaults to the pod IP. You probably want to set\n\"Host\" in httpHeaders instead.\n+optional"
        },
        "httpHeaders": {
          "type": "array",
          "title": "Custom headers to set in the request. HTTP allows repeated headers.\n+optional",
          "items": {
            "$ref": "#/definitions/io.k8s.api.core.v1.HTTPHeader"
          }
        },
        "path": {
          "type": "string",
          "title": "Path to access on the HTTP server.\n+optional"
        },
        "port": {
          "description": "Name or number of the port to access on the container.\nNumber must be in the range 1 to 65535.\nName must be an IANA_SVC_NAME.",
          "$ref": "#/definitions/io.k8s.api.core.v1.IntOrString"
        },
        "scheme": {
          "type": "string",
          "title": "Scheme to use for connecting to the host.\nDefaults to HTTP.\n+optional"
        }
      }
    },
    "io.k8s.api.core.v1.HTTPHeader": {
      "type": "object",
      "title": "HTTPHeader describes a custom header to be used in HTTP probes",
      "properties": {
        "name": {
          "type": "string",
          "title": "The header field name"
        },
        "value": {
          "type": "string",
          "title": "The header field value"
        }
      }
    },
    "io.k8s.api.core.v1.Handler": {
      "description": "Handler defines a specific action that should be taken\nTODO: pass structured data to these actions, and document that data here.",
      "type": "object",
      "properties": {
        "exec": {
          "title": "One and only one of the following should be specified.\nExec specifies the action to take.\n+optional",
          "$ref": "#/definitions/io.k8s.api.core.v1.ExecAction"
        },
        "httpGet": {
          "title": "HTTPGet specifies the http request to perform.\n+optional",
          "$ref": "#/definitions/io.k8s.api.core.v1.HTTPGetAction"
        },
        "tcpSocket": {
          "title": "TCPSocket specifies an action involving a TCP port.\nTCP hooks not yet supported\nTODO: implement a realistic TCP lifecycle hook\n+optional",
          "$ref": "#/definitions/io.k8s.api.core.v1.TCPSocketAction"
        }
      }
    },
    "io.k8s.api.core.v1.HostAlias": {
      "description": "HostAlias holds the mapping between IP and hostnames that will be injected as an entry in the\npod's hosts file.",
      "type": "object",
      "properties": {
        "hostnames": {
          "description": "Hostnames for the above IP address.",
          "type": "array",
          "items": {
            "type": "string"
          }
        },
        "ip": {
          "description": "IP address of the host file entry.",
          "type": "string"
        }
      }
    },
    "io.k8s.api.core.v1.HostPathVolumeSource": {
      "description": "Represents a host path mapped into a pod.\nHost path volumes do not support ownership management or SELinux relabeling.",
      "type": "object",
      "properties": {
        "path": {
          "type": "string",
          "title": "Path of the directory on the host.\nIf the path is a symlink, it will follow the link to the real path.\nMore info: https://kubernetes.io/docs/concepts/storage/volumes#hostpath"
        },
        "type": {
          "type": "string",
          "title": "Type for HostPath Volume\nDefaults to \"\"\nMore info: https://kubernetes.io/docs/concepts/storage/volumes#hostpath\n+optional"
        }
      }
    },
    "io.k8s.api.core.v1.ISCSIVolumeSource": {
      "description": "Represents an ISCSI disk.\nISCSI volumes can only be mounted as read/write once.\nISCSI volumes support ownership management and SELinux relabeling.",
      "type": "object",
      "properties": {
        "chapAuthDiscovery": {
          "type": "boolean",
          "format": "boolean",
          "title": "whether support iSCSI Discovery CHAP authentication\n+optional"
        },
        "chapAuthSession": {
          "type": "boolean",
          "format": "boolean",
          "title": "whether support iSCSI Session CHAP authentication\n+optional"
        },
        "fsType": {
          "type": "string",
          "title": "Filesystem type of the volume that you want to mount.\nTip: Ensure that the filesystem type is supported by the host operating system.\nExamples: \"ext4\", \"xfs\", \"ntfs\". Implicitly inferred to be \"ext4\" if unspecified.\nMore info: https://kubernetes.io/docs/concepts/storage/volumes#iscsi\nTODO: how do we prevent errors in the filesystem from compromising the machine\n+optional"
        },
        "initiatorName": {
          "type": "string",
          "title": "Custom iSCSI Initiator Name.\nIf initiatorName is specified with iscsiInterface simultaneously, new iSCSI interface\n\u003ctarget portal\u003e:\u003cvolume name\u003e will be created for the connection.\n+optional"
        },
        "iqn": {
          "description": "Target iSCSI Qualified Name.",
          "type": "string"
        },
        "iscsiInterface": {
          "type": "string",
          "title": "iSCSI Interface Name that uses an iSCSI transport.\nDefaults to 'default' (tcp).\n+optional"
        },
        "lun": {
          "description": "iSCSI Target Lun number.",
          "type": "integer",
          "format": "int32"
        },
        "portals": {
          "type": "array",
          "title": "iSCSI Target Portal List. The portal is either an IP or ip_addr:port if the port\nis other than default (typically TCP ports 860 and 3260).\n+optional",
          "items": {
            "type": "string"
          }
        },
        "readOnly": {
          "type": "boolean",
          "format": "boolean",
          "title": "ReadOnly here will force the ReadOnly setting in VolumeMounts.\nDefaults to false.\n+optional"
        },
        "secretRef": {
          "title": "CHAP Secret for iSCSI target and initiator authentication\n+optional",
          "$ref": "#/definitions/io.k8s.api.core.v1.LocalObjectReference"
        },
        "targetPortal": {
          "description": "iSCSI Target Portal. The Portal is either an IP or ip_addr:port if the port\nis other than default (typically TCP ports 860 and 3260).",
          "type": "string"
        }
      }
    },
    "io.k8s.api.core.v1.KeyToPath": {
      "description": "Maps a string key to a path within a volume.",
      "type": "object",
      "properties": {
        "key": {
          "description": "The key to project.",
          "type": "string"
        },
        "mode": {
          "type": "integer",
          "format": "int32",
          "title": "Optional: mode bits to use on this file, must be a value between 0\nand 0777. If not specified, the volume defaultMode will be used.\nThis might be in conflict with other options that affect the file\nmode, like fsGroup, and the result can be other mode bits set.\n+optional"
        },
        "path": {
          "description": "The relative path of the file to map the key to.\nMay not be an absolute path.\nMay not contain the path element '..'.\nMay not start with the string '..'.",
          "type": "string"
        }
      }
    },
    "io.k8s.api.core.v1.Lifecycle": {
      "description": "Lifecycle describes actions that the management system should take in response to container lifecycle\nevents. For the PostStart and PreStop lifecycle handlers, management of the container blocks\nuntil the action is complete, unless the container process fails, in which case the handler is aborted.",
      "type": "object",
      "properties": {
        "postStart": {
          "title": "PostStart is called immediately after a container is created. If the handler fails,\nthe container is terminated and restarted according to its restart policy.\nOther management of the container blocks until the hook completes.\nMore info: https://kubernetes.io/docs/concepts/containers/container-lifecycle-hooks/#container-hooks\n+optional",
          "$ref": "#/definitions/io.k8s.api.core.v1.Handler"
        },
        "preStop": {
          "title": "PreStop is called immediately before a container is terminated due to an\nAPI request or management event such as liveness/startup probe failure,\npreemption, resource contention, etc. The handler is not called if the\ncontainer crashes or exits. The reason for termination is passed to the\nhandler. The Pod's termination grace period countdown begins before the\nPreStop hooked is executed. Regardless of the outcome of the handler, the\ncontainer will eventually terminate within the Pod's termination grace\nperiod. Other management of the container blocks until the hook completes\nor until the termination grace period is reached.\nMore info: https://kubernetes.io/docs/concepts/containers/container-lifecycle-hooks/#container-hooks\n+optional",
          "$ref": "#/definitions/io.k8s.api.core.v1.Handler"
        }
      }
    },
    "io.k8s.api.core.v1.LocalObjectReference": {
      "description": "LocalObjectReference contains enough information to let you locate the\nreferenced object inside the same namespace.",
      "type": "object",
      "properties": {
        "name": {
          "type": "string",
          "title": "Name of the referent.\nMore info: https://kubernetes.io/docs/concepts/overview/working-with-objects/names/#names\nTODO: Add other useful fields. apiVersion, kind, uid?\n+optional"
        }
      }
    },
    "io.k8s.api.core.v1.NFSVolumeSource": {
      "description": "Represents an NFS mount that lasts the lifetime of a pod.\nNFS volumes do not support ownership management or SELinux relabeling.",
      "type": "object",
      "properties": {
        "path": {
          "type": "string",
          "title": "Path that is exported by the NFS server.\nMore info: https://kubernetes.io/docs/concepts/storage/volumes#nfs"
        },
        "readOnly": {
          "type": "boolean",
          "format": "boolean",
          "title": "ReadOnly here will force\nthe NFS export to be mounted with read-only permissions.\nDefaults to false.\nMore info: https://kubernetes.io/docs/concepts/storage/volumes#nfs\n+optional"
        },
        "server": {
          "type": "string",
          "title": "Server is the hostname or IP address of the NFS server.\nMore info: https://kubernetes.io/docs/concepts/storage/volumes#nfs"
        }
      }
    },
    "io.k8s.api.core.v1.NodeAffinity": {
      "description": "Node affinity is a group of node affinity scheduling rules.",
      "type": "object",
      "properties": {
        "preferredDuringSchedulingIgnoredDuringExecution": {
          "type": "array",
          "title": "The scheduler will prefer to schedule pods to nodes that satisfy\nthe affinity expressions specified by this field, but it may choose\na node that violates one or more of the expressions. The node that is\nmost preferred is the one with the greatest sum of weights, i.e.\nfor each node that meets all of the scheduling requirements (resource\nrequest, requiredDuringScheduling affinity expressions, etc.),\ncompute a sum by iterating through the elements of this field and adding\n\"weight\" to the sum if the node matches the corresponding matchExpressions; the\nnode(s) with the highest sum are the most preferred.\n+optional",
          "items": {
            "$ref": "#/definitions/io.k8s.api.core.v1.PreferredSchedulingTerm"
          }
        },
        "requiredDuringSchedulingIgnoredDuringExecution": {
          "title": "If the affinity requirements specified by this field are not met at\nscheduling time, the pod will not be scheduled onto the node.\nIf the affinity requirements specified by this field cease to be met\nat some point during pod execution (e.g. due to an update), the system\nmay or may not try to eventually evict the pod from its node.\n+optional",
          "$ref": "#/definitions/io.k8s.api.core.v1.NodeSelector"
        }
      }
    },
    "io.k8s.api.core.v1.NodeSelector": {
      "description": "A node selector represents the union of the results of one or more label queries\nover a set of nodes; that is, it represents the OR of the selectors represented\nby the node selector terms.",
      "type": "object",
      "properties": {
        "nodeSelectorTerms": {
          "description": "Required. A list of node selector terms. The terms are ORed.",
          "type": "array",
          "items": {
            "$ref": "#/definitions/io.k8s.api.core.v1.NodeSelectorTerm"
          }
        }
      }
    },
    "io.k8s.api.core.v1.NodeSelectorRequirement": {
      "description": "A node selector requirement is a selector that contains values, a key, and an operator\nthat relates the key and values.",
      "type": "object",
      "properties": {
        "key": {
          "description": "The label key that the selector applies to.",
          "type": "string"
        },
        "operator": {
          "description": "Represents a key's relationship to a set of values.\nValid operators are In, NotIn, Exists, DoesNotExist. Gt, and Lt.",
          "type": "string"
        },
        "values": {
          "type": "array",
          "title": "An array of string values. If the operator is In or NotIn,\nthe values array must be non-empty. If the operator is Exists or DoesNotExist,\nthe values array must be empty. If the operator is Gt or Lt, the values\narray must have a single element, which will be interpreted as an integer.\nThis array is replaced during a strategic merge patch.\n+optional",
          "items": {
            "type": "string"
          }
        }
      }
    },
    "io.k8s.api.core.v1.NodeSelectorTerm": {
      "description": "A null or empty node selector term matches no objects. The requirements of\nthem are ANDed.\nThe TopologySelectorTerm type implements a subset of the NodeSelectorTerm.",
      "type": "object",
      "properties": {
        "matchExpressions": {
          "type": "array",
          "title": "A list of node selector requirements by node's labels.\n+optional",
          "items": {
            "$ref": "#/definitions/io.k8s.api.core.v1.NodeSelectorRequirement"
          }
        },
        "matchFields": {
          "type": "array",
          "title": "A list of node selector requirements by node's fields.\n+optional",
          "items": {
            "$ref": "#/definitions/io.k8s.api.core.v1.NodeSelectorRequirement"
          }
        }
      }
    },
    "io.k8s.api.core.v1.ObjectFieldSelector": {
      "description": "ObjectFieldSelector selects an APIVersioned field of an object.",
      "type": "object",
      "properties": {
        "apiVersion": {
          "type": "string",
          "title": "Version of the schema the FieldPath is written in terms of, defaults to \"v1\".\n+optional"
        },
        "fieldPath": {
          "description": "Path of the field to select in the specified API version.",
          "type": "string"
        }
      }
    },
    "io.k8s.api.core.v1.ObjectReference": {
      "type": "object",
      "title": "ObjectReference contains enough information to let you inspect or modify the referred object.\n+k8s:deepcopy-gen:interfaces=k8s.io/apimachinery/pkg/runtime.Object",
      "properties": {
        "apiVersion": {
          "type": "string",
          "title": "API version of the referent.\n+optional"
        },
        "fieldPath": {
          "type": "string",
          "title": "If referring to a piece of an object instead of an entire object, this string\nshould contain a valid JSON/Go field access statement, such as desiredState.manifest.containers[2].\nFor example, if the object reference is to a container within a pod, this would take on a value like:\n\"spec.containers{name}\" (where \"name\" refers to the name of the container that triggered\nthe event) or if no container name is specified \"spec.containers[2]\" (container with\nindex 2 in this pod). This syntax is chosen only to have some well-defined way of\nreferencing a part of an object.\nTODO: this design is not final and this field is subject to change in the future.\n+optional"
        },
        "kind": {
          "type": "string",
          "title": "Kind of the referent.\nMore info: https://git.k8s.io/community/contributors/devel/sig-architecture/api-conventions.md#types-kinds\n+optional"
        },
        "name": {
          "type": "string",
          "title": "Name of the referent.\nMore info: https://kubernetes.io/docs/concepts/overview/working-with-objects/names/#names\n+optional"
        },
        "namespace": {
          "type": "string",
          "title": "Namespace of the referent.\nMore info: https://kubernetes.io/docs/concepts/overview/working-with-objects/namespaces/\n+optional"
        },
        "resourceVersion": {
          "type": "string",
          "title": "Specific resourceVersion to which this reference is made, if any.\nMore info: https://git.k8s.io/community/contributors/devel/sig-architecture/api-conventions.md#concurrency-control-and-consistency\n+optional"
        },
        "uid": {
          "type": "string",
          "title": "UID of the referent.\nMore info: https://kubernetes.io/docs/concepts/overview/working-with-objects/names/#uids\n+optional"
        }
      }
    },
    "io.k8s.api.core.v1.PersistentVolumeClaim": {
      "type": "object",
      "title": "PersistentVolumeClaim is a user's request for and claim to a persistent volume",
      "properties": {
        "metadata": {
          "title": "Standard object's metadata.\nMore info: https://git.k8s.io/community/contributors/devel/sig-architecture/api-conventions.md#metadata\n+optional",
          "$ref": "#/definitions/io.k8s.api.core.v1.ObjectMeta"
        },
        "spec": {
          "title": "Spec defines the desired characteristics of a volume requested by a pod author.\nMore info: https://kubernetes.io/docs/concepts/storage/persistent-volumes#persistentvolumeclaims\n+optional",
          "$ref": "#/definitions/io.k8s.api.core.v1.PersistentVolumeClaimSpec"
        },
        "status": {
          "title": "Status represents the current information/status of a persistent volume claim.\nRead-only.\nMore info: https://kubernetes.io/docs/concepts/storage/persistent-volumes#persistentvolumeclaims\n+optional",
          "$ref": "#/definitions/io.k8s.api.core.v1.PersistentVolumeClaimStatus"
        }
      }
    },
    "io.k8s.api.core.v1.PersistentVolumeClaimCondition": {
      "type": "object",
      "title": "PersistentVolumeClaimCondition contails details about state of pvc",
      "properties": {
        "lastProbeTime": {
          "title": "Last time we probed the condition.\n+optional",
          "$ref": "#/definitions/io.k8s.api.core.v1.Time"
        },
        "lastTransitionTime": {
          "title": "Last time the condition transitioned from one status to another.\n+optional",
          "$ref": "#/definitions/io.k8s.api.core.v1.Time"
        },
        "message": {
          "type": "string",
          "title": "Human-readable message indicating details about last transition.\n+optional"
        },
        "reason": {
          "type": "string",
          "title": "Unique, this should be a short, machine understandable string that gives the reason\nfor condition's last transition. If it reports \"ResizeStarted\" that means the underlying\npersistent volume is being resized.\n+optional"
        },
        "status": {
          "type": "string"
        },
        "type": {
          "type": "string"
        }
      }
    },
    "io.k8s.api.core.v1.PersistentVolumeClaimSpec": {
      "type": "object",
      "title": "PersistentVolumeClaimSpec describes the common attributes of storage devices\nand allows a Source for provider-specific attributes",
      "properties": {
        "accessModes": {
          "type": "array",
          "title": "AccessModes contains the desired access modes the volume should have.\nMore info: https://kubernetes.io/docs/concepts/storage/persistent-volumes#access-modes-1\n+optional",
          "items": {
            "type": "string"
          }
        },
        "dataSource": {
          "title": "This field requires the VolumeSnapshotDataSource alpha feature gate to be\nenabled and currently VolumeSnapshot is the only supported data source.\nIf the provisioner can support VolumeSnapshot data source, it will create\na new volume and data will be restored to the volume at the same time.\nIf the provisioner does not support VolumeSnapshot data source, volume will\nnot be created and the failure will be reported as an event.\nIn the future, we plan to support more data source types and the behavior\nof the provisioner may change.\n+optional",
          "$ref": "#/definitions/io.k8s.api.core.v1.TypedLocalObjectReference"
        },
        "resources": {
          "title": "Resources represents the minimum resources the volume should have.\nMore info: https://kubernetes.io/docs/concepts/storage/persistent-volumes#resources\n+optional",
          "$ref": "#/definitions/io.k8s.api.core.v1.ResourceRequirements"
        },
        "selector": {
          "title": "A label query over volumes to consider for binding.\n+optional",
          "$ref": "#/definitions/io.k8s.api.core.v1.LabelSelector"
        },
        "storageClassName": {
          "type": "string",
          "title": "Name of the StorageClass required by the claim.\nMore info: https://kubernetes.io/docs/concepts/storage/persistent-volumes#class-1\n+optional"
        },
        "volumeMode": {
          "type": "string",
          "title": "volumeMode defines what type of volume is required by the claim.\nValue of Filesystem is implied when not included in claim spec.\nThis is a beta feature.\n+optional"
        },
        "volumeName": {
          "type": "string",
          "title": "VolumeName is the binding reference to the PersistentVolume backing this claim.\n+optional"
        }
      }
    },
    "io.k8s.api.core.v1.PersistentVolumeClaimStatus": {
      "description": "PersistentVolumeClaimStatus is the current status of a persistent volume claim.",
      "type": "object",
      "properties": {
        "accessModes": {
          "type": "array",
          "title": "AccessModes contains the actual access modes the volume backing the PVC has.\nMore info: https://kubernetes.io/docs/concepts/storage/persistent-volumes#access-modes-1\n+optional",
          "items": {
            "type": "string"
          }
        },
        "capacity": {
          "type": "object",
          "title": "Represents the actual resources of the underlying volume.\n+optional",
          "additionalProperties": {
            "$ref": "#/definitions/io.k8s.api.core.v1.Quantity"
          }
        },
        "conditions": {
          "type": "array",
          "title": "Current Condition of persistent volume claim. If underlying persistent volume is being\nresized then the Condition will be set to 'ResizeStarted'.\n+optional\n+patchMergeKey=type\n+patchStrategy=merge",
          "items": {
            "$ref": "#/definitions/io.k8s.api.core.v1.PersistentVolumeClaimCondition"
          }
        },
        "phase": {
          "type": "string",
          "title": "Phase represents the current phase of PersistentVolumeClaim.\n+optional"
        }
      }
    },
    "io.k8s.api.core.v1.PersistentVolumeClaimVolumeSource": {
      "description": "PersistentVolumeClaimVolumeSource references the user's PVC in the same namespace.\nThis volume finds the bound PV and mounts that volume for the pod. A\nPersistentVolumeClaimVolumeSource is, essentially, a wrapper around another\ntype of volume that is owned by someone else (the system).",
      "type": "object",
      "properties": {
        "claimName": {
          "type": "string",
          "title": "ClaimName is the name of a PersistentVolumeClaim in the same namespace as the pod using this volume.\nMore info: https://kubernetes.io/docs/concepts/storage/persistent-volumes#persistentvolumeclaims"
        },
        "readOnly": {
          "type": "boolean",
          "format": "boolean",
          "title": "Will force the ReadOnly setting in VolumeMounts.\nDefault false.\n+optional"
        }
      }
    },
    "io.k8s.api.core.v1.PhotonPersistentDiskVolumeSource": {
      "description": "Represents a Photon Controller persistent disk resource.",
      "type": "object",
      "properties": {
        "fsType": {
          "description": "Filesystem type to mount.\nMust be a filesystem type supported by the host operating system.\nEx. \"ext4\", \"xfs\", \"ntfs\". Implicitly inferred to be \"ext4\" if unspecified.",
          "type": "string"
        },
        "pdID": {
          "type": "string",
          "title": "ID that identifies Photon Controller persistent disk"
        }
      }
    },
    "io.k8s.api.core.v1.PodAffinity": {
      "description": "Pod affinity is a group of inter pod affinity scheduling rules.",
      "type": "object",
      "properties": {
        "preferredDuringSchedulingIgnoredDuringExecution": {
          "type": "array",
          "title": "The scheduler will prefer to schedule pods to nodes that satisfy\nthe affinity expressions specified by this field, but it may choose\na node that violates one or more of the expressions. The node that is\nmost preferred is the one with the greatest sum of weights, i.e.\nfor each node that meets all of the scheduling requirements (resource\nrequest, requiredDuringScheduling affinity expressions, etc.),\ncompute a sum by iterating through the elements of this field and adding\n\"weight\" to the sum if the node has pods which matches the corresponding podAffinityTerm; the\nnode(s) with the highest sum are the most preferred.\n+optional",
          "items": {
            "$ref": "#/definitions/io.k8s.api.core.v1.WeightedPodAffinityTerm"
          }
        },
        "requiredDuringSchedulingIgnoredDuringExecution": {
          "type": "array",
          "title": "If the affinity requirements specified by this field are not met at\nscheduling time, the pod will not be scheduled onto the node.\nIf the affinity requirements specified by this field cease to be met\nat some point during pod execution (e.g. due to a pod label update), the\nsystem may or may not try to eventually evict the pod from its node.\nWhen there are multiple elements, the lists of nodes corresponding to each\npodAffinityTerm are intersected, i.e. all terms must be satisfied.\n+optional",
          "items": {
            "$ref": "#/definitions/io.k8s.api.core.v1.PodAffinityTerm"
          }
        }
      }
    },
    "io.k8s.api.core.v1.PodAffinityTerm": {
      "type": "object",
      "title": "Defines a set of pods (namely those matching the labelSelector\nrelative to the given namespace(s)) that this pod should be\nco-located (affinity) or not co-located (anti-affinity) with,\nwhere co-located is defined as running on a node whose value of\nthe label with key \u003ctopologyKey\u003e matches that of any node on which\na pod of the set of pods is running",
      "properties": {
        "labelSelector": {
          "title": "A label query over a set of resources, in this case pods.\n+optional",
          "$ref": "#/definitions/io.k8s.api.core.v1.LabelSelector"
        },
        "namespaces": {
          "type": "array",
          "title": "namespaces specifies which namespaces the labelSelector applies to (matches against);\nnull or empty list means \"this pod's namespace\"\n+optional",
          "items": {
            "type": "string"
          }
        },
        "topologyKey": {
          "description": "This pod should be co-located (affinity) or not co-located (anti-affinity) with the pods matching\nthe labelSelector in the specified namespaces, where co-located is defined as running on a node\nwhose value of the label with key topologyKey matches that of any node on which any of the\nselected pods is running.\nEmpty topologyKey is not allowed.",
          "type": "string"
        }
      }
    },
    "io.k8s.api.core.v1.PodAntiAffinity": {
      "description": "Pod anti affinity is a group of inter pod anti affinity scheduling rules.",
      "type": "object",
      "properties": {
        "preferredDuringSchedulingIgnoredDuringExecution": {
          "type": "array",
          "title": "The scheduler will prefer to schedule pods to nodes that satisfy\nthe anti-affinity expressions specified by this field, but it may choose\na node that violates one or more of the expressions. The node that is\nmost preferred is the one with the greatest sum of weights, i.e.\nfor each node that meets all of the scheduling requirements (resource\nrequest, requiredDuringScheduling anti-affinity expressions, etc.),\ncompute a sum by iterating through the elements of this field and adding\n\"weight\" to the sum if the node has pods which matches the corresponding podAffinityTerm; the\nnode(s) with the highest sum are the most preferred.\n+optional",
          "items": {
            "$ref": "#/definitions/io.k8s.api.core.v1.WeightedPodAffinityTerm"
          }
        },
        "requiredDuringSchedulingIgnoredDuringExecution": {
          "type": "array",
          "title": "If the anti-affinity requirements specified by this field are not met at\nscheduling time, the pod will not be scheduled onto the node.\nIf the anti-affinity requirements specified by this field cease to be met\nat some point during pod execution (e.g. due to a pod label update), the\nsystem may or may not try to eventually evict the pod from its node.\nWhen there are multiple elements, the lists of nodes corresponding to each\npodAffinityTerm are intersected, i.e. all terms must be satisfied.\n+optional",
          "items": {
            "$ref": "#/definitions/io.k8s.api.core.v1.PodAffinityTerm"
          }
        }
      }
    },
    "io.k8s.api.core.v1.PodDNSConfig": {
      "description": "PodDNSConfig defines the DNS parameters of a pod in addition to\nthose generated from DNSPolicy.",
      "type": "object",
      "properties": {
        "nameservers": {
          "type": "array",
          "title": "A list of DNS name server IP addresses.\nThis will be appended to the base nameservers generated from DNSPolicy.\nDuplicated nameservers will be removed.\n+optional",
          "items": {
            "type": "string"
          }
        },
        "options": {
          "type": "array",
          "title": "A list of DNS resolver options.\nThis will be merged with the base options generated from DNSPolicy.\nDuplicated entries will be removed. Resolution options given in Options\nwill override those that appear in the base DNSPolicy.\n+optional",
          "items": {
            "$ref": "#/definitions/io.k8s.api.core.v1.PodDNSConfigOption"
          }
        },
        "searches": {
          "type": "array",
          "title": "A list of DNS search domains for host-name lookup.\nThis will be appended to the base search paths generated from DNSPolicy.\nDuplicated search paths will be removed.\n+optional",
          "items": {
            "type": "string"
          }
        }
      }
    },
    "io.k8s.api.core.v1.PodDNSConfigOption": {
      "description": "PodDNSConfigOption defines DNS resolver options of a pod.",
      "type": "object",
      "properties": {
        "name": {
          "description": "Required.",
          "type": "string"
        },
        "value": {
          "type": "string",
          "title": "+optional"
        }
      }
    },
    "io.k8s.api.core.v1.PodLogOptions": {
      "description": "PodLogOptions is the query options for a Pod's logs REST call.",
      "type": "object",
      "properties": {
        "container": {
          "type": "string",
          "title": "The container for which to stream logs. Defaults to only container if there is one container in the pod.\n+optional"
        },
        "follow": {
          "type": "boolean",
          "format": "boolean",
          "title": "Follow the log stream of the pod. Defaults to false.\n+optional"
        },
        "limitBytes": {
          "type": "string",
          "format": "int64",
          "title": "If set, the number of bytes to read from the server before terminating the\nlog output. This may not display a complete final line of logging, and may return\nslightly more or slightly less than the specified limit.\n+optional"
        },
        "previous": {
          "type": "boolean",
          "format": "boolean",
          "title": "Return previous terminated container logs. Defaults to false.\n+optional"
        },
        "sinceSeconds": {
          "type": "string",
          "format": "int64",
          "title": "A relative time in seconds before the current time from which to show logs. If this value\nprecedes the time a pod was started, only logs since the pod start will be returned.\nIf this value is in the future, no logs will be returned.\nOnly one of sinceSeconds or sinceTime may be specified.\n+optional"
        },
        "sinceTime": {
          "title": "An RFC3339 timestamp from which to show logs. If this value\nprecedes the time a pod was started, only logs since the pod start will be returned.\nIf this value is in the future, no logs will be returned.\nOnly one of sinceSeconds or sinceTime may be specified.\n+optional",
          "$ref": "#/definitions/io.k8s.api.core.v1.Time"
        },
        "tailLines": {
          "type": "string",
          "format": "int64",
          "title": "If set, the number of lines from the end of the logs to show. If not specified,\nlogs are shown from the creation of the container or sinceSeconds or sinceTime\n+optional"
        },
        "timestamps": {
          "type": "boolean",
          "format": "boolean",
          "title": "If true, add an RFC3339 or RFC3339Nano timestamp at the beginning of every line\nof log output. Defaults to false.\n+optional"
        }
      }
    },
    "io.k8s.api.core.v1.PodSecurityContext": {
      "description": "PodSecurityContext holds pod-level security attributes and common container settings.\nSome fields are also present in container.securityContext.  Field values of\ncontainer.securityContext take precedence over field values of PodSecurityContext.",
      "type": "object",
      "properties": {
        "fsGroup": {
          "description": "1. The owning GID will be the FSGroup\n2. The setgid bit is set (new files created in the volume will be owned by FSGroup)\n3. The permission bits are OR'd with rw-rw----\n\nIf unset, the Kubelet will not modify the ownership and permissions of any volume.\n+optional",
          "type": "string",
          "format": "int64",
          "title": "A special supplemental group that applies to all containers in a pod.\nSome volume types allow the Kubelet to change the ownership of that volume\nto be owned by the pod:"
        },
        "runAsGroup": {
          "type": "string",
          "format": "int64",
          "title": "The GID to run the entrypoint of the container process.\nUses runtime default if unset.\nMay also be set in SecurityContext.  If set in both SecurityContext and\nPodSecurityContext, the value specified in SecurityContext takes precedence\nfor that container.\n+optional"
        },
        "runAsNonRoot": {
          "type": "boolean",
          "format": "boolean",
          "title": "Indicates that the container must run as a non-root user.\nIf true, the Kubelet will validate the image at runtime to ensure that it\ndoes not run as UID 0 (root) and fail to start the container if it does.\nIf unset or false, no such validation will be performed.\nMay also be set in SecurityContext.  If set in both SecurityContext and\nPodSecurityContext, the value specified in SecurityContext takes precedence.\n+optional"
        },
        "runAsUser": {
          "type": "string",
          "format": "int64",
          "title": "The UID to run the entrypoint of the container process.\nDefaults to user specified in image metadata if unspecified.\nMay also be set in SecurityContext.  If set in both SecurityContext and\nPodSecurityContext, the value specified in SecurityContext takes precedence\nfor that container.\n+optional"
        },
        "seLinuxOptions": {
          "title": "The SELinux context to be applied to all containers.\nIf unspecified, the container runtime will allocate a random SELinux context for each\ncontainer.  May also be set in SecurityContext.  If set in\nboth SecurityContext and PodSecurityContext, the value specified in SecurityContext\ntakes precedence for that container.\n+optional",
          "$ref": "#/definitions/io.k8s.api.core.v1.SELinuxOptions"
        },
        "supplementalGroups": {
          "type": "array",
          "title": "A list of groups applied to the first process run in each container, in addition\nto the container's primary GID.  If unspecified, no groups will be added to\nany container.\n+optional",
          "items": {
            "type": "string",
            "format": "int64"
          }
        },
        "sysctls": {
          "type": "array",
          "title": "Sysctls hold a list of namespaced sysctls used for the pod. Pods with unsupported\nsysctls (by the container runtime) might fail to launch.\n+optional",
          "items": {
            "$ref": "#/definitions/io.k8s.api.core.v1.Sysctl"
          }
        },
        "windowsOptions": {
          "title": "The Windows specific settings applied to all containers.\nIf unspecified, the options within a container's SecurityContext will be used.\nIf set in both SecurityContext and PodSecurityContext, the value specified in SecurityContext takes precedence.\n+optional",
          "$ref": "#/definitions/io.k8s.api.core.v1.WindowsSecurityContextOptions"
        }
      }
    },
    "io.k8s.api.core.v1.PortworxVolumeSource": {
      "description": "PortworxVolumeSource represents a Portworx volume resource.",
      "type": "object",
      "properties": {
        "fsType": {
          "description": "FSType represents the filesystem type to mount\nMust be a filesystem type supported by the host operating system.\nEx. \"ext4\", \"xfs\". Implicitly inferred to be \"ext4\" if unspecified.",
          "type": "string"
        },
        "readOnly": {
          "type": "boolean",
          "format": "boolean",
          "title": "Defaults to false (read/write). ReadOnly here will force\nthe ReadOnly setting in VolumeMounts.\n+optional"
        },
        "volumeID": {
          "type": "string",
          "title": "VolumeID uniquely identifies a Portworx volume"
        }
      }
    },
    "io.k8s.api.core.v1.PreferredSchedulingTerm": {
      "description": "An empty preferred scheduling term matches all objects with implicit weight 0\n(i.e. it's a no-op). A null preferred scheduling term matches no objects (i.e. is also a no-op).",
      "type": "object",
      "properties": {
        "preference": {
          "description": "A node selector term, associated with the corresponding weight.",
          "$ref": "#/definitions/io.k8s.api.core.v1.NodeSelectorTerm"
        },
        "weight": {
          "description": "Weight associated with matching the corresponding nodeSelectorTerm, in the range 1-100.",
          "type": "integer",
          "format": "int32"
        }
      }
    },
    "io.k8s.api.core.v1.Probe": {
      "description": "Probe describes a health check to be performed against a container to determine whether it is\nalive or ready to receive traffic.",
      "type": "object",
      "properties": {
        "failureThreshold": {
          "type": "integer",
          "format": "int32",
          "title": "Minimum consecutive failures for the probe to be considered failed after having succeeded.\nDefaults to 3. Minimum value is 1.\n+optional"
        },
        "handler": {
          "title": "The action taken to determine the health of a container",
          "$ref": "#/definitions/io.k8s.api.core.v1.Handler"
        },
        "initialDelaySeconds": {
          "type": "integer",
          "format": "int32",
          "title": "Number of seconds after the container has started before liveness probes are initiated.\nMore info: https://kubernetes.io/docs/concepts/workloads/pods/pod-lifecycle#container-probes\n+optional"
        },
        "periodSeconds": {
          "type": "integer",
          "format": "int32",
          "title": "How often (in seconds) to perform the probe.\nDefault to 10 seconds. Minimum value is 1.\n+optional"
        },
        "successThreshold": {
          "type": "integer",
          "format": "int32",
          "title": "Minimum consecutive successes for the probe to be considered successful after having failed.\nDefaults to 1. Must be 1 for liveness and startup. Minimum value is 1.\n+optional"
        },
        "timeoutSeconds": {
          "type": "integer",
          "format": "int32",
          "title": "Number of seconds after which the probe times out.\nDefaults to 1 second. Minimum value is 1.\nMore info: https://kubernetes.io/docs/concepts/workloads/pods/pod-lifecycle#container-probes\n+optional"
        }
      }
    },
    "io.k8s.api.core.v1.ProjectedVolumeSource": {
      "type": "object",
      "title": "Represents a projected volume source",
      "properties": {
        "defaultMode": {
          "type": "integer",
          "format": "int32",
          "title": "Mode bits to use on created files by default. Must be a value between\n0 and 0777.\nDirectories within the path are not affected by this setting.\nThis might be in conflict with other options that affect the file\nmode, like fsGroup, and the result can be other mode bits set.\n+optional"
        },
        "sources": {
          "type": "array",
          "title": "list of volume projections",
          "items": {
            "$ref": "#/definitions/io.k8s.api.core.v1.VolumeProjection"
          }
        }
      }
    },
    "io.k8s.api.core.v1.QuobyteVolumeSource": {
      "description": "Represents a Quobyte mount that lasts the lifetime of a pod.\nQuobyte volumes do not support ownership management or SELinux relabeling.",
      "type": "object",
      "properties": {
        "group": {
          "type": "string",
          "title": "Group to map volume access to\nDefault is no group\n+optional"
        },
        "readOnly": {
          "type": "boolean",
          "format": "boolean",
          "title": "ReadOnly here will force the Quobyte volume to be mounted with read-only permissions.\nDefaults to false.\n+optional"
        },
        "registry": {
          "type": "string",
          "title": "Registry represents a single or multiple Quobyte Registry services\nspecified as a string as host:port pair (multiple entries are separated with commas)\nwhich acts as the central registry for volumes"
        },
        "tenant": {
          "type": "string",
          "title": "Tenant owning the given Quobyte volume in the Backend\nUsed with dynamically provisioned Quobyte volumes, value is set by the plugin\n+optional"
        },
        "user": {
          "type": "string",
          "title": "User to map volume access to\nDefaults to serivceaccount user\n+optional"
        },
        "volume": {
          "description": "Volume is a string that references an already created Quobyte volume by name.",
          "type": "string"
        }
      }
    },
    "io.k8s.api.core.v1.RBDVolumeSource": {
      "description": "Represents a Rados Block Device mount that lasts the lifetime of a pod.\nRBD volumes support ownership management and SELinux relabeling.",
      "type": "object",
      "properties": {
        "fsType": {
          "type": "string",
          "title": "Filesystem type of the volume that you want to mount.\nTip: Ensure that the filesystem type is supported by the host operating system.\nExamples: \"ext4\", \"xfs\", \"ntfs\". Implicitly inferred to be \"ext4\" if unspecified.\nMore info: https://kubernetes.io/docs/concepts/storage/volumes#rbd\nTODO: how do we prevent errors in the filesystem from compromising the machine\n+optional"
        },
        "image": {
          "type": "string",
          "title": "The rados image name.\nMore info: https://examples.k8s.io/volumes/rbd/README.md#how-to-use-it"
        },
        "keyring": {
          "type": "string",
          "title": "Keyring is the path to key ring for RBDUser.\nDefault is /etc/ceph/keyring.\nMore info: https://examples.k8s.io/volumes/rbd/README.md#how-to-use-it\n+optional"
        },
        "monitors": {
          "type": "array",
          "title": "A collection of Ceph monitors.\nMore info: https://examples.k8s.io/volumes/rbd/README.md#how-to-use-it",
          "items": {
            "type": "string"
          }
        },
        "pool": {
          "type": "string",
          "title": "The rados pool name.\nDefault is rbd.\nMore info: https://examples.k8s.io/volumes/rbd/README.md#how-to-use-it\n+optional"
        },
        "readOnly": {
          "type": "boolean",
          "format": "boolean",
          "title": "ReadOnly here will force the ReadOnly setting in VolumeMounts.\nDefaults to false.\nMore info: https://examples.k8s.io/volumes/rbd/README.md#how-to-use-it\n+optional"
        },
        "secretRef": {
          "title": "SecretRef is name of the authentication secret for RBDUser. If provided\noverrides keyring.\nDefault is nil.\nMore info: https://examples.k8s.io/volumes/rbd/README.md#how-to-use-it\n+optional",
          "$ref": "#/definitions/io.k8s.api.core.v1.LocalObjectReference"
        },
        "user": {
          "type": "string",
          "title": "The rados user name.\nDefault is admin.\nMore info: https://examples.k8s.io/volumes/rbd/README.md#how-to-use-it\n+optional"
        }
      }
    },
    "io.k8s.api.core.v1.ResourceFieldSelector": {
      "type": "object",
      "title": "ResourceFieldSelector represents container resources (cpu, memory) and their output format",
      "properties": {
        "containerName": {
          "type": "string",
          "title": "Container name: required for volumes, optional for env vars\n+optional"
        },
        "divisor": {
          "title": "Specifies the output format of the exposed resources, defaults to \"1\"\n+optional",
          "$ref": "#/definitions/io.k8s.api.core.v1.Quantity"
        },
        "resource": {
          "type": "string",
          "title": "Required: resource to select"
        }
      }
    },
    "io.k8s.api.core.v1.ResourceRequirements": {
      "description": "ResourceRequirements describes the compute resource requirements.",
      "type": "object",
      "properties": {
        "limits": {
          "type": "object",
          "title": "Limits describes the maximum amount of compute resources allowed.\nMore info: https://kubernetes.io/docs/concepts/configuration/manage-compute-resources-container/\n+optional",
          "additionalProperties": {
            "$ref": "#/definitions/io.k8s.api.core.v1.Quantity"
          }
        },
        "requests": {
          "type": "object",
          "title": "Requests describes the minimum amount of compute resources required.\nIf Requests is omitted for a container, it defaults to Limits if that is explicitly specified,\notherwise to an implementation-defined value.\nMore info: https://kubernetes.io/docs/concepts/configuration/manage-compute-resources-container/\n+optional",
          "additionalProperties": {
            "$ref": "#/definitions/io.k8s.api.core.v1.Quantity"
          }
        }
      }
    },
    "io.k8s.api.core.v1.SELinuxOptions": {
      "type": "object",
      "title": "SELinuxOptions are the labels to be applied to the container",
      "properties": {
        "level": {
          "type": "string",
          "title": "Level is SELinux level label that applies to the container.\n+optional"
        },
        "role": {
          "type": "string",
          "title": "Role is a SELinux role label that applies to the container.\n+optional"
        },
        "type": {
          "type": "string",
          "title": "Type is a SELinux type label that applies to the container.\n+optional"
        },
        "user": {
          "type": "string",
          "title": "User is a SELinux user label that applies to the container.\n+optional"
        }
      }
    },
    "io.k8s.api.core.v1.ScaleIOVolumeSource": {
      "type": "object",
      "title": "ScaleIOVolumeSource represents a persistent ScaleIO volume",
      "properties": {
        "fsType": {
          "type": "string",
          "title": "Filesystem type to mount.\nMust be a filesystem type supported by the host operating system.\nEx. \"ext4\", \"xfs\", \"ntfs\".\nDefault is \"xfs\".\n+optional"
        },
        "gateway": {
          "description": "The host address of the ScaleIO API Gateway.",
          "type": "string"
        },
        "protectionDomain": {
          "type": "string",
          "title": "The name of the ScaleIO Protection Domain for the configured storage.\n+optional"
        },
        "readOnly": {
          "type": "boolean",
          "format": "boolean",
          "title": "Defaults to false (read/write). ReadOnly here will force\nthe ReadOnly setting in VolumeMounts.\n+optional"
        },
        "secretRef": {
          "description": "SecretRef references to the secret for ScaleIO user and other\nsensitive information. If this is not provided, Login operation will fail.",
          "$ref": "#/definitions/io.k8s.api.core.v1.LocalObjectReference"
        },
        "sslEnabled": {
          "type": "boolean",
          "format": "boolean",
          "title": "Flag to enable/disable SSL communication with Gateway, default false\n+optional"
        },
        "storageMode": {
          "type": "string",
          "title": "Indicates whether the storage for a volume should be ThickProvisioned or ThinProvisioned.\nDefault is ThinProvisioned.\n+optional"
        },
        "storagePool": {
          "type": "string",
          "title": "The ScaleIO Storage Pool associated with the protection domain.\n+optional"
        },
        "system": {
          "description": "The name of the storage system as configured in ScaleIO.",
          "type": "string"
        },
        "volumeName": {
          "description": "The name of a volume already created in the ScaleIO system\nthat is associated with this volume source.",
          "type": "string"
        }
      }
    },
    "io.k8s.api.core.v1.SecretEnvSource": {
      "description": "SecretEnvSource selects a Secret to populate the environment\nvariables with.\n\nThe contents of the target Secret's Data field will represent the\nkey-value pairs as environment variables.",
      "type": "object",
      "properties": {
        "localObjectReference": {
          "description": "The Secret to select from.",
          "$ref": "#/definitions/io.k8s.api.core.v1.LocalObjectReference"
        },
        "optional": {
          "type": "boolean",
          "format": "boolean",
          "title": "Specify whether the Secret must be defined\n+optional"
        }
      }
    },
    "io.k8s.api.core.v1.SecretKeySelector": {
      "description": "SecretKeySelector selects a key of a Secret.",
      "type": "object",
      "properties": {
        "key": {
          "description": "The key of the secret to select from.  Must be a valid secret key.",
          "type": "string"
        },
        "localObjectReference": {
          "description": "The name of the secret in the pod's namespace to select from.",
          "$ref": "#/definitions/io.k8s.api.core.v1.LocalObjectReference"
        },
        "optional": {
          "type": "boolean",
          "format": "boolean",
          "title": "Specify whether the Secret or its key must be defined\n+optional"
        }
      }
    },
    "io.k8s.api.core.v1.SecretProjection": {
      "description": "Adapts a secret into a projected volume.\n\nThe contents of the target Secret's Data field will be presented in a\nprojected volume as files using the keys in the Data field as the file names.\nNote that this is identical to a secret volume source without the default\nmode.",
      "type": "object",
      "properties": {
        "items": {
          "type": "array",
          "title": "If unspecified, each key-value pair in the Data field of the referenced\nSecret will be projected into the volume as a file whose name is the\nkey and content is the value. If specified, the listed keys will be\nprojected into the specified paths, and unlisted keys will not be\npresent. If a key is specified which is not present in the Secret,\nthe volume setup will error unless it is marked optional. Paths must be\nrelative and may not contain the '..' path or start with '..'.\n+optional",
          "items": {
            "$ref": "#/definitions/io.k8s.api.core.v1.KeyToPath"
          }
        },
        "localObjectReference": {
          "$ref": "#/definitions/io.k8s.api.core.v1.LocalObjectReference"
        },
        "optional": {
          "type": "boolean",
          "format": "boolean",
          "title": "Specify whether the Secret or its key must be defined\n+optional"
        }
      }
    },
    "io.k8s.api.core.v1.SecretVolumeSource": {
      "description": "Adapts a Secret into a volume.\n\nThe contents of the target Secret's Data field will be presented in a volume\nas files using the keys in the Data field as the file names.\nSecret volumes support ownership management and SELinux relabeling.",
      "type": "object",
      "properties": {
        "defaultMode": {
          "type": "integer",
          "format": "int32",
          "title": "Optional: mode bits to use on created files by default. Must be a\nvalue between 0 and 0777. Defaults to 0644.\nDirectories within the path are not affected by this setting.\nThis might be in conflict with other options that affect the file\nmode, like fsGroup, and the result can be other mode bits set.\n+optional"
        },
        "items": {
          "type": "array",
          "title": "If unspecified, each key-value pair in the Data field of the referenced\nSecret will be projected into the volume as a file whose name is the\nkey and content is the value. If specified, the listed keys will be\nprojected into the specified paths, and unlisted keys will not be\npresent. If a key is specified which is not present in the Secret,\nthe volume setup will error unless it is marked optional. Paths must be\nrelative and may not contain the '..' path or start with '..'.\n+optional",
          "items": {
            "$ref": "#/definitions/io.k8s.api.core.v1.KeyToPath"
          }
        },
        "optional": {
          "type": "boolean",
          "format": "boolean",
          "title": "Specify whether the Secret or its keys must be defined\n+optional"
        },
        "secretName": {
          "type": "string",
          "title": "Name of the secret in the pod's namespace to use.\nMore info: https://kubernetes.io/docs/concepts/storage/volumes#secret\n+optional"
        }
      }
    },
    "io.k8s.api.core.v1.SecurityContext": {
      "description": "SecurityContext holds security configuration that will be applied to a container.\nSome fields are present in both SecurityContext and PodSecurityContext.  When both\nare set, the values in SecurityContext take precedence.",
      "type": "object",
      "properties": {
        "allowPrivilegeEscalation": {
          "type": "boolean",
          "format": "boolean",
          "title": "AllowPrivilegeEscalation controls whether a process can gain more\nprivileges than its parent process. This bool directly controls if\nthe no_new_privs flag will be set on the container process.\nAllowPrivilegeEscalation is true always when the container is:\n1) run as Privileged\n2) has CAP_SYS_ADMIN\n+optional"
        },
        "capabilities": {
          "title": "The capabilities to add/drop when running containers.\nDefaults to the default set of capabilities granted by the container runtime.\n+optional",
          "$ref": "#/definitions/io.k8s.api.core.v1.Capabilities"
        },
        "privileged": {
          "type": "boolean",
          "format": "boolean",
          "title": "Run container in privileged mode.\nProcesses in privileged containers are essentially equivalent to root on the host.\nDefaults to false.\n+optional"
        },
        "procMount": {
          "type": "string",
          "title": "procMount denotes the type of proc mount to use for the containers.\nThe default is DefaultProcMount which uses the container runtime defaults for\nreadonly paths and masked paths.\nThis requires the ProcMountType feature flag to be enabled.\n+optional"
        },
        "readOnlyRootFilesystem": {
          "type": "boolean",
          "format": "boolean",
          "title": "Whether this container has a read-only root filesystem.\nDefault is false.\n+optional"
        },
        "runAsGroup": {
          "type": "string",
          "format": "int64",
          "title": "The GID to run the entrypoint of the container process.\nUses runtime default if unset.\nMay also be set in PodSecurityContext.  If set in both SecurityContext and\nPodSecurityContext, the value specified in SecurityContext takes precedence.\n+optional"
        },
        "runAsNonRoot": {
          "type": "boolean",
          "format": "boolean",
          "title": "Indicates that the container must run as a non-root user.\nIf true, the Kubelet will validate the image at runtime to ensure that it\ndoes not run as UID 0 (root) and fail to start the container if it does.\nIf unset or false, no such validation will be performed.\nMay also be set in PodSecurityContext.  If set in both SecurityContext and\nPodSecurityContext, the value specified in SecurityContext takes precedence.\n+optional"
        },
        "runAsUser": {
          "type": "string",
          "format": "int64",
          "title": "The UID to run the entrypoint of the container process.\nDefaults to user specified in image metadata if unspecified.\nMay also be set in PodSecurityContext.  If set in both SecurityContext and\nPodSecurityContext, the value specified in SecurityContext takes precedence.\n+optional"
        },
        "seLinuxOptions": {
          "title": "The SELinux context to be applied to the container.\nIf unspecified, the container runtime will allocate a random SELinux context for each\ncontainer.  May also be set in PodSecurityContext.  If set in both SecurityContext and\nPodSecurityContext, the value specified in SecurityContext takes precedence.\n+optional",
          "$ref": "#/definitions/io.k8s.api.core.v1.SELinuxOptions"
        },
        "windowsOptions": {
          "title": "The Windows specific settings applied to all containers.\nIf unspecified, the options from the PodSecurityContext will be used.\nIf set in both SecurityContext and PodSecurityContext, the value specified in SecurityContext takes precedence.\n+optional",
          "$ref": "#/definitions/io.k8s.api.core.v1.WindowsSecurityContextOptions"
        }
      }
    },
    "io.k8s.api.core.v1.ServiceAccountTokenProjection": {
      "description": "ServiceAccountTokenProjection represents a projected service account token\nvolume. This projection can be used to insert a service account token into\nthe pods runtime filesystem for use against APIs (Kubernetes API Server or\notherwise).",
      "type": "object",
      "properties": {
        "audience": {
          "type": "string",
          "title": "Audience is the intended audience of the token. A recipient of a token\nmust identify itself with an identifier specified in the audience of the\ntoken, and otherwise should reject the token. The audience defaults to the\nidentifier of the apiserver.\n+optional"
        },
        "expirationSeconds": {
          "type": "string",
          "format": "int64",
          "title": "ExpirationSeconds is the requested duration of validity of the service\naccount token. As the token approaches expiration, the kubelet volume\nplugin will proactively rotate the service account token. The kubelet will\nstart trying to rotate the token if the token is older than 80 percent of\nits time to live or if the token is older than 24 hours.Defaults to 1 hour\nand must be at least 10 minutes.\n+optional"
        },
        "path": {
          "description": "Path is the path relative to the mount point of the file to project the\ntoken into.",
          "type": "string"
        }
      }
    },
    "io.k8s.api.core.v1.StorageOSVolumeSource": {
      "description": "Represents a StorageOS persistent volume resource.",
      "type": "object",
      "properties": {
        "fsType": {
          "type": "string",
          "title": "Filesystem type to mount.\nMust be a filesystem type supported by the host operating system.\nEx. \"ext4\", \"xfs\", \"ntfs\". Implicitly inferred to be \"ext4\" if unspecified.\n+optional"
        },
        "readOnly": {
          "type": "boolean",
          "format": "boolean",
          "title": "Defaults to false (read/write). ReadOnly here will force\nthe ReadOnly setting in VolumeMounts.\n+optional"
        },
        "secretRef": {
          "title": "SecretRef specifies the secret to use for obtaining the StorageOS API\ncredentials.  If not specified, default values will be attempted.\n+optional",
          "$ref": "#/definitions/io.k8s.api.core.v1.LocalObjectReference"
        },
        "volumeName": {
          "description": "VolumeName is the human-readable name of the StorageOS volume.  Volume\nnames are only unique within a namespace.",
          "type": "string"
        },
        "volumeNamespace": {
          "type": "string",
          "title": "VolumeNamespace specifies the scope of the volume within StorageOS.  If no\nnamespace is specified then the Pod's namespace will be used.  This allows the\nKubernetes name scoping to be mirrored within StorageOS for tighter integration.\nSet VolumeName to any name to override the default behaviour.\nSet to \"default\" if you are not using namespaces within StorageOS.\nNamespaces that do not pre-exist within StorageOS will be created.\n+optional"
        }
      }
    },
    "io.k8s.api.core.v1.Sysctl": {
      "type": "object",
      "title": "Sysctl defines a kernel parameter to be set",
      "properties": {
        "name": {
          "type": "string",
          "title": "Name of a property to set"
        },
        "value": {
          "type": "string",
          "title": "Value of a property to set"
        }
      }
    },
    "io.k8s.api.core.v1.TCPSocketAction": {
      "type": "object",
      "title": "TCPSocketAction describes an action based on opening a socket",
      "properties": {
        "host": {
          "type": "string",
          "title": "Optional: Host name to connect to, defaults to the pod IP.\n+optional"
        },
        "port": {
          "description": "Number or name of the port to access on the container.\nNumber must be in the range 1 to 65535.\nName must be an IANA_SVC_NAME.",
          "$ref": "#/definitions/io.k8s.api.core.v1.IntOrString"
        }
      }
    },
    "io.k8s.api.core.v1.Toleration": {
      "description": "The pod this Toleration is attached to tolerates any taint that matches\nthe triple \u003ckey,value,effect\u003e using the matching operator \u003coperator\u003e.",
      "type": "object",
      "properties": {
        "effect": {
          "type": "string",
          "title": "Effect indicates the taint effect to match. Empty means match all taint effects.\nWhen specified, allowed values are NoSchedule, PreferNoSchedule and NoExecute.\n+optional"
        },
        "key": {
          "type": "string",
          "title": "Key is the taint key that the toleration applies to. Empty means match all taint keys.\nIf the key is empty, operator must be Exists; this combination means to match all values and all keys.\n+optional"
        },
        "operator": {
          "type": "string",
          "title": "Operator represents a key's relationship to the value.\nValid operators are Exists and Equal. Defaults to Equal.\nExists is equivalent to wildcard for value, so that a pod can\ntolerate all taints of a particular category.\n+optional"
        },
        "tolerationSeconds": {
          "type": "string",
          "format": "int64",
          "title": "TolerationSeconds represents the period of time the toleration (which must be\nof effect NoExecute, otherwise this field is ignored) tolerates the taint. By default,\nit is not set, which means tolerate the taint forever (do not evict). Zero and\nnegative values will be treated as 0 (evict immediately) by the system.\n+optional"
        },
        "value": {
          "type": "string",
          "title": "Value is the taint value the toleration matches to.\nIf the operator is Exists, the value should be empty, otherwise just a regular string.\n+optional"
        }
      }
    },
    "io.k8s.api.core.v1.TypedLocalObjectReference": {
      "description": "TypedLocalObjectReference contains enough information to let you locate the\ntyped referenced object inside the same namespace.",
      "type": "object",
      "properties": {
        "apiGroup": {
          "type": "string",
          "title": "APIGroup is the group for the resource being referenced.\nIf APIGroup is not specified, the specified Kind must be in the core API group.\nFor any other third-party types, APIGroup is required.\n+optional"
        },
        "kind": {
          "type": "string",
          "title": "Kind is the type of resource being referenced"
        },
        "name": {
          "type": "string",
          "title": "Name is the name of resource being referenced"
        }
      }
    },
    "io.k8s.api.core.v1.Volume": {
      "description": "Volume represents a named volume in a pod that may be accessed by any container in the pod.",
      "type": "object",
      "properties": {
        "name": {
          "type": "string",
          "title": "Volume's name.\nMust be a DNS_LABEL and unique within the pod.\nMore info: https://kubernetes.io/docs/concepts/overview/working-with-objects/names/#names"
        },
        "volumeSource": {
          "description": "VolumeSource represents the location and type of the mounted volume.\nIf not specified, the Volume is implied to be an EmptyDir.\nThis implied behavior is deprecated and will be removed in a future version.",
          "$ref": "#/definitions/io.k8s.api.core.v1.VolumeSource"
        }
      }
    },
    "io.k8s.api.core.v1.VolumeDevice": {
      "description": "volumeDevice describes a mapping of a raw block device within a container.",
      "type": "object",
      "properties": {
        "devicePath": {
          "description": "devicePath is the path inside of the container that the device will be mapped to.",
          "type": "string"
        },
        "name": {
          "type": "string",
          "title": "name must match the name of a persistentVolumeClaim in the pod"
        }
      }
    },
    "io.k8s.api.core.v1.VolumeMount": {
      "description": "VolumeMount describes a mounting of a Volume within a container.",
      "type": "object",
      "properties": {
        "mountPath": {
          "description": "Path within the container at which the volume should be mounted.  Must\nnot contain ':'.",
          "type": "string"
        },
        "mountPropagation": {
          "type": "string",
          "title": "mountPropagation determines how mounts are propagated from the host\nto container and the other way around.\nWhen not set, MountPropagationNone is used.\nThis field is beta in 1.10.\n+optional"
        },
        "name": {
          "description": "This must match the Name of a Volume.",
          "type": "string"
        },
        "readOnly": {
          "type": "boolean",
          "format": "boolean",
          "title": "Mounted read-only if true, read-write otherwise (false or unspecified).\nDefaults to false.\n+optional"
        },
        "subPath": {
          "type": "string",
          "title": "Path within the volume from which the container's volume should be mounted.\nDefaults to \"\" (volume's root).\n+optional"
        },
        "subPathExpr": {
          "type": "string",
          "title": "Expanded path within the volume from which the container's volume should be mounted.\nBehaves similarly to SubPath but environment variable references $(VAR_NAME) are expanded using the container's environment.\nDefaults to \"\" (volume's root).\nSubPathExpr and SubPath are mutually exclusive.\nThis field is beta in 1.15.\n+optional"
        }
      }
    },
    "io.k8s.api.core.v1.VolumeProjection": {
      "type": "object",
      "title": "Projection that may be projected along with other supported volume types",
      "properties": {
        "configMap": {
          "title": "information about the configMap data to project\n+optional",
          "$ref": "#/definitions/io.k8s.api.core.v1.ConfigMapProjection"
        },
        "downwardAPI": {
          "title": "information about the downwardAPI data to project\n+optional",
          "$ref": "#/definitions/io.k8s.api.core.v1.DownwardAPIProjection"
        },
        "secret": {
          "title": "information about the secret data to project\n+optional",
          "$ref": "#/definitions/io.k8s.api.core.v1.SecretProjection"
        },
        "serviceAccountToken": {
          "title": "information about the serviceAccountToken data to project\n+optional",
          "$ref": "#/definitions/io.k8s.api.core.v1.ServiceAccountTokenProjection"
        }
      }
    },
    "io.k8s.api.core.v1.VolumeSource": {
      "description": "Represents the source of a volume to mount.\nOnly one of its members may be specified.",
      "type": "object",
      "properties": {
        "awsElasticBlockStore": {
          "title": "AWSElasticBlockStore represents an AWS Disk resource that is attached to a\nkubelet's host machine and then exposed to the pod.\nMore info: https://kubernetes.io/docs/concepts/storage/volumes#awselasticblockstore\n+optional",
          "$ref": "#/definitions/io.k8s.api.core.v1.AWSElasticBlockStoreVolumeSource"
        },
        "azureDisk": {
          "title": "AzureDisk represents an Azure Data Disk mount on the host and bind mount to the pod.\n+optional",
          "$ref": "#/definitions/io.k8s.api.core.v1.AzureDiskVolumeSource"
        },
        "azureFile": {
          "title": "AzureFile represents an Azure File Service mount on the host and bind mount to the pod.\n+optional",
          "$ref": "#/definitions/io.k8s.api.core.v1.AzureFileVolumeSource"
        },
        "cephfs": {
          "title": "CephFS represents a Ceph FS mount on the host that shares a pod's lifetime\n+optional",
          "$ref": "#/definitions/io.k8s.api.core.v1.CephFSVolumeSource"
        },
        "cinder": {
          "title": "Cinder represents a cinder volume attached and mounted on kubelets host machine.\nMore info: https://examples.k8s.io/mysql-cinder-pd/README.md\n+optional",
          "$ref": "#/definitions/io.k8s.api.core.v1.CinderVolumeSource"
        },
        "configMap": {
          "title": "ConfigMap represents a configMap that should populate this volume\n+optional",
          "$ref": "#/definitions/io.k8s.api.core.v1.ConfigMapVolumeSource"
        },
        "csi": {
          "title": "CSI (Container Storage Interface) represents storage that is handled by an external CSI driver (Alpha feature).\n+optional",
          "$ref": "#/definitions/io.k8s.api.core.v1.CSIVolumeSource"
        },
        "downwardAPI": {
          "title": "DownwardAPI represents downward API about the pod that should populate this volume\n+optional",
          "$ref": "#/definitions/io.k8s.api.core.v1.DownwardAPIVolumeSource"
        },
        "emptyDir": {
          "title": "EmptyDir represents a temporary directory that shares a pod's lifetime.\nMore info: https://kubernetes.io/docs/concepts/storage/volumes#emptydir\n+optional",
          "$ref": "#/definitions/io.k8s.api.core.v1.EmptyDirVolumeSource"
        },
        "fc": {
          "title": "FC represents a Fibre Channel resource that is attached to a kubelet's host machine and then exposed to the pod.\n+optional",
          "$ref": "#/definitions/io.k8s.api.core.v1.FCVolumeSource"
        },
        "flexVolume": {
          "title": "FlexVolume represents a generic volume resource that is\nprovisioned/attached using an exec based plugin.\n+optional",
          "$ref": "#/definitions/io.k8s.api.core.v1.FlexVolumeSource"
        },
        "flocker": {
          "title": "Flocker represents a Flocker volume attached to a kubelet's host machine. This depends on the Flocker control service being running\n+optional",
          "$ref": "#/definitions/io.k8s.api.core.v1.FlockerVolumeSource"
        },
        "gcePersistentDisk": {
          "title": "GCEPersistentDisk represents a GCE Disk resource that is attached to a\nkubelet's host machine and then exposed to the pod.\nMore info: https://kubernetes.io/docs/concepts/storage/volumes#gcepersistentdisk\n+optional",
          "$ref": "#/definitions/io.k8s.api.core.v1.GCEPersistentDiskVolumeSource"
        },
        "gitRepo": {
          "title": "GitRepo represents a git repository at a particular revision.\nDEPRECATED: GitRepo is deprecated. To provision a container with a git repo, mount an\nEmptyDir into an InitContainer that clones the repo using git, then mount the EmptyDir\ninto the Pod's container.\n+optional",
          "$ref": "#/definitions/io.k8s.api.core.v1.GitRepoVolumeSource"
        },
        "glusterfs": {
          "title": "Glusterfs represents a Glusterfs mount on the host that shares a pod's lifetime.\nMore info: https://examples.k8s.io/volumes/glusterfs/README.md\n+optional",
          "$ref": "#/definitions/io.k8s.api.core.v1.GlusterfsVolumeSource"
        },
        "hostPath": {
          "title": "HostPath represents a pre-existing file or directory on the host\nmachine that is directly exposed to the container. This is generally\nused for system agents or other privileged things that are allowed\nto see the host machine. Most containers will NOT need this.\nMore info: https://kubernetes.io/docs/concepts/storage/volumes#hostpath\n---\nTODO(jonesdl) We need to restrict who can use host directory mounts and who can/can not\nmount host directories as read/write.\n+optional",
          "$ref": "#/definitions/io.k8s.api.core.v1.HostPathVolumeSource"
        },
        "iscsi": {
          "title": "ISCSI represents an ISCSI Disk resource that is attached to a\nkubelet's host machine and then exposed to the pod.\nMore info: https://examples.k8s.io/volumes/iscsi/README.md\n+optional",
          "$ref": "#/definitions/io.k8s.api.core.v1.ISCSIVolumeSource"
        },
        "nfs": {
          "title": "NFS represents an NFS mount on the host that shares a pod's lifetime\nMore info: https://kubernetes.io/docs/concepts/storage/volumes#nfs\n+optional",
          "$ref": "#/definitions/io.k8s.api.core.v1.NFSVolumeSource"
        },
        "persistentVolumeClaim": {
          "title": "PersistentVolumeClaimVolumeSource represents a reference to a\nPersistentVolumeClaim in the same namespace.\nMore info: https://kubernetes.io/docs/concepts/storage/persistent-volumes#persistentvolumeclaims\n+optional",
          "$ref": "#/definitions/io.k8s.api.core.v1.PersistentVolumeClaimVolumeSource"
        },
        "photonPersistentDisk": {
          "title": "PhotonPersistentDisk represents a PhotonController persistent disk attached and mounted on kubelets host machine",
          "$ref": "#/definitions/io.k8s.api.core.v1.PhotonPersistentDiskVolumeSource"
        },
        "portworxVolume": {
          "title": "PortworxVolume represents a portworx volume attached and mounted on kubelets host machine\n+optional",
          "$ref": "#/definitions/io.k8s.api.core.v1.PortworxVolumeSource"
        },
        "projected": {
          "title": "Items for all in one resources secrets, configmaps, and downward API",
          "$ref": "#/definitions/io.k8s.api.core.v1.ProjectedVolumeSource"
        },
        "quobyte": {
          "title": "Quobyte represents a Quobyte mount on the host that shares a pod's lifetime\n+optional",
          "$ref": "#/definitions/io.k8s.api.core.v1.QuobyteVolumeSource"
        },
        "rbd": {
          "title": "RBD represents a Rados Block Device mount on the host that shares a pod's lifetime.\nMore info: https://examples.k8s.io/volumes/rbd/README.md\n+optional",
          "$ref": "#/definitions/io.k8s.api.core.v1.RBDVolumeSource"
        },
        "scaleIO": {
          "title": "ScaleIO represents a ScaleIO persistent volume attached and mounted on Kubernetes nodes.\n+optional",
          "$ref": "#/definitions/io.k8s.api.core.v1.ScaleIOVolumeSource"
        },
        "secret": {
          "title": "Secret represents a secret that should populate this volume.\nMore info: https://kubernetes.io/docs/concepts/storage/volumes#secret\n+optional",
          "$ref": "#/definitions/io.k8s.api.core.v1.SecretVolumeSource"
        },
        "storageos": {
          "title": "StorageOS represents a StorageOS volume attached and mounted on Kubernetes nodes.\n+optional",
          "$ref": "#/definitions/io.k8s.api.core.v1.StorageOSVolumeSource"
        },
        "vsphereVolume": {
          "title": "VsphereVolume represents a vSphere volume attached and mounted on kubelets host machine\n+optional",
          "$ref": "#/definitions/io.k8s.api.core.v1.VsphereVirtualDiskVolumeSource"
        }
      }
    },
    "io.k8s.api.core.v1.VsphereVirtualDiskVolumeSource": {
      "description": "Represents a vSphere volume resource.",
      "type": "object",
      "properties": {
        "fsType": {
          "type": "string",
          "title": "Filesystem type to mount.\nMust be a filesystem type supported by the host operating system.\nEx. \"ext4\", \"xfs\", \"ntfs\". Implicitly inferred to be \"ext4\" if unspecified.\n+optional"
        },
        "storagePolicyID": {
          "type": "string",
          "title": "Storage Policy Based Management (SPBM) profile ID associated with the StoragePolicyName.\n+optional"
        },
        "storagePolicyName": {
          "type": "string",
          "title": "Storage Policy Based Management (SPBM) profile name.\n+optional"
        },
        "volumePath": {
          "type": "string",
          "title": "Path that identifies vSphere volume vmdk"
        }
      }
    },
    "io.k8s.api.core.v1.WeightedPodAffinityTerm": {
      "type": "object",
      "title": "The weights of all of the matched WeightedPodAffinityTerm fields are added per-node to find the most preferred node(s)",
      "properties": {
        "podAffinityTerm": {
          "description": "Required. A pod affinity term, associated with the corresponding weight.",
          "$ref": "#/definitions/io.k8s.api.core.v1.PodAffinityTerm"
        },
        "weight": {
          "description": "weight associated with matching the corresponding podAffinityTerm,\nin the range 1-100.",
          "type": "integer",
          "format": "int32"
        }
      }
    },
    "io.k8s.api.core.v1.WindowsSecurityContextOptions": {
      "description": "WindowsSecurityContextOptions contain Windows-specific options and credentials.",
      "type": "object",
      "properties": {
        "gmsaCredentialSpec": {
          "type": "string",
          "title": "GMSACredentialSpec is where the GMSA admission webhook\n(https://github.com/kubernetes-sigs/windows-gmsa) inlines the contents of the\nGMSA credential spec named by the GMSACredentialSpecName field.\nThis field is alpha-level and is only honored by servers that enable the WindowsGMSA feature flag.\n+optional"
        },
        "gmsaCredentialSpecName": {
          "type": "string",
          "title": "GMSACredentialSpecName is the name of the GMSA credential spec to use.\nThis field is alpha-level and is only honored by servers that enable the WindowsGMSA feature flag.\n+optional"
        },
        "runAsUserName": {
          "type": "string",
          "title": "The UserName in Windows to run the entrypoint of the container process.\nDefaults to the user specified in image metadata if unspecified.\nMay also be set in PodSecurityContext. If set in both SecurityContext and\nPodSecurityContext, the value specified in SecurityContext takes precedence.\nThis field is alpha-level and it is only honored by servers that enable the WindowsRunAsUserName feature flag.\n+optional"
        }
      }
    },
    "io.k8s.api.core.v1.PodDisruptionBudgetSpec": {
      "description": "PodDisruptionBudgetSpec is a description of a PodDisruptionBudget.",
      "type": "object",
      "properties": {
        "maxUnavailable": {
          "title": "An eviction is allowed if at most \"maxUnavailable\" pods selected by\n\"selector\" are unavailable after the eviction, i.e. even in absence of\nthe evicted pod. For example, one can prevent all voluntary evictions\nby specifying 0. This is a mutually exclusive setting with \"minAvailable\".\n+optional",
          "$ref": "#/definitions/io.k8s.api.core.v1.IntOrString"
        },
        "minAvailable": {
          "title": "An eviction is allowed if at least \"minAvailable\" pods selected by\n\"selector\" will still be available after the eviction, i.e. even in the\nabsence of the evicted pod.  So for example you can prevent all voluntary\nevictions by specifying \"100%\".\n+optional",
          "$ref": "#/definitions/io.k8s.api.core.v1.IntOrString"
        },
        "selector": {
          "title": "Label query over pods whose evictions are managed by the disruption\nbudget.\n+optional",
          "$ref": "#/definitions/io.k8s.api.core.v1.LabelSelector"
        }
      }
    },
    "io.k8s.api.core.v1.Quantity": {
      "description": "Quantity is a fixed-point representation of a number.\nIt provides convenient marshaling/unmarshaling in JSON and YAML,\nin addition to String() and AsInt64() accessors.\n\nThe serialization format is:\n\n\u003cquantity\u003e        ::= \u003csignedNumber\u003e\u003csuffix\u003e\n  (Note that \u003csuffix\u003e may be empty, from the \"\" case in \u003cdecimalSI\u003e.)\n\u003cdigit\u003e           ::= 0 | 1 | ... | 9\n\u003cdigits\u003e          ::= \u003cdigit\u003e | \u003cdigit\u003e\u003cdigits\u003e\n\u003cnumber\u003e          ::= \u003cdigits\u003e | \u003cdigits\u003e.\u003cdigits\u003e | \u003cdigits\u003e. | .\u003cdigits\u003e\n\u003csign\u003e            ::= \"+\" | \"-\"\n\u003csignedNumber\u003e    ::= \u003cnumber\u003e | \u003csign\u003e\u003cnumber\u003e\n\u003csuffix\u003e          ::= \u003cbinarySI\u003e | \u003cdecimalExponent\u003e | \u003cdecimalSI\u003e\n\u003cbinarySI\u003e        ::= Ki | Mi | Gi | Ti | Pi | Ei\n  (International System of units; See: http://physics.nist.gov/cuu/Units/binary.html)\n\u003cdecimalSI\u003e       ::= m | \"\" | k | M | G | T | P | E\n  (Note that 1024 = 1Ki but 1000 = 1k; I didn't choose the capitalization.)\n\u003cdecimalExponent\u003e ::= \"e\" \u003csignedNumber\u003e | \"E\" \u003csignedNumber\u003e\n\nNo matter which of the three exponent forms is used, no quantity may represent\na number greater than 2^63-1 in magnitude, nor may it have more than 3 decimal\nplaces. Numbers larger or more precise will be capped or rounded up.\n(E.g.: 0.1m will rounded up to 1m.)\nThis may be extended in the future if we require larger or smaller quantities.\n\nWhen a Quantity is parsed from a string, it will remember the type of suffix\nit had, and will use the same type again when it is serialized.\n\nBefore serializing, Quantity will be put in \"canonical form\".\nThis means that Exponent/suffix will be adjusted up or down (with a\ncorresponding increase or decrease in Mantissa) such that:\n  a. No precision is lost\n  b. No fractional digits will be emitted\n  c. The exponent (or suffix) is as large as possible.\nThe sign will be omitted unless the number is negative.\n\nExamples:\n  1.5 will be serialized as \"1500m\"\n  1.5Gi will be serialized as \"1536Mi\"\n\nNote that the quantity will NEVER be internally represented by a\nfloating point number. That is the whole point of this exercise.\n\nNon-canonical values will still parse as long as they are well formed,\nbut will be re-emitted in their canonical form. (So always use canonical\nform, or don't diff.)\n\nThis format is intended to make it difficult to use these numbers without\nwriting some sort of special handling code in the hopes that that will\ncause implementors to also use a fixed point implementation.\n\n+protobuf=true\n+protobuf.embed=string\n+protobuf.options.marshal=false\n+protobuf.options.(gogoproto.goproto_stringer)=false\n+k8s:deepcopy-gen=true\n+k8s:openapi-gen=true",
      "type": "object",
      "properties": {
        "string": {
          "type": "string"
        }
      }
    },
    "io.k8s.api.core.v1.CreateOptions": {
      "description": "CreateOptions may be provided when creating an API object.",
      "type": "object",
      "properties": {
        "dryRun": {
          "type": "array",
          "title": "When present, indicates that modifications should not be\npersisted. An invalid or unrecognized dryRun directive will\nresult in an error response and no further processing of the\nrequest. Valid values are:\n- All: all dry run stages will be processed\n+optional",
          "items": {
            "type": "string"
          }
        },
        "fieldManager": {
          "type": "string",
          "title": "fieldManager is a name associated with the actor or entity\nthat is making these changes. The value must be less than or\n128 characters long, and only contain printable characters,\nas defined by https://golang.org/pkg/unicode/#IsPrint.\n+optional"
        }
      }
    },
    "io.k8s.api.core.v1.DeleteOptions": {
      "description": "DeleteOptions may be provided when deleting an API object.",
      "type": "object",
      "properties": {
        "dryRun": {
          "type": "array",
          "title": "When present, indicates that modifications should not be\npersisted. An invalid or unrecognized dryRun directive will\nresult in an error response and no further processing of the\nrequest. Valid values are:\n- All: all dry run stages will be processed\n+optional",
          "items": {
            "type": "string"
          }
        },
        "gracePeriodSeconds": {
          "type": "string",
          "format": "int64",
          "title": "The duration in seconds before the object should be deleted. Value must be non-negative integer.\nThe value zero indicates delete immediately. If this value is nil, the default grace period for the\nspecified type will be used.\nDefaults to a per object value if not specified. zero means delete immediately.\n+optional"
        },
        "orphanDependents": {
          "type": "boolean",
          "format": "boolean",
          "title": "Deprecated: please use the PropagationPolicy, this field will be deprecated in 1.7.\nShould the dependent objects be orphaned. If true/false, the \"orphan\"\nfinalizer will be added to/removed from the object's finalizers list.\nEither this field or PropagationPolicy may be set, but not both.\n+optional"
        },
        "preconditions": {
          "title": "Must be fulfilled before a deletion is carried out. If not possible, a 409 Conflict status will be\nreturned.\n+optional",
          "$ref": "#/definitions/io.k8s.api.core.v1.Preconditions"
        },
        "propagationPolicy": {
          "type": "string",
          "title": "Whether and how garbage collection will be performed.\nEither this field or OrphanDependents may be set, but not both.\nThe default policy is decided by the existing finalizer set in the\nmetadata.finalizers and the resource-specific default policy.\nAcceptable values are: 'Orphan' - orphan the dependents; 'Background' -\nallow the garbage collector to delete the dependents in the background;\n'Foreground' - a cascading policy that deletes all dependents in the\nforeground.\n+optional"
        }
      }
    },
    "io.k8s.api.core.v1.FieldsV1": {
      "description": "FieldsV1 stores a set of fields in a data structure like a Trie, in JSON format.\n\nEach key is either a '.' representing the field itself, and will always map to an empty set,\nor a string representing a sub-field or item. The string will follow one of these four formats:\n'f:\u003cname\u003e', where \u003cname\u003e is the name of a field in a struct, or key in a map\n'v:\u003cvalue\u003e', where \u003cvalue\u003e is the exact json formatted value of a list item\n'i:\u003cindex\u003e', where \u003cindex\u003e is position of a item in a list\n'k:\u003ckeys\u003e', where \u003ckeys\u003e is a map of  a list item's key fields to their unique values\nIf a key maps to an empty Fields value, the field that key represents is part of the set.\n\nThe exact format is defined in sigs.k8s.io/structured-merge-diff",
      "type": "object",
      "properties": {
        "Raw": {
          "description": "Raw is the underlying serialization of this object.",
          "type": "string",
          "format": "byte"
        }
      }
    },
    "io.k8s.api.core.v1.GetOptions": {
      "description": "GetOptions is the standard query options to the standard REST get call.",
      "type": "object",
      "properties": {
        "resourceVersion": {
          "description": "When specified:\n- if unset, then the result is returned from remote storage based on quorum-read flag;\n- if it's 0, then we simply return what we currently have in cache, no guarantee;\n- if set to non zero, then the result is at least as fresh as given rv.",
          "type": "string"
        }
      }
    },
    "io.k8s.api.core.v1.LabelSelector": {
      "description": "A label selector is a label query over a set of resources. The result of matchLabels and\nmatchExpressions are ANDed. An empty label selector matches all objects. A null\nlabel selector matches no objects.",
      "type": "object",
      "properties": {
        "matchExpressions": {
          "type": "array",
          "title": "matchExpressions is a list of label selector requirements. The requirements are ANDed.\n+optional",
          "items": {
            "$ref": "#/definitions/io.k8s.api.core.v1.LabelSelectorRequirement"
          }
        },
        "matchLabels": {
          "type": "object",
          "title": "matchLabels is a map of {key,value} pairs. A single {key,value} in the matchLabels\nmap is equivalent to an element of matchExpressions, whose key field is \"key\", the\noperator is \"In\", and the values array contains only \"value\". The requirements are ANDed.\n+optional",
          "additionalProperties": {
            "type": "string"
          }
        }
      }
    },
    "io.k8s.api.core.v1.LabelSelectorRequirement": {
      "description": "A label selector requirement is a selector that contains values, a key, and an operator that\nrelates the key and values.",
      "type": "object",
      "properties": {
        "key": {
          "type": "string",
          "title": "key is the label key that the selector applies to.\n+patchMergeKey=key\n+patchStrategy=merge"
        },
        "operator": {
          "description": "operator represents a key's relationship to a set of values.\nValid operators are In, NotIn, Exists and DoesNotExist.",
          "type": "string"
        },
        "values": {
          "type": "array",
          "title": "values is an array of string values. If the operator is In or NotIn,\nthe values array must be non-empty. If the operator is Exists or DoesNotExist,\nthe values array must be empty. This array is replaced during a strategic\nmerge patch.\n+optional",
          "items": {
            "type": "string"
          }
        }
      }
    },
    "io.k8s.api.core.v1.ListMeta": {
      "description": "ListMeta describes metadata that synthetic resources must have, including lists and\nvarious status objects. A resource may have only one of {ObjectMeta, ListMeta}.",
      "type": "object",
      "properties": {
        "continue": {
          "description": "continue may be set if the user set a limit on the number of items returned, and indicates that\nthe server has more data available. The value is opaque and may be used to issue another request\nto the endpoint that served this list to retrieve the next set of available objects. Continuing a\nconsistent list may not be possible if the server configuration has changed or more than a few\nminutes have passed. The resourceVersion field returned when using this continue value will be\nidentical to the value in the first response, unless you have received this token from an error\nmessage.",
          "type": "string"
        },
        "remainingItemCount": {
          "type": "string",
          "format": "int64",
          "title": "remainingItemCount is the number of subsequent items in the list which are not included in this\nlist response. If the list request contained label or field selectors, then the number of\nremaining items is unknown and the field will be left unset and omitted during serialization.\nIf the list is complete (either because it is not chunking or because this is the last chunk),\nthen there are no more remaining items and this field will be left unset and omitted during\nserialization.\nServers older than v1.15 do not set this field.\nThe intended use of the remainingItemCount is *estimating* the size of a collection. Clients\nshould not rely on the remainingItemCount to be set or to be exact.\n+optional"
        },
        "resourceVersion": {
          "type": "string",
          "title": "String that identifies the server's internal version of this object that\ncan be used by clients to determine when objects have changed.\nValue must be treated as opaque by clients and passed unmodified back to the server.\nPopulated by the system.\nRead-only.\nMore info: https://git.k8s.io/community/contributors/devel/sig-architecture/api-conventions.md#concurrency-control-and-consistency\n+optional"
        },
        "selfLink": {
          "description": "selfLink is a URL representing this object.\nPopulated by the system.\nRead-only.\n\nDEPRECATED\nKubernetes will stop propagating this field in 1.20 release and the field is planned\nto be removed in 1.21 release.\n+optional",
          "type": "string"
        }
      }
    },
    "io.k8s.api.core.v1.ListOptions": {
      "description": "ListOptions is the query options to a standard REST list call.",
      "type": "object",
      "properties": {
        "allowWatchBookmarks": {
          "description": "allowWatchBookmarks requests watch events with type \"BOOKMARK\".\nServers that do not implement bookmarks may ignore this flag and\nbookmarks are sent at the server's discretion. Clients should not\nassume bookmarks are returned at any specific interval, nor may they\nassume the server will send any BOOKMARK event during a session.\nIf this is not a watch, this field is ignored.\nIf the feature gate WatchBookmarks is not enabled in apiserver,\nthis field is ignored.\n\nThis field is beta.\n\n+optional",
          "type": "boolean",
          "format": "boolean"
        },
        "continue": {
          "description": "The continue option should be set when retrieving more results from the server. Since this value is\nserver defined, clients may only use the continue value from a previous query result with identical\nquery parameters (except for the value of continue) and the server may reject a continue value it\ndoes not recognize. If the specified continue value is no longer valid whether due to expiration\n(generally five to fifteen minutes) or a configuration change on the server, the server will\nrespond with a 410 ResourceExpired error together with a continue token. If the client needs a\nconsistent list, it must restart their list without the continue field. Otherwise, the client may\nsend another list request with the token received with the 410 error, the server will respond with\na list starting from the next key, but from the latest snapshot, which is inconsistent from the\nprevious list results - objects that are created, modified, or deleted after the first list request\nwill be included in the response, as long as their keys are after the \"next key\".\n\nThis field is not supported when watch is true. Clients may start a watch from the last\nresourceVersion value returned by the server and not miss any modifications.",
          "type": "string"
        },
        "fieldSelector": {
          "type": "string",
          "title": "A selector to restrict the list of returned objects by their fields.\nDefaults to everything.\n+optional"
        },
        "labelSelector": {
          "type": "string",
          "title": "A selector to restrict the list of returned objects by their labels.\nDefaults to everything.\n+optional"
        },
        "limit": {
          "description": "limit is a maximum number of responses to return for a list call. If more items exist, the\nserver will set the `continue` field on the list metadata to a value that can be used with the\nsame initial query to retrieve the next set of results. Setting a limit may return fewer than\nthe requested amount of items (up to zero items) in the event all requested objects are\nfiltered out and clients should only use the presence of the continue field to determine whether\nmore results are available. Servers may choose not to support the limit argument and will return\nall of the available results. If limit is specified and the continue field is empty, clients may\nassume that no more results are available. This field is not supported if watch is true.\n\nThe server guarantees that the objects returned when using continue will be identical to issuing\na single list call without a limit - that is, no objects created, modified, or deleted after the\nfirst request is issued will be included in any subsequent continued requests. This is sometimes\nreferred to as a consistent snapshot, and ensures that a client that is using limit to receive\nsmaller chunks of a very large result can ensure they see all possible objects. If objects are\nupdated during a chunked list the version of the object that was present at the time the first list\nresult was calculated is returned.",
          "type": "string",
          "format": "int64"
        },
        "resourceVersion": {
          "type": "string",
          "title": "When specified with a watch call, shows changes that occur after that particular version of a resource.\nDefaults to changes from the beginning of history.\nWhen specified for list:\n- if unset, then the result is returned from remote storage based on quorum-read flag;\n- if it's 0, then we simply return what we currently have in cache, no guarantee;\n- if set to non zero, then the result is at least as fresh as given rv.\n+optional"
        },
        "timeoutSeconds": {
          "type": "string",
          "format": "int64",
          "title": "Timeout for the list/watch call.\nThis limits the duration of the call, regardless of any activity or inactivity.\n+optional"
        },
        "watch": {
          "type": "boolean",
          "format": "boolean",
          "title": "Watch for changes to the described resources and return them as a stream of\nadd, update, and remove notifications. Specify resourceVersion.\n+optional"
        }
      }
    },
    "io.k8s.api.core.v1.ManagedFieldsEntry": {
      "description": "ManagedFieldsEntry is a workflow-id, a FieldSet and the group version of the resource\nthat the fieldset applies to.",
      "type": "object",
      "properties": {
        "apiVersion": {
          "description": "APIVersion defines the version of this resource that this field set\napplies to. The format is \"group/version\" just like the top-level\nAPIVersion field. It is necessary to track the version of a field\nset because it cannot be automatically converted.",
          "type": "string"
        },
        "fieldsType": {
          "type": "string",
          "title": "FieldsType is the discriminator for the different fields format and version.\nThere is currently only one possible value: \"FieldsV1\""
        },
        "fieldsV1": {
          "title": "FieldsV1 holds the first JSON version format as described in the \"FieldsV1\" type.\n+optional",
          "$ref": "#/definitions/io.k8s.api.core.v1.FieldsV1"
        },
        "manager": {
          "description": "Manager is an identifier of the workflow managing these fields.",
          "type": "string"
        },
        "operation": {
          "description": "Operation is the type of operation which lead to this ManagedFieldsEntry being created.\nThe only valid values for this field are 'Apply' and 'Update'.",
          "type": "string"
        },
        "time": {
          "title": "Time is timestamp of when these fields were set. It should always be empty if Operation is 'Apply'\n+optional",
          "$ref": "#/definitions/io.k8s.api.core.v1.Time"
        }
      }
    },
    "io.k8s.api.core.v1.ObjectMeta": {
      "description": "ObjectMeta is metadata that all persisted resources must have, which includes all objects\nusers must create.",
      "type": "object",
      "properties": {
        "annotations": {
          "type": "object",
          "title": "Annotations is an unstructured key value map stored with a resource that may be\nset by external tools to store and retrieve arbitrary metadata. They are not\nqueryable and should be preserved when modifying objects.\nMore info: http://kubernetes.io/docs/user-guide/annotations\n+optional",
          "additionalProperties": {
            "type": "string"
          }
        },
        "clusterName": {
          "type": "string",
          "title": "The name of the cluster which the object belongs to.\nThis is used to distinguish resources with same name and namespace in different clusters.\nThis field is not set anywhere right now and apiserver is going to ignore it if set in create or update request.\n+optional"
        },
        "creationTimestamp": {
          "description": "CreationTimestamp is a timestamp representing the server time when this object was\ncreated. It is not guaranteed to be set in happens-before order across separate operations.\nClients may not set this value. It is represented in RFC3339 form and is in UTC.\n\nPopulated by the system.\nRead-only.\nNull for lists.\nMore info: https://git.k8s.io/community/contributors/devel/sig-architecture/api-conventions.md#metadata\n+optional",
          "$ref": "#/definitions/io.k8s.api.core.v1.Time"
        },
        "deletionGracePeriodSeconds": {
          "type": "string",
          "format": "int64",
          "title": "Number of seconds allowed for this object to gracefully terminate before\nit will be removed from the system. Only set when deletionTimestamp is also set.\nMay only be shortened.\nRead-only.\n+optional"
        },
        "deletionTimestamp": {
          "description": "DeletionTimestamp is RFC 3339 date and time at which this resource will be deleted. This\nfield is set by the server when a graceful deletion is requested by the user, and is not\ndirectly settable by a client. The resource is expected to be deleted (no longer visible\nfrom resource lists, and not reachable by name) after the time in this field, once the\nfinalizers list is empty. As long as the finalizers list contains items, deletion is blocked.\nOnce the deletionTimestamp is set, this value may not be unset or be set further into the\nfuture, although it may be shortened or the resource may be deleted prior to this time.\nFor example, a user may request that a pod is deleted in 30 seconds. The Kubelet will react\nby sending a graceful termination signal to the containers in the pod. After that 30 seconds,\nthe Kubelet will send a hard termination signal (SIGKILL) to the container and after cleanup,\nremove the pod from the API. In the presence of network partitions, this object may still\nexist after this timestamp, until an administrator or automated process can determine the\nresource is fully terminated.\nIf not set, graceful deletion of the object has not been requested.\n\nPopulated by the system when a graceful deletion is requested.\nRead-only.\nMore info: https://git.k8s.io/community/contributors/devel/sig-architecture/api-conventions.md#metadata\n+optional",
          "$ref": "#/definitions/io.k8s.api.core.v1.Time"
        },
        "finalizers": {
          "type": "array",
          "title": "Must be empty before the object is deleted from the registry. Each entry\nis an identifier for the responsible component that will remove the entry\nfrom the list. If the deletionTimestamp of the object is non-nil, entries\nin this list can only be removed.\n+optional\n+patchStrategy=merge",
          "items": {
            "type": "string"
          }
        },
        "generateName": {
          "description": "GenerateName is an optional prefix, used by the server, to generate a unique\nname ONLY IF the Name field has not been provided.\nIf this field is used, the name returned to the client will be different\nthan the name passed. This value will also be combined with a unique suffix.\nThe provided value has the same validation rules as the Name field,\nand may be truncated by the length of the suffix required to make the value\nunique on the server.\n\nIf this field is specified and the generated name exists, the server will\nNOT return a 409 - instead, it will either return 201 Created or 500 with Reason\nServerTimeout indicating a unique name could not be found in the time allotted, and the client\nshould retry (optionally after the time indicated in the Retry-After header).\n\nApplied only if Name is not specified.\nMore info: https://git.k8s.io/community/contributors/devel/sig-architecture/api-conventions.md#idempotency\n+optional",
          "type": "string"
        },
        "generation": {
          "type": "string",
          "format": "int64",
          "title": "A sequence number representing a specific generation of the desired state.\nPopulated by the system. Read-only.\n+optional"
        },
        "labels": {
          "type": "object",
          "title": "Map of string keys and values that can be used to organize and categorize\n(scope and select) objects. May match selectors of replication controllers\nand services.\nMore info: http://kubernetes.io/docs/user-guide/labels\n+optional",
          "additionalProperties": {
            "type": "string"
          }
        },
        "managedFields": {
          "description": "ManagedFields maps workflow-id and version to the set of fields\nthat are managed by that io.argoproj.workflow.v1alpha1. This is mostly for internal\nhousekeeping, and users typically shouldn't need to set or\nunderstand this field. A workflow can be the user's name, a\ncontroller's name, or the name of a specific apply path like\n\"ci-cd\". The set of fields is always in the version that the\nworkflow used when modifying the object.\n\n+optional",
          "type": "array",
          "items": {
            "$ref": "#/definitions/io.k8s.api.core.v1.ManagedFieldsEntry"
          }
        },
        "name": {
          "type": "string",
          "title": "Name must be unique within a namespace. Is required when creating resources, although\nsome resources may allow a client to request the generation of an appropriate name\nautomatically. Name is primarily intended for creation idempotence and configuration\ndefinition.\nCannot be updated.\nMore info: http://kubernetes.io/docs/user-guide/identifiers#names\n+optional"
        },
        "namespace": {
          "description": "Namespace defines the space within each name must be unique. An empty namespace is\nequivalent to the \"default\" namespace, but \"default\" is the canonical representation.\nNot all objects are required to be scoped to a namespace - the value of this field for\nthose objects will be empty.\n\nMust be a DNS_LABEL.\nCannot be updated.\nMore info: http://kubernetes.io/docs/user-guide/namespaces\n+optional",
          "type": "string"
        },
        "ownerReferences": {
          "type": "array",
          "title": "List of objects depended by this object. If ALL objects in the list have\nbeen deleted, this object will be garbage collected. If this object is managed by a controller,\nthen an entry in this list will point to this controller, with the controller field set to true.\nThere cannot be more than one managing controller.\n+optional\n+patchMergeKey=uid\n+patchStrategy=merge",
          "items": {
            "$ref": "#/definitions/io.k8s.api.core.v1.OwnerReference"
          }
        },
        "resourceVersion": {
          "description": "An opaque value that represents the internal version of this object that can\nbe used by clients to determine when objects have changed. May be used for optimistic\nconcurrency, change detection, and the watch operation on a resource or set of resources.\nClients must treat these values as opaque and passed unmodified back to the server.\nThey may only be valid for a particular resource or set of resources.\n\nPopulated by the system.\nRead-only.\nValue must be treated as opaque by clients and .\nMore info: https://git.k8s.io/community/contributors/devel/sig-architecture/api-conventions.md#concurrency-control-and-consistency\n+optional",
          "type": "string"
        },
        "selfLink": {
          "description": "SelfLink is a URL representing this object.\nPopulated by the system.\nRead-only.\n\nDEPRECATED\nKubernetes will stop propagating this field in 1.20 release and the field is planned\nto be removed in 1.21 release.\n+optional",
          "type": "string"
        },
        "uid": {
          "description": "UID is the unique in time and space value for this object. It is typically generated by\nthe server on successful creation of a resource and is not allowed to change on PUT\noperations.\n\nPopulated by the system.\nRead-only.\nMore info: http://kubernetes.io/docs/user-guide/identifiers#uids\n+optional",
          "type": "string"
        }
      }
    },
    "io.k8s.api.core.v1.OwnerReference": {
      "description": "OwnerReference contains enough information to let you identify an owning\nobject. An owning object must be in the same namespace as the dependent, or\nbe cluster-scoped, so there is no namespace field.",
      "type": "object",
      "properties": {
        "apiVersion": {
          "description": "API version of the referent.",
          "type": "string"
        },
        "blockOwnerDeletion": {
          "type": "boolean",
          "format": "boolean",
          "title": "If true, AND if the owner has the \"foregroundDeletion\" finalizer, then\nthe owner cannot be deleted from the key-value store until this\nreference is removed.\nDefaults to false.\nTo set this field, a user needs \"delete\" permission of the owner,\notherwise 422 (Unprocessable Entity) will be returned.\n+optional"
        },
        "controller": {
          "type": "boolean",
          "format": "boolean",
          "title": "If true, this reference points to the managing controller.\n+optional"
        },
        "kind": {
          "type": "string",
          "title": "Kind of the referent.\nMore info: https://git.k8s.io/community/contributors/devel/sig-architecture/api-conventions.md#types-kinds"
        },
        "name": {
          "type": "string",
          "title": "Name of the referent.\nMore info: http://kubernetes.io/docs/user-guide/identifiers#names"
        },
        "uid": {
          "type": "string",
          "title": "UID of the referent.\nMore info: http://kubernetes.io/docs/user-guide/identifiers#uids"
        }
      }
    },
    "io.k8s.api.core.v1.Preconditions": {
      "description": "Preconditions must be fulfilled before an operation (update, delete, etc.) is carried out.",
      "type": "object",
      "properties": {
        "resourceVersion": {
          "type": "string",
          "title": "Specifies the target ResourceVersion\n+optional"
        },
        "uid": {
          "type": "string",
          "title": "Specifies the target UID.\n+optional"
        }
      }
    },
    "io.k8s.api.core.v1.Time": {
      "description": "Time is a wrapper around time.Time which supports correct\nmarshaling to YAML and JSON.  Wrappers are provided for many\nof the factory methods that the time package offers.\n\n+protobuf.options.marshal=false\n+protobuf.as=Timestamp\n+protobuf.options.(gogoproto.goproto_stringer)=false",
      "type": "object",
      "properties": {
        "nanos": {
          "description": "Non-negative fractions of a second at nanosecond resolution. Negative\nsecond values with fractions must still have non-negative nanos values\nthat count forward in time. Must be from 0 to 999,999,999\ninclusive. This field may be limited in precision depending on context.",
          "type": "integer",
          "format": "int32"
        },
        "seconds": {
          "description": "Represents seconds of UTC time since Unix epoch\n1970-01-01T00:00:00Z. Must be from 0001-01-01T00:00:00Z to\n9999-12-31T23:59:59Z inclusive.",
          "type": "string",
          "format": "int64"
        }
      }
    },
    "io.k8s.api.core.v1.IntOrString": {
      "description": "+protobuf=true\n+protobuf.options.(gogoproto.goproto_stringer)=false\n+k8s:openapi-gen=true",
      "type": "object",
      "title": "IntOrString is a type that can hold an int32 or a string.  When used in\nJSON or YAML marshalling and unmarshalling, it produces or consumes the\ninner type.  This allows you to have, for example, a JSON field that can\naccept a name or number.\nTODO: Rename to Int32OrString",
      "properties": {
        "intVal": {
          "type": "integer",
          "format": "int32"
        },
        "strVal": {
          "type": "string"
        },
        "type": {
          "type": "string",
          "format": "int64"
        }
      }
    },
    "io.argoproj.workflow.v1alpha1.LogEntry": {
      "type": "object",
      "properties": {
        "content": {
          "type": "string"
        },
        "podName": {
          "type": "string"
        }
      }
    },
    "io.argoproj.workflow.v1alpha1.WorkflowCreateRequest": {
      "type": "object",
      "properties": {
        "createOptions": {
          "$ref": "#/definitions/io.k8s.api.core.v1.CreateOptions"
        },
        "instanceID": {
          "type": "string"
        },
        "namespace": {
          "type": "string"
        },
        "serverDryRun": {
          "type": "boolean",
          "format": "boolean"
        },
        "workflow": {
          "$ref": "#/definitions/io.argoproj.workflow.v1alpha1.Workflow"
        }
      }
    },
    "io.argoproj.workflow.v1alpha1.WorkflowDeleteResponse": {
      "type": "object"
    },
    "io.argoproj.workflow.v1alpha1.WorkflowLintRequest": {
      "type": "object",
      "properties": {
        "namespace": {
          "type": "string"
        },
        "workflow": {
          "$ref": "#/definitions/io.argoproj.workflow.v1alpha1.Workflow"
        }
      }
    },
    "io.argoproj.workflow.v1alpha1.WorkflowResubmitRequest": {
      "type": "object",
      "properties": {
        "memoized": {
          "type": "boolean",
          "format": "boolean"
        },
        "name": {
          "type": "string"
        },
        "namespace": {
          "type": "string"
        }
      }
    },
    "io.argoproj.workflow.v1alpha1.WorkflowResumeRequest": {
      "type": "object",
      "properties": {
        "name": {
          "type": "string"
        },
        "namespace": {
          "type": "string"
        }
      }
    },
    "io.argoproj.workflow.v1alpha1.WorkflowRetryRequest": {
      "type": "object",
      "properties": {
        "name": {
          "type": "string"
        },
        "namespace": {
          "type": "string"
        }
      }
    },
    "io.argoproj.workflow.v1alpha1.WorkflowStopRequest": {
      "type": "object",
      "properties": {
        "name": {
          "type": "string"
        },
        "namespace": {
          "type": "string"
        }
      }
    },
    "io.argoproj.workflow.v1alpha1.WorkflowSuspendRequest": {
      "type": "object",
      "properties": {
        "name": {
          "type": "string"
        },
        "namespace": {
          "type": "string"
        }
      }
    },
    "io.argoproj.workflow.v1alpha1.WorkflowTerminateRequest": {
      "type": "object",
      "properties": {
        "name": {
          "type": "string"
        },
        "namespace": {
          "type": "string"
        }
      }
    },
    "io.argoproj.workflow.v1alpha1.WorkflowWatchEvent": {
      "type": "object",
      "properties": {
        "object": {
          "title": "the workflow",
          "$ref": "#/definitions/io.argoproj.workflow.v1alpha1.Workflow"
        },
        "type": {
          "type": "string",
          "title": "the type of change"
        }
      }
    },
    "io.argoproj.workflow.v1alpha1.ArchivedWorkflowDeletedResponse": {
      "type": "object"
    },
    "io.argoproj.workflow.v1alpha1.WorkflowTemplateCreateRequest": {
      "type": "object",
      "properties": {
        "createOptions": {
          "$ref": "#/definitions/io.k8s.api.core.v1.CreateOptions"
        },
        "namespace": {
          "type": "string"
        },
        "template": {
          "$ref": "#/definitions/io.argoproj.workflow.v1alpha1.WorkflowTemplate"
        }
      }
    },
    "io.argoproj.workflow.v1alpha1.WorkflowTemplateDeleteResponse": {
      "type": "object"
    },
    "io.argoproj.workflow.v1alpha1.WorkflowTemplateLintRequest": {
      "type": "object",
      "properties": {
        "createOptions": {
          "$ref": "#/definitions/io.k8s.api.core.v1.CreateOptions"
        },
        "namespace": {
          "type": "string"
        },
        "template": {
          "$ref": "#/definitions/io.argoproj.workflow.v1alpha1.WorkflowTemplate"
        }
      }
    },
    "io.argoproj.workflow.v1alpha1.WorkflowTemplateUpdateRequest": {
      "type": "object",
      "properties": {
        "name": {
          "type": "string"
        },
        "namespace": {
          "type": "string"
        },
        "template": {
          "$ref": "#/definitions/io.argoproj.workflow.v1alpha1.WorkflowTemplate"
        }
      }
    }
  },
  "securityDefinitions": {
    "BearerToken": {
      "description": "Bearer Token authentication",
      "type": "apiKey",
      "name": "authorization",
      "in": "header"
    },
    "HTTPBasic": {
      "description": "HTTP Basic authentication",
      "type": "basic"
    }
  },
  "x-stream-definitions": {
    "io.argoproj.workflow.v1alpha1.LogEntry": {
      "properties": {
        "error": {
          "$ref": "#/definitions/grpc.gateway.runtime.StreamError"
        },
        "result": {
          "$ref": "#/definitions/io.argoproj.workflow.v1alpha1.LogEntry"
        }
      },
      "title": "Stream result of io.argoproj.workflow.v1alpha1.LogEntry",
      "type": "object"
    },
    "io.argoproj.workflow.v1alpha1.WorkflowWatchEvent": {
      "properties": {
        "error": {
          "$ref": "#/definitions/grpc.gateway.runtime.StreamError"
        },
        "result": {
          "$ref": "#/definitions/io.argoproj.workflow.v1alpha1.WorkflowWatchEvent"
        }
      },
      "title": "Stream result of io.argoproj.workflow.v1alpha1.WorkflowWatchEvent",
      "type": "object"
    }
  }
}<|MERGE_RESOLUTION|>--- conflicted
+++ resolved
@@ -10,11 +10,7 @@
   ],
   "swagger": "2.0",
   "info": {
-<<<<<<< HEAD
     "description": "Argo",
-=======
-    "description": "Workflow Service API performs CRUD actions against application resources",
->>>>>>> 09291d9d
     "title": "Argo",
     "version": "latest"
   },

{
  "consumes": [
    "application/json"
  ],
  "produces": [
    "application/json"
  ],
  "swagger": "2.0",
  "info": {
    "description": "Argo Server",
    "title": "Argo Server",
<<<<<<< HEAD
    "version": "latest"
=======

    "version": "pdbdefault"

>>>>>>> 12111aa8
  },
  "paths": {
    "/api/v1/archived-workflows": {
      "get": {
        "tags": [
          "ArchivedWorkflowService"
        ],
        "operationId": "ListArchivedWorkflows",
        "parameters": [
          {
            "type": "string",
            "description": "A selector to restrict the list of returned objects by their labels.\nDefaults to everything.\n+optional.",
            "name": "listOptions.labelSelector",
            "in": "query"
          },
          {
            "type": "string",
            "description": "A selector to restrict the list of returned objects by their fields.\nDefaults to everything.\n+optional.",
            "name": "listOptions.fieldSelector",
            "in": "query"
          },
          {
            "type": "boolean",
            "format": "boolean",
            "description": "Watch for changes to the described resources and return them as a stream of\nadd, update, and remove notifications. Specify resourceVersion.\n+optional.",
            "name": "listOptions.watch",
            "in": "query"
          },
          {
            "type": "boolean",
            "format": "boolean",
            "description": "allowWatchBookmarks requests watch events with type \"BOOKMARK\".\nServers that do not implement bookmarks may ignore this flag and\nbookmarks are sent at the server's discretion. Clients should not\nassume bookmarks are returned at any specific interval, nor may they\nassume the server will send any BOOKMARK event during a session.\nIf this is not a watch, this field is ignored.\nIf the feature gate WatchBookmarks is not enabled in apiserver,\nthis field is ignored.\n\nThis field is beta.\n\n+optional",
            "name": "listOptions.allowWatchBookmarks",
            "in": "query"
          },
          {
            "type": "string",
            "description": "When specified with a watch call, shows changes that occur after that particular version of a resource.\nDefaults to changes from the beginning of history.\nWhen specified for list:\n- if unset, then the result is returned from remote storage based on quorum-read flag;\n- if it's 0, then we simply return what we currently have in cache, no guarantee;\n- if set to non zero, then the result is at least as fresh as given rv.\n+optional.",
            "name": "listOptions.resourceVersion",
            "in": "query"
          },
          {
            "type": "string",
            "format": "int64",
            "description": "Timeout for the list/watch call.\nThis limits the duration of the call, regardless of any activity or inactivity.\n+optional.",
            "name": "listOptions.timeoutSeconds",
            "in": "query"
          },
          {
            "type": "string",
            "format": "int64",
            "description": "limit is a maximum number of responses to return for a list call. If more items exist, the\nserver will set the `continue` field on the list metadata to a value that can be used with the\nsame initial query to retrieve the next set of results. Setting a limit may return fewer than\nthe requested amount of items (up to zero items) in the event all requested objects are\nfiltered out and clients should only use the presence of the continue field to determine whether\nmore results are available. Servers may choose not to support the limit argument and will return\nall of the available results. If limit is specified and the continue field is empty, clients may\nassume that no more results are available. This field is not supported if watch is true.\n\nThe server guarantees that the objects returned when using continue will be identical to issuing\na single list call without a limit - that is, no objects created, modified, or deleted after the\nfirst request is issued will be included in any subsequent continued requests. This is sometimes\nreferred to as a consistent snapshot, and ensures that a client that is using limit to receive\nsmaller chunks of a very large result can ensure they see all possible objects. If objects are\nupdated during a chunked list the version of the object that was present at the time the first list\nresult was calculated is returned.",
            "name": "listOptions.limit",
            "in": "query"
          },
          {
            "type": "string",
            "description": "The continue option should be set when retrieving more results from the server. Since this value is\nserver defined, clients may only use the continue value from a previous query result with identical\nquery parameters (except for the value of continue) and the server may reject a continue value it\ndoes not recognize. If the specified continue value is no longer valid whether due to expiration\n(generally five to fifteen minutes) or a configuration change on the server, the server will\nrespond with a 410 ResourceExpired error together with a continue token. If the client needs a\nconsistent list, it must restart their list without the continue field. Otherwise, the client may\nsend another list request with the token received with the 410 error, the server will respond with\na list starting from the next key, but from the latest snapshot, which is inconsistent from the\nprevious list results - objects that are created, modified, or deleted after the first list request\nwill be included in the response, as long as their keys are after the \"next key\".\n\nThis field is not supported when watch is true. Clients may start a watch from the last\nresourceVersion value returned by the server and not miss any modifications.",
            "name": "listOptions.continue",
            "in": "query"
          }
        ],
        "responses": {
          "200": {
            "description": "A successful response.",
            "schema": {
              "$ref": "#/definitions/v1alpha1WorkflowList"
            }
          }
        }
      }
    },
    "/api/v1/archived-workflows/{uid}": {
      "get": {
        "tags": [
          "ArchivedWorkflowService"
        ],
        "operationId": "GetArchivedWorkflow",
        "parameters": [
          {
            "type": "string",
            "name": "uid",
            "in": "path",
            "required": true
          }
        ],
        "responses": {
          "200": {
            "description": "A successful response.",
            "schema": {
              "$ref": "#/definitions/v1alpha1Workflow"
            }
          }
        }
      },
      "delete": {
        "tags": [
          "ArchivedWorkflowService"
        ],
        "operationId": "DeleteArchivedWorkflow",
        "parameters": [
          {
            "type": "string",
            "name": "uid",
            "in": "path",
            "required": true
          }
        ],
        "responses": {
          "200": {
            "description": "A successful response.",
            "schema": {
              "$ref": "#/definitions/workflowarchiveArchivedWorkflowDeletedResponse"
            }
          }
        }
      }
    },
    "/api/v1/cron-workflows/{namespace}": {
      "get": {
        "tags": [
          "CronWorkflowService"
        ],
        "operationId": "ListCronWorkflows",
        "parameters": [
          {
            "type": "string",
            "name": "namespace",
            "in": "path",
            "required": true
          },
          {
            "type": "string",
            "description": "A selector to restrict the list of returned objects by their labels.\nDefaults to everything.\n+optional.",
            "name": "listOptions.labelSelector",
            "in": "query"
          },
          {
            "type": "string",
            "description": "A selector to restrict the list of returned objects by their fields.\nDefaults to everything.\n+optional.",
            "name": "listOptions.fieldSelector",
            "in": "query"
          },
          {
            "type": "boolean",
            "format": "boolean",
            "description": "Watch for changes to the described resources and return them as a stream of\nadd, update, and remove notifications. Specify resourceVersion.\n+optional.",
            "name": "listOptions.watch",
            "in": "query"
          },
          {
            "type": "boolean",
            "format": "boolean",
            "description": "allowWatchBookmarks requests watch events with type \"BOOKMARK\".\nServers that do not implement bookmarks may ignore this flag and\nbookmarks are sent at the server's discretion. Clients should not\nassume bookmarks are returned at any specific interval, nor may they\nassume the server will send any BOOKMARK event during a session.\nIf this is not a watch, this field is ignored.\nIf the feature gate WatchBookmarks is not enabled in apiserver,\nthis field is ignored.\n\nThis field is beta.\n\n+optional",
            "name": "listOptions.allowWatchBookmarks",
            "in": "query"
          },
          {
            "type": "string",
            "description": "When specified with a watch call, shows changes that occur after that particular version of a resource.\nDefaults to changes from the beginning of history.\nWhen specified for list:\n- if unset, then the result is returned from remote storage based on quorum-read flag;\n- if it's 0, then we simply return what we currently have in cache, no guarantee;\n- if set to non zero, then the result is at least as fresh as given rv.\n+optional.",
            "name": "listOptions.resourceVersion",
            "in": "query"
          },
          {
            "type": "string",
            "format": "int64",
            "description": "Timeout for the list/watch call.\nThis limits the duration of the call, regardless of any activity or inactivity.\n+optional.",
            "name": "listOptions.timeoutSeconds",
            "in": "query"
          },
          {
            "type": "string",
            "format": "int64",
            "description": "limit is a maximum number of responses to return for a list call. If more items exist, the\nserver will set the `continue` field on the list metadata to a value that can be used with the\nsame initial query to retrieve the next set of results. Setting a limit may return fewer than\nthe requested amount of items (up to zero items) in the event all requested objects are\nfiltered out and clients should only use the presence of the continue field to determine whether\nmore results are available. Servers may choose not to support the limit argument and will return\nall of the available results. If limit is specified and the continue field is empty, clients may\nassume that no more results are available. This field is not supported if watch is true.\n\nThe server guarantees that the objects returned when using continue will be identical to issuing\na single list call without a limit - that is, no objects created, modified, or deleted after the\nfirst request is issued will be included in any subsequent continued requests. This is sometimes\nreferred to as a consistent snapshot, and ensures that a client that is using limit to receive\nsmaller chunks of a very large result can ensure they see all possible objects. If objects are\nupdated during a chunked list the version of the object that was present at the time the first list\nresult was calculated is returned.",
            "name": "listOptions.limit",
            "in": "query"
          },
          {
            "type": "string",
            "description": "The continue option should be set when retrieving more results from the server. Since this value is\nserver defined, clients may only use the continue value from a previous query result with identical\nquery parameters (except for the value of continue) and the server may reject a continue value it\ndoes not recognize. If the specified continue value is no longer valid whether due to expiration\n(generally five to fifteen minutes) or a configuration change on the server, the server will\nrespond with a 410 ResourceExpired error together with a continue token. If the client needs a\nconsistent list, it must restart their list without the continue field. Otherwise, the client may\nsend another list request with the token received with the 410 error, the server will respond with\na list starting from the next key, but from the latest snapshot, which is inconsistent from the\nprevious list results - objects that are created, modified, or deleted after the first list request\nwill be included in the response, as long as their keys are after the \"next key\".\n\nThis field is not supported when watch is true. Clients may start a watch from the last\nresourceVersion value returned by the server and not miss any modifications.",
            "name": "listOptions.continue",
            "in": "query"
          }
        ],
        "responses": {
          "200": {
            "description": "A successful response.",
            "schema": {
              "$ref": "#/definitions/v1alpha1CronWorkflowList"
            }
          }
        }
      },
      "post": {
        "tags": [
          "CronWorkflowService"
        ],
        "operationId": "CreateCronWorkflow",
        "parameters": [
          {
            "type": "string",
            "name": "namespace",
            "in": "path",
            "required": true
          },
          {
            "name": "body",
            "in": "body",
            "required": true,
            "schema": {
              "$ref": "#/definitions/cronworkflowCreateCronWorkflowRequest"
            }
          }
        ],
        "responses": {
          "200": {
            "description": "A successful response.",
            "schema": {
              "$ref": "#/definitions/v1alpha1CronWorkflow"
            }
          }
        }
      }
    },
    "/api/v1/cron-workflows/{namespace}/lint": {
      "post": {
        "tags": [
          "CronWorkflowService"
        ],
        "operationId": "LintCronWorkflow",
        "parameters": [
          {
            "type": "string",
            "name": "namespace",
            "in": "path",
            "required": true
          },
          {
            "name": "body",
            "in": "body",
            "required": true,
            "schema": {
              "$ref": "#/definitions/cronworkflowLintCronWorkflowRequest"
            }
          }
        ],
        "responses": {
          "200": {
            "description": "A successful response.",
            "schema": {
              "$ref": "#/definitions/v1alpha1CronWorkflow"
            }
          }
        }
      }
    },
    "/api/v1/cron-workflows/{namespace}/{name}": {
      "get": {
        "tags": [
          "CronWorkflowService"
        ],
        "operationId": "GetCronWorkflow",
        "parameters": [
          {
            "type": "string",
            "name": "namespace",
            "in": "path",
            "required": true
          },
          {
            "type": "string",
            "name": "name",
            "in": "path",
            "required": true
          },
          {
            "type": "string",
            "description": "When specified:\n- if unset, then the result is returned from remote storage based on quorum-read flag;\n- if it's 0, then we simply return what we currently have in cache, no guarantee;\n- if set to non zero, then the result is at least as fresh as given rv.",
            "name": "getOptions.resourceVersion",
            "in": "query"
          }
        ],
        "responses": {
          "200": {
            "description": "A successful response.",
            "schema": {
              "$ref": "#/definitions/v1alpha1CronWorkflow"
            }
          }
        }
      },
      "put": {
        "tags": [
          "CronWorkflowService"
        ],
        "operationId": "UpdateCronWorkflow",
        "parameters": [
          {
            "type": "string",
            "name": "namespace",
            "in": "path",
            "required": true
          },
          {
            "type": "string",
            "name": "name",
            "in": "path",
            "required": true
          },
          {
            "name": "body",
            "in": "body",
            "required": true,
            "schema": {
              "$ref": "#/definitions/cronworkflowUpdateCronWorkflowRequest"
            }
          }
        ],
        "responses": {
          "200": {
            "description": "A successful response.",
            "schema": {
              "$ref": "#/definitions/v1alpha1CronWorkflow"
            }
          }
        }
      },
      "delete": {
        "tags": [
          "CronWorkflowService"
        ],
        "operationId": "DeleteCronWorkflow",
        "parameters": [
          {
            "type": "string",
            "name": "namespace",
            "in": "path",
            "required": true
          },
          {
            "type": "string",
            "name": "name",
            "in": "path",
            "required": true
          },
          {
            "type": "string",
            "format": "int64",
            "description": "The duration in seconds before the object should be deleted. Value must be non-negative integer.\nThe value zero indicates delete immediately. If this value is nil, the default grace period for the\nspecified type will be used.\nDefaults to a per object value if not specified. zero means delete immediately.\n+optional.",
            "name": "deleteOptions.gracePeriodSeconds",
            "in": "query"
          },
          {
            "type": "string",
            "description": "Specifies the target UID.\n+optional.",
            "name": "deleteOptions.preconditions.uid",
            "in": "query"
          },
          {
            "type": "string",
            "description": "Specifies the target ResourceVersion\n+optional.",
            "name": "deleteOptions.preconditions.resourceVersion",
            "in": "query"
          },
          {
            "type": "boolean",
            "format": "boolean",
            "description": "Deprecated: please use the PropagationPolicy, this field will be deprecated in 1.7.\nShould the dependent objects be orphaned. If true/false, the \"orphan\"\nfinalizer will be added to/removed from the object's finalizers list.\nEither this field or PropagationPolicy may be set, but not both.\n+optional.",
            "name": "deleteOptions.orphanDependents",
            "in": "query"
          },
          {
            "type": "string",
            "description": "Whether and how garbage collection will be performed.\nEither this field or OrphanDependents may be set, but not both.\nThe default policy is decided by the existing finalizer set in the\nmetadata.finalizers and the resource-specific default policy.\nAcceptable values are: 'Orphan' - orphan the dependents; 'Background' -\nallow the garbage collector to delete the dependents in the background;\n'Foreground' - a cascading policy that deletes all dependents in the\nforeground.\n+optional.",
            "name": "deleteOptions.propagationPolicy",
            "in": "query"
          },
          {
            "type": "array",
            "items": {
              "type": "string"
            },
            "collectionFormat": "multi",
            "description": "When present, indicates that modifications should not be\npersisted. An invalid or unrecognized dryRun directive will\nresult in an error response and no further processing of the\nrequest. Valid values are:\n- All: all dry run stages will be processed\n+optional.",
            "name": "deleteOptions.dryRun",
            "in": "query"
          }
        ],
        "responses": {
          "200": {
            "description": "A successful response.",
            "schema": {
              "$ref": "#/definitions/cronworkflowCronWorkflowDeletedResponse"
            }
          }
        }
      }
    },
    "/api/v1/info": {
      "get": {
        "tags": [
          "InfoService"
        ],
        "operationId": "GetInfo",
        "responses": {
          "200": {
            "description": "A successful response.",
            "schema": {
              "$ref": "#/definitions/infoInfoResponse"
            }
          }
        }
      }
    },
    "/api/v1/workflow-events/{namespace}": {
      "get": {
        "tags": [
          "WorkflowService"
        ],
        "operationId": "WatchWorkflows",
        "parameters": [
          {
            "type": "string",
            "name": "namespace",
            "in": "path",
            "required": true
          },
          {
            "type": "string",
            "description": "A selector to restrict the list of returned objects by their labels.\nDefaults to everything.\n+optional.",
            "name": "listOptions.labelSelector",
            "in": "query"
          },
          {
            "type": "string",
            "description": "A selector to restrict the list of returned objects by their fields.\nDefaults to everything.\n+optional.",
            "name": "listOptions.fieldSelector",
            "in": "query"
          },
          {
            "type": "boolean",
            "format": "boolean",
            "description": "Watch for changes to the described resources and return them as a stream of\nadd, update, and remove notifications. Specify resourceVersion.\n+optional.",
            "name": "listOptions.watch",
            "in": "query"
          },
          {
            "type": "boolean",
            "format": "boolean",
            "description": "allowWatchBookmarks requests watch events with type \"BOOKMARK\".\nServers that do not implement bookmarks may ignore this flag and\nbookmarks are sent at the server's discretion. Clients should not\nassume bookmarks are returned at any specific interval, nor may they\nassume the server will send any BOOKMARK event during a session.\nIf this is not a watch, this field is ignored.\nIf the feature gate WatchBookmarks is not enabled in apiserver,\nthis field is ignored.\n\nThis field is beta.\n\n+optional",
            "name": "listOptions.allowWatchBookmarks",
            "in": "query"
          },
          {
            "type": "string",
            "description": "When specified with a watch call, shows changes that occur after that particular version of a resource.\nDefaults to changes from the beginning of history.\nWhen specified for list:\n- if unset, then the result is returned from remote storage based on quorum-read flag;\n- if it's 0, then we simply return what we currently have in cache, no guarantee;\n- if set to non zero, then the result is at least as fresh as given rv.\n+optional.",
            "name": "listOptions.resourceVersion",
            "in": "query"
          },
          {
            "type": "string",
            "format": "int64",
            "description": "Timeout for the list/watch call.\nThis limits the duration of the call, regardless of any activity or inactivity.\n+optional.",
            "name": "listOptions.timeoutSeconds",
            "in": "query"
          },
          {
            "type": "string",
            "format": "int64",
            "description": "limit is a maximum number of responses to return for a list call. If more items exist, the\nserver will set the `continue` field on the list metadata to a value that can be used with the\nsame initial query to retrieve the next set of results. Setting a limit may return fewer than\nthe requested amount of items (up to zero items) in the event all requested objects are\nfiltered out and clients should only use the presence of the continue field to determine whether\nmore results are available. Servers may choose not to support the limit argument and will return\nall of the available results. If limit is specified and the continue field is empty, clients may\nassume that no more results are available. This field is not supported if watch is true.\n\nThe server guarantees that the objects returned when using continue will be identical to issuing\na single list call without a limit - that is, no objects created, modified, or deleted after the\nfirst request is issued will be included in any subsequent continued requests. This is sometimes\nreferred to as a consistent snapshot, and ensures that a client that is using limit to receive\nsmaller chunks of a very large result can ensure they see all possible objects. If objects are\nupdated during a chunked list the version of the object that was present at the time the first list\nresult was calculated is returned.",
            "name": "listOptions.limit",
            "in": "query"
          },
          {
            "type": "string",
            "description": "The continue option should be set when retrieving more results from the server. Since this value is\nserver defined, clients may only use the continue value from a previous query result with identical\nquery parameters (except for the value of continue) and the server may reject a continue value it\ndoes not recognize. If the specified continue value is no longer valid whether due to expiration\n(generally five to fifteen minutes) or a configuration change on the server, the server will\nrespond with a 410 ResourceExpired error together with a continue token. If the client needs a\nconsistent list, it must restart their list without the continue field. Otherwise, the client may\nsend another list request with the token received with the 410 error, the server will respond with\na list starting from the next key, but from the latest snapshot, which is inconsistent from the\nprevious list results - objects that are created, modified, or deleted after the first list request\nwill be included in the response, as long as their keys are after the \"next key\".\n\nThis field is not supported when watch is true. Clients may start a watch from the last\nresourceVersion value returned by the server and not miss any modifications.",
            "name": "listOptions.continue",
            "in": "query"
          }
        ],
        "responses": {
          "200": {
            "description": "A successful response.(streaming responses)",
            "schema": {
              "$ref": "#/x-stream-definitions/workflowWorkflowWatchEvent"
            }
          }
        }
      }
    },
    "/api/v1/workflow-templates/{namespace}": {
      "get": {
        "tags": [
          "WorkflowTemplateService"
        ],
        "operationId": "ListWorkflowTemplates",
        "parameters": [
          {
            "type": "string",
            "name": "namespace",
            "in": "path",
            "required": true
          },
          {
            "type": "string",
            "description": "A selector to restrict the list of returned objects by their labels.\nDefaults to everything.\n+optional.",
            "name": "listOptions.labelSelector",
            "in": "query"
          },
          {
            "type": "string",
            "description": "A selector to restrict the list of returned objects by their fields.\nDefaults to everything.\n+optional.",
            "name": "listOptions.fieldSelector",
            "in": "query"
          },
          {
            "type": "boolean",
            "format": "boolean",
            "description": "Watch for changes to the described resources and return them as a stream of\nadd, update, and remove notifications. Specify resourceVersion.\n+optional.",
            "name": "listOptions.watch",
            "in": "query"
          },
          {
            "type": "boolean",
            "format": "boolean",
            "description": "allowWatchBookmarks requests watch events with type \"BOOKMARK\".\nServers that do not implement bookmarks may ignore this flag and\nbookmarks are sent at the server's discretion. Clients should not\nassume bookmarks are returned at any specific interval, nor may they\nassume the server will send any BOOKMARK event during a session.\nIf this is not a watch, this field is ignored.\nIf the feature gate WatchBookmarks is not enabled in apiserver,\nthis field is ignored.\n\nThis field is beta.\n\n+optional",
            "name": "listOptions.allowWatchBookmarks",
            "in": "query"
          },
          {
            "type": "string",
            "description": "When specified with a watch call, shows changes that occur after that particular version of a resource.\nDefaults to changes from the beginning of history.\nWhen specified for list:\n- if unset, then the result is returned from remote storage based on quorum-read flag;\n- if it's 0, then we simply return what we currently have in cache, no guarantee;\n- if set to non zero, then the result is at least as fresh as given rv.\n+optional.",
            "name": "listOptions.resourceVersion",
            "in": "query"
          },
          {
            "type": "string",
            "format": "int64",
            "description": "Timeout for the list/watch call.\nThis limits the duration of the call, regardless of any activity or inactivity.\n+optional.",
            "name": "listOptions.timeoutSeconds",
            "in": "query"
          },
          {
            "type": "string",
            "format": "int64",
            "description": "limit is a maximum number of responses to return for a list call. If more items exist, the\nserver will set the `continue` field on the list metadata to a value that can be used with the\nsame initial query to retrieve the next set of results. Setting a limit may return fewer than\nthe requested amount of items (up to zero items) in the event all requested objects are\nfiltered out and clients should only use the presence of the continue field to determine whether\nmore results are available. Servers may choose not to support the limit argument and will return\nall of the available results. If limit is specified and the continue field is empty, clients may\nassume that no more results are available. This field is not supported if watch is true.\n\nThe server guarantees that the objects returned when using continue will be identical to issuing\na single list call without a limit - that is, no objects created, modified, or deleted after the\nfirst request is issued will be included in any subsequent continued requests. This is sometimes\nreferred to as a consistent snapshot, and ensures that a client that is using limit to receive\nsmaller chunks of a very large result can ensure they see all possible objects. If objects are\nupdated during a chunked list the version of the object that was present at the time the first list\nresult was calculated is returned.",
            "name": "listOptions.limit",
            "in": "query"
          },
          {
            "type": "string",
            "description": "The continue option should be set when retrieving more results from the server. Since this value is\nserver defined, clients may only use the continue value from a previous query result with identical\nquery parameters (except for the value of continue) and the server may reject a continue value it\ndoes not recognize. If the specified continue value is no longer valid whether due to expiration\n(generally five to fifteen minutes) or a configuration change on the server, the server will\nrespond with a 410 ResourceExpired error together with a continue token. If the client needs a\nconsistent list, it must restart their list without the continue field. Otherwise, the client may\nsend another list request with the token received with the 410 error, the server will respond with\na list starting from the next key, but from the latest snapshot, which is inconsistent from the\nprevious list results - objects that are created, modified, or deleted after the first list request\nwill be included in the response, as long as their keys are after the \"next key\".\n\nThis field is not supported when watch is true. Clients may start a watch from the last\nresourceVersion value returned by the server and not miss any modifications.",
            "name": "listOptions.continue",
            "in": "query"
          }
        ],
        "responses": {
          "200": {
            "description": "A successful response.",
            "schema": {
              "$ref": "#/definitions/v1alpha1WorkflowTemplateList"
            }
          }
        }
      },
      "post": {
        "tags": [
          "WorkflowTemplateService"
        ],
        "operationId": "CreateWorkflowTemplate",
        "parameters": [
          {
            "type": "string",
            "name": "namespace",
            "in": "path",
            "required": true
          },
          {
            "name": "body",
            "in": "body",
            "required": true,
            "schema": {
              "$ref": "#/definitions/workflowtemplateWorkflowTemplateCreateRequest"
            }
          }
        ],
        "responses": {
          "200": {
            "description": "A successful response.",
            "schema": {
              "$ref": "#/definitions/v1alpha1WorkflowTemplate"
            }
          }
        }
      }
    },
    "/api/v1/workflow-templates/{namespace}/lint": {
      "post": {
        "tags": [
          "WorkflowTemplateService"
        ],
        "operationId": "LintWorkflowTemplate",
        "parameters": [
          {
            "type": "string",
            "name": "namespace",
            "in": "path",
            "required": true
          },
          {
            "name": "body",
            "in": "body",
            "required": true,
            "schema": {
              "$ref": "#/definitions/workflowtemplateWorkflowTemplateLintRequest"
            }
          }
        ],
        "responses": {
          "200": {
            "description": "A successful response.",
            "schema": {
              "$ref": "#/definitions/v1alpha1WorkflowTemplate"
            }
          }
        }
      }
    },
    "/api/v1/workflow-templates/{namespace}/{name}": {
      "get": {
        "tags": [
          "WorkflowTemplateService"
        ],
        "operationId": "GetWorkflowTemplate",
        "parameters": [
          {
            "type": "string",
            "name": "namespace",
            "in": "path",
            "required": true
          },
          {
            "type": "string",
            "name": "name",
            "in": "path",
            "required": true
          },
          {
            "type": "string",
            "description": "When specified:\n- if unset, then the result is returned from remote storage based on quorum-read flag;\n- if it's 0, then we simply return what we currently have in cache, no guarantee;\n- if set to non zero, then the result is at least as fresh as given rv.",
            "name": "getOptions.resourceVersion",
            "in": "query"
          }
        ],
        "responses": {
          "200": {
            "description": "A successful response.",
            "schema": {
              "$ref": "#/definitions/v1alpha1WorkflowTemplate"
            }
          }
        }
      },
      "put": {
        "tags": [
          "WorkflowTemplateService"
        ],
        "operationId": "UpdateWorkflowTemplate",
        "parameters": [
          {
            "type": "string",
            "name": "namespace",
            "in": "path",
            "required": true
          },
          {
            "type": "string",
            "name": "name",
            "in": "path",
            "required": true
          },
          {
            "name": "body",
            "in": "body",
            "required": true,
            "schema": {
              "$ref": "#/definitions/workflowtemplateWorkflowTemplateUpdateRequest"
            }
          }
        ],
        "responses": {
          "200": {
            "description": "A successful response.",
            "schema": {
              "$ref": "#/definitions/v1alpha1WorkflowTemplate"
            }
          }
        }
      },
      "delete": {
        "tags": [
          "WorkflowTemplateService"
        ],
        "operationId": "DeleteWorkflowTemplate",
        "parameters": [
          {
            "type": "string",
            "name": "namespace",
            "in": "path",
            "required": true
          },
          {
            "type": "string",
            "name": "name",
            "in": "path",
            "required": true
          },
          {
            "type": "string",
            "format": "int64",
            "description": "The duration in seconds before the object should be deleted. Value must be non-negative integer.\nThe value zero indicates delete immediately. If this value is nil, the default grace period for the\nspecified type will be used.\nDefaults to a per object value if not specified. zero means delete immediately.\n+optional.",
            "name": "deleteOptions.gracePeriodSeconds",
            "in": "query"
          },
          {
            "type": "string",
            "description": "Specifies the target UID.\n+optional.",
            "name": "deleteOptions.preconditions.uid",
            "in": "query"
          },
          {
            "type": "string",
            "description": "Specifies the target ResourceVersion\n+optional.",
            "name": "deleteOptions.preconditions.resourceVersion",
            "in": "query"
          },
          {
            "type": "boolean",
            "format": "boolean",
            "description": "Deprecated: please use the PropagationPolicy, this field will be deprecated in 1.7.\nShould the dependent objects be orphaned. If true/false, the \"orphan\"\nfinalizer will be added to/removed from the object's finalizers list.\nEither this field or PropagationPolicy may be set, but not both.\n+optional.",
            "name": "deleteOptions.orphanDependents",
            "in": "query"
          },
          {
            "type": "string",
            "description": "Whether and how garbage collection will be performed.\nEither this field or OrphanDependents may be set, but not both.\nThe default policy is decided by the existing finalizer set in the\nmetadata.finalizers and the resource-specific default policy.\nAcceptable values are: 'Orphan' - orphan the dependents; 'Background' -\nallow the garbage collector to delete the dependents in the background;\n'Foreground' - a cascading policy that deletes all dependents in the\nforeground.\n+optional.",
            "name": "deleteOptions.propagationPolicy",
            "in": "query"
          },
          {
            "type": "array",
            "items": {
              "type": "string"
            },
            "collectionFormat": "multi",
            "description": "When present, indicates that modifications should not be\npersisted. An invalid or unrecognized dryRun directive will\nresult in an error response and no further processing of the\nrequest. Valid values are:\n- All: all dry run stages will be processed\n+optional.",
            "name": "deleteOptions.dryRun",
            "in": "query"
          }
        ],
        "responses": {
          "200": {
            "description": "A successful response.",
            "schema": {
              "$ref": "#/definitions/workflowtemplateWorkflowDeleteResponse"
            }
          }
        }
      }
    },
    "/api/v1/workflows/{namespace}": {
      "get": {
        "tags": [
          "WorkflowService"
        ],
        "operationId": "ListWorkflows",
        "parameters": [
          {
            "type": "string",
            "name": "namespace",
            "in": "path",
            "required": true
          },
          {
            "type": "string",
            "description": "A selector to restrict the list of returned objects by their labels.\nDefaults to everything.\n+optional.",
            "name": "listOptions.labelSelector",
            "in": "query"
          },
          {
            "type": "string",
            "description": "A selector to restrict the list of returned objects by their fields.\nDefaults to everything.\n+optional.",
            "name": "listOptions.fieldSelector",
            "in": "query"
          },
          {
            "type": "boolean",
            "format": "boolean",
            "description": "Watch for changes to the described resources and return them as a stream of\nadd, update, and remove notifications. Specify resourceVersion.\n+optional.",
            "name": "listOptions.watch",
            "in": "query"
          },
          {
            "type": "boolean",
            "format": "boolean",
            "description": "allowWatchBookmarks requests watch events with type \"BOOKMARK\".\nServers that do not implement bookmarks may ignore this flag and\nbookmarks are sent at the server's discretion. Clients should not\nassume bookmarks are returned at any specific interval, nor may they\nassume the server will send any BOOKMARK event during a session.\nIf this is not a watch, this field is ignored.\nIf the feature gate WatchBookmarks is not enabled in apiserver,\nthis field is ignored.\n\nThis field is beta.\n\n+optional",
            "name": "listOptions.allowWatchBookmarks",
            "in": "query"
          },
          {
            "type": "string",
            "description": "When specified with a watch call, shows changes that occur after that particular version of a resource.\nDefaults to changes from the beginning of history.\nWhen specified for list:\n- if unset, then the result is returned from remote storage based on quorum-read flag;\n- if it's 0, then we simply return what we currently have in cache, no guarantee;\n- if set to non zero, then the result is at least as fresh as given rv.\n+optional.",
            "name": "listOptions.resourceVersion",
            "in": "query"
          },
          {
            "type": "string",
            "format": "int64",
            "description": "Timeout for the list/watch call.\nThis limits the duration of the call, regardless of any activity or inactivity.\n+optional.",
            "name": "listOptions.timeoutSeconds",
            "in": "query"
          },
          {
            "type": "string",
            "format": "int64",
            "description": "limit is a maximum number of responses to return for a list call. If more items exist, the\nserver will set the `continue` field on the list metadata to a value that can be used with the\nsame initial query to retrieve the next set of results. Setting a limit may return fewer than\nthe requested amount of items (up to zero items) in the event all requested objects are\nfiltered out and clients should only use the presence of the continue field to determine whether\nmore results are available. Servers may choose not to support the limit argument and will return\nall of the available results. If limit is specified and the continue field is empty, clients may\nassume that no more results are available. This field is not supported if watch is true.\n\nThe server guarantees that the objects returned when using continue will be identical to issuing\na single list call without a limit - that is, no objects created, modified, or deleted after the\nfirst request is issued will be included in any subsequent continued requests. This is sometimes\nreferred to as a consistent snapshot, and ensures that a client that is using limit to receive\nsmaller chunks of a very large result can ensure they see all possible objects. If objects are\nupdated during a chunked list the version of the object that was present at the time the first list\nresult was calculated is returned.",
            "name": "listOptions.limit",
            "in": "query"
          },
          {
            "type": "string",
            "description": "The continue option should be set when retrieving more results from the server. Since this value is\nserver defined, clients may only use the continue value from a previous query result with identical\nquery parameters (except for the value of continue) and the server may reject a continue value it\ndoes not recognize. If the specified continue value is no longer valid whether due to expiration\n(generally five to fifteen minutes) or a configuration change on the server, the server will\nrespond with a 410 ResourceExpired error together with a continue token. If the client needs a\nconsistent list, it must restart their list without the continue field. Otherwise, the client may\nsend another list request with the token received with the 410 error, the server will respond with\na list starting from the next key, but from the latest snapshot, which is inconsistent from the\nprevious list results - objects that are created, modified, or deleted after the first list request\nwill be included in the response, as long as their keys are after the \"next key\".\n\nThis field is not supported when watch is true. Clients may start a watch from the last\nresourceVersion value returned by the server and not miss any modifications.",
            "name": "listOptions.continue",
            "in": "query"
          }
        ],
        "responses": {
          "200": {
            "description": "A successful response.",
            "schema": {
              "$ref": "#/definitions/v1alpha1WorkflowList"
            }
          }
        }
      },
      "post": {
        "tags": [
          "WorkflowService"
        ],
        "operationId": "CreateWorkflow",
        "parameters": [
          {
            "type": "string",
            "name": "namespace",
            "in": "path",
            "required": true
          },
          {
            "name": "body",
            "in": "body",
            "required": true,
            "schema": {
              "$ref": "#/definitions/workflowWorkflowCreateRequest"
            }
          }
        ],
        "responses": {
          "200": {
            "description": "A successful response.",
            "schema": {
              "$ref": "#/definitions/v1alpha1Workflow"
            }
          }
        }
      }
    },
    "/api/v1/workflows/{namespace}/lint": {
      "post": {
        "tags": [
          "WorkflowService"
        ],
        "operationId": "LintWorkflow",
        "parameters": [
          {
            "type": "string",
            "name": "namespace",
            "in": "path",
            "required": true
          },
          {
            "name": "body",
            "in": "body",
            "required": true,
            "schema": {
              "$ref": "#/definitions/workflowWorkflowLintRequest"
            }
          }
        ],
        "responses": {
          "200": {
            "description": "A successful response.",
            "schema": {
              "$ref": "#/definitions/v1alpha1Workflow"
            }
          }
        }
      }
    },
    "/api/v1/workflows/{namespace}/{name}": {
      "get": {
        "tags": [
          "WorkflowService"
        ],
        "operationId": "GetWorkflow",
        "parameters": [
          {
            "type": "string",
            "name": "namespace",
            "in": "path",
            "required": true
          },
          {
            "type": "string",
            "name": "name",
            "in": "path",
            "required": true
          },
          {
            "type": "string",
            "description": "When specified:\n- if unset, then the result is returned from remote storage based on quorum-read flag;\n- if it's 0, then we simply return what we currently have in cache, no guarantee;\n- if set to non zero, then the result is at least as fresh as given rv.",
            "name": "getOptions.resourceVersion",
            "in": "query"
          }
        ],
        "responses": {
          "200": {
            "description": "A successful response.",
            "schema": {
              "$ref": "#/definitions/v1alpha1Workflow"
            }
          }
        }
      },
      "delete": {
        "tags": [
          "WorkflowService"
        ],
        "operationId": "DeleteWorkflow",
        "parameters": [
          {
            "type": "string",
            "name": "namespace",
            "in": "path",
            "required": true
          },
          {
            "type": "string",
            "name": "name",
            "in": "path",
            "required": true
          },
          {
            "type": "string",
            "format": "int64",
            "description": "The duration in seconds before the object should be deleted. Value must be non-negative integer.\nThe value zero indicates delete immediately. If this value is nil, the default grace period for the\nspecified type will be used.\nDefaults to a per object value if not specified. zero means delete immediately.\n+optional.",
            "name": "deleteOptions.gracePeriodSeconds",
            "in": "query"
          },
          {
            "type": "string",
            "description": "Specifies the target UID.\n+optional.",
            "name": "deleteOptions.preconditions.uid",
            "in": "query"
          },
          {
            "type": "string",
            "description": "Specifies the target ResourceVersion\n+optional.",
            "name": "deleteOptions.preconditions.resourceVersion",
            "in": "query"
          },
          {
            "type": "boolean",
            "format": "boolean",
            "description": "Deprecated: please use the PropagationPolicy, this field will be deprecated in 1.7.\nShould the dependent objects be orphaned. If true/false, the \"orphan\"\nfinalizer will be added to/removed from the object's finalizers list.\nEither this field or PropagationPolicy may be set, but not both.\n+optional.",
            "name": "deleteOptions.orphanDependents",
            "in": "query"
          },
          {
            "type": "string",
            "description": "Whether and how garbage collection will be performed.\nEither this field or OrphanDependents may be set, but not both.\nThe default policy is decided by the existing finalizer set in the\nmetadata.finalizers and the resource-specific default policy.\nAcceptable values are: 'Orphan' - orphan the dependents; 'Background' -\nallow the garbage collector to delete the dependents in the background;\n'Foreground' - a cascading policy that deletes all dependents in the\nforeground.\n+optional.",
            "name": "deleteOptions.propagationPolicy",
            "in": "query"
          },
          {
            "type": "array",
            "items": {
              "type": "string"
            },
            "collectionFormat": "multi",
            "description": "When present, indicates that modifications should not be\npersisted. An invalid or unrecognized dryRun directive will\nresult in an error response and no further processing of the\nrequest. Valid values are:\n- All: all dry run stages will be processed\n+optional.",
            "name": "deleteOptions.dryRun",
            "in": "query"
          }
        ],
        "responses": {
          "200": {
            "description": "A successful response.",
            "schema": {
              "$ref": "#/definitions/workflowWorkflowDeleteResponse"
            }
          }
        }
      }
    },
    "/api/v1/workflows/{namespace}/{name}/resubmit": {
      "put": {
        "tags": [
          "WorkflowService"
        ],
        "operationId": "ResubmitWorkflow",
        "parameters": [
          {
            "type": "string",
            "name": "namespace",
            "in": "path",
            "required": true
          },
          {
            "type": "string",
            "name": "name",
            "in": "path",
            "required": true
          },
          {
            "name": "body",
            "in": "body",
            "required": true,
            "schema": {
              "$ref": "#/definitions/workflowWorkflowResubmitRequest"
            }
          }
        ],
        "responses": {
          "200": {
            "description": "A successful response.",
            "schema": {
              "$ref": "#/definitions/v1alpha1Workflow"
            }
          }
        }
      }
    },
    "/api/v1/workflows/{namespace}/{name}/resume": {
      "put": {
        "tags": [
          "WorkflowService"
        ],
        "operationId": "ResumeWorkflow",
        "parameters": [
          {
            "type": "string",
            "name": "namespace",
            "in": "path",
            "required": true
          },
          {
            "type": "string",
            "name": "name",
            "in": "path",
            "required": true
          },
          {
            "name": "body",
            "in": "body",
            "required": true,
            "schema": {
              "$ref": "#/definitions/workflowWorkflowResumeRequest"
            }
          }
        ],
        "responses": {
          "200": {
            "description": "A successful response.",
            "schema": {
              "$ref": "#/definitions/v1alpha1Workflow"
            }
          }
        }
      }
    },
    "/api/v1/workflows/{namespace}/{name}/retry": {
      "put": {
        "tags": [
          "WorkflowService"
        ],
        "operationId": "RetryWorkflow",
        "parameters": [
          {
            "type": "string",
            "name": "namespace",
            "in": "path",
            "required": true
          },
          {
            "type": "string",
            "name": "name",
            "in": "path",
            "required": true
          },
          {
            "name": "body",
            "in": "body",
            "required": true,
            "schema": {
              "$ref": "#/definitions/workflowWorkflowRetryRequest"
            }
          }
        ],
        "responses": {
          "200": {
            "description": "A successful response.",
            "schema": {
              "$ref": "#/definitions/v1alpha1Workflow"
            }
          }
        }
      }
    },
    "/api/v1/workflows/{namespace}/{name}/suspend": {
      "put": {
        "tags": [
          "WorkflowService"
        ],
        "operationId": "SuspendWorkflow",
        "parameters": [
          {
            "type": "string",
            "name": "namespace",
            "in": "path",
            "required": true
          },
          {
            "type": "string",
            "name": "name",
            "in": "path",
            "required": true
          },
          {
            "name": "body",
            "in": "body",
            "required": true,
            "schema": {
              "$ref": "#/definitions/workflowWorkflowSuspendRequest"
            }
          }
        ],
        "responses": {
          "200": {
            "description": "A successful response.",
            "schema": {
              "$ref": "#/definitions/v1alpha1Workflow"
            }
          }
        }
      }
    },
    "/api/v1/workflows/{namespace}/{name}/terminate": {
      "put": {
        "tags": [
          "WorkflowService"
        ],
        "operationId": "TerminateWorkflow",
        "parameters": [
          {
            "type": "string",
            "name": "namespace",
            "in": "path",
            "required": true
          },
          {
            "type": "string",
            "name": "name",
            "in": "path",
            "required": true
          },
          {
            "name": "body",
            "in": "body",
            "required": true,
            "schema": {
              "$ref": "#/definitions/workflowWorkflowTerminateRequest"
            }
          }
        ],
        "responses": {
          "200": {
            "description": "A successful response.",
            "schema": {
              "$ref": "#/definitions/v1alpha1Workflow"
            }
          }
        }
      }
    },
    "/api/v1/workflows/{namespace}/{name}/{podName}/log": {
      "get": {
        "tags": [
          "WorkflowService"
        ],
        "operationId": "PodLogs",
        "parameters": [
          {
            "type": "string",
            "name": "namespace",
            "in": "path",
            "required": true
          },
          {
            "type": "string",
            "name": "name",
            "in": "path",
            "required": true
          },
          {
            "type": "string",
            "name": "podName",
            "in": "path",
            "required": true
          },
          {
            "type": "string",
            "description": "The container for which to stream logs. Defaults to only container if there is one container in the pod.\n+optional.",
            "name": "logOptions.container",
            "in": "query"
          },
          {
            "type": "boolean",
            "format": "boolean",
            "description": "Follow the log stream of the pod. Defaults to false.\n+optional.",
            "name": "logOptions.follow",
            "in": "query"
          },
          {
            "type": "boolean",
            "format": "boolean",
            "description": "Return previous terminated container logs. Defaults to false.\n+optional.",
            "name": "logOptions.previous",
            "in": "query"
          },
          {
            "type": "string",
            "format": "int64",
            "description": "A relative time in seconds before the current time from which to show logs. If this value\nprecedes the time a pod was started, only logs since the pod start will be returned.\nIf this value is in the future, no logs will be returned.\nOnly one of sinceSeconds or sinceTime may be specified.\n+optional.",
            "name": "logOptions.sinceSeconds",
            "in": "query"
          },
          {
            "type": "string",
            "format": "int64",
            "description": "Represents seconds of UTC time since Unix epoch\n1970-01-01T00:00:00Z. Must be from 0001-01-01T00:00:00Z to\n9999-12-31T23:59:59Z inclusive.",
            "name": "logOptions.sinceTime.seconds",
            "in": "query"
          },
          {
            "type": "integer",
            "format": "int32",
            "description": "Non-negative fractions of a second at nanosecond resolution. Negative\nsecond values with fractions must still have non-negative nanos values\nthat count forward in time. Must be from 0 to 999,999,999\ninclusive. This field may be limited in precision depending on context.",
            "name": "logOptions.sinceTime.nanos",
            "in": "query"
          },
          {
            "type": "boolean",
            "format": "boolean",
            "description": "If true, add an RFC3339 or RFC3339Nano timestamp at the beginning of every line\nof log output. Defaults to false.\n+optional.",
            "name": "logOptions.timestamps",
            "in": "query"
          },
          {
            "type": "string",
            "format": "int64",
            "description": "If set, the number of lines from the end of the logs to show. If not specified,\nlogs are shown from the creation of the container or sinceSeconds or sinceTime\n+optional.",
            "name": "logOptions.tailLines",
            "in": "query"
          },
          {
            "type": "string",
            "format": "int64",
            "description": "If set, the number of bytes to read from the server before terminating the\nlog output. This may not display a complete final line of logging, and may return\nslightly more or slightly less than the specified limit.\n+optional.",
            "name": "logOptions.limitBytes",
            "in": "query"
          }
        ],
        "responses": {
          "200": {
            "description": "A successful response.(streaming responses)",
            "schema": {
              "$ref": "#/x-stream-definitions/workflowLogEntry"
            }
          }
        }
      }
    }
  },
  "definitions": {
    "apismetav1Preconditions": {
      "description": "Preconditions must be fulfilled before an operation (update, delete, etc.) is carried out.",
      "type": "object",
      "properties": {
        "resourceVersion": {
          "type": "string",
          "title": "Specifies the target ResourceVersion\n+optional"
        },
        "uid": {
          "type": "string",
          "title": "Specifies the target UID.\n+optional"
        }
      }
    },
    "cronworkflowCreateCronWorkflowRequest": {
      "type": "object",
      "properties": {
        "createOptions": {
          "$ref": "#/definitions/v1CreateOptions"
        },
        "cronWorkflow": {
          "$ref": "#/definitions/v1alpha1CronWorkflow"
        },
        "namespace": {
          "type": "string"
        }
      }
    },
    "cronworkflowCronWorkflowDeletedResponse": {
      "type": "object"
    },
    "cronworkflowLintCronWorkflowRequest": {
      "type": "object",
      "properties": {
        "cronWorkflow": {
          "$ref": "#/definitions/v1alpha1CronWorkflow"
        },
        "namespace": {
          "type": "string"
        }
      }
    },
    "cronworkflowUpdateCronWorkflowRequest": {
      "type": "object",
      "properties": {
        "cronWorkflow": {
          "$ref": "#/definitions/v1alpha1CronWorkflow"
        },
        "name": {
          "type": "string"
        },
        "namespace": {
          "type": "string"
        }
      }
    },
    "infoInfoResponse": {
      "type": "object",
      "properties": {
        "managedNamespace": {
          "type": "string"
        }
      }
    },
    "intstrIntOrString": {
      "description": "+protobuf=true\n+protobuf.options.(gogoproto.goproto_stringer)=false\n+k8s:openapi-gen=true",
      "type": "object",
      "title": "IntOrString is a type that can hold an int32 or a string.  When used in\nJSON or YAML marshalling and unmarshalling, it produces or consumes the\ninner type.  This allows you to have, for example, a JSON field that can\naccept a name or number.\nTODO: Rename to Int32OrString",
      "properties": {
        "intVal": {
          "type": "integer",
          "format": "int32"
        },
        "strVal": {
          "type": "string"
        },
        "type": {
          "type": "string",
          "format": "int64"
        }
      }
    },
    "protobufAny": {
      "type": "object",
      "properties": {
        "type_url": {
          "type": "string"
        },
        "value": {
          "type": "string",
          "format": "byte"
        }
      }
    },
    "resourceQuantity": {
      "description": "Quantity is a fixed-point representation of a number.\nIt provides convenient marshaling/unmarshaling in JSON and YAML,\nin addition to String() and AsInt64() accessors.\n\nThe serialization format is:\n\n\u003cquantity\u003e        ::= \u003csignedNumber\u003e\u003csuffix\u003e\n  (Note that \u003csuffix\u003e may be empty, from the \"\" case in \u003cdecimalSI\u003e.)\n\u003cdigit\u003e           ::= 0 | 1 | ... | 9\n\u003cdigits\u003e          ::= \u003cdigit\u003e | \u003cdigit\u003e\u003cdigits\u003e\n\u003cnumber\u003e          ::= \u003cdigits\u003e | \u003cdigits\u003e.\u003cdigits\u003e | \u003cdigits\u003e. | .\u003cdigits\u003e\n\u003csign\u003e            ::= \"+\" | \"-\"\n\u003csignedNumber\u003e    ::= \u003cnumber\u003e | \u003csign\u003e\u003cnumber\u003e\n\u003csuffix\u003e          ::= \u003cbinarySI\u003e | \u003cdecimalExponent\u003e | \u003cdecimalSI\u003e\n\u003cbinarySI\u003e        ::= Ki | Mi | Gi | Ti | Pi | Ei\n  (International System of units; See: http://physics.nist.gov/cuu/Units/binary.html)\n\u003cdecimalSI\u003e       ::= m | \"\" | k | M | G | T | P | E\n  (Note that 1024 = 1Ki but 1000 = 1k; I didn't choose the capitalization.)\n\u003cdecimalExponent\u003e ::= \"e\" \u003csignedNumber\u003e | \"E\" \u003csignedNumber\u003e\n\nNo matter which of the three exponent forms is used, no quantity may represent\na number greater than 2^63-1 in magnitude, nor may it have more than 3 decimal\nplaces. Numbers larger or more precise will be capped or rounded up.\n(E.g.: 0.1m will rounded up to 1m.)\nThis may be extended in the future if we require larger or smaller quantities.\n\nWhen a Quantity is parsed from a string, it will remember the type of suffix\nit had, and will use the same type again when it is serialized.\n\nBefore serializing, Quantity will be put in \"canonical form\".\nThis means that Exponent/suffix will be adjusted up or down (with a\ncorresponding increase or decrease in Mantissa) such that:\n  a. No precision is lost\n  b. No fractional digits will be emitted\n  c. The exponent (or suffix) is as large as possible.\nThe sign will be omitted unless the number is negative.\n\nExamples:\n  1.5 will be serialized as \"1500m\"\n  1.5Gi will be serialized as \"1536Mi\"\n\nNote that the quantity will NEVER be internally represented by a\nfloating point number. That is the whole point of this exercise.\n\nNon-canonical values will still parse as long as they are well formed,\nbut will be re-emitted in their canonical form. (So always use canonical\nform, or don't diff.)\n\nThis format is intended to make it difficult to use these numbers without\nwriting some sort of special handling code in the hopes that that will\ncause implementors to also use a fixed point implementation.\n\n+protobuf=true\n+protobuf.embed=string\n+protobuf.options.marshal=false\n+protobuf.options.(gogoproto.goproto_stringer)=false\n+k8s:deepcopy-gen=true\n+k8s:openapi-gen=true",
      "type": "object",
      "properties": {
        "string": {
          "type": "string"
        }
      }
    },
    "runtimeStreamError": {
      "type": "object",
      "properties": {
        "details": {
          "type": "array",
          "items": {
            "$ref": "#/definitions/protobufAny"
          }
        },
        "grpc_code": {
          "type": "integer",
          "format": "int32"
        },
        "http_code": {
          "type": "integer",
          "format": "int32"
        },
        "http_status": {
          "type": "string"
        },
        "message": {
          "type": "string"
        }
      }
    },
    "v1AWSElasticBlockStoreVolumeSource": {
      "description": "Represents a Persistent Disk resource in AWS.\n\nAn AWS EBS disk must exist before mounting to a container. The disk\nmust also be in the same AWS zone as the kubelet. An AWS EBS disk\ncan only be mounted as read/write once. AWS EBS volumes support\nownership management and SELinux relabeling.",
      "type": "object",
      "properties": {
        "fsType": {
          "type": "string",
          "title": "Filesystem type of the volume that you want to mount.\nTip: Ensure that the filesystem type is supported by the host operating system.\nExamples: \"ext4\", \"xfs\", \"ntfs\". Implicitly inferred to be \"ext4\" if unspecified.\nMore info: https://kubernetes.io/docs/concepts/storage/volumes#awselasticblockstore\nTODO: how do we prevent errors in the filesystem from compromising the machine\n+optional"
        },
        "partition": {
          "type": "integer",
          "format": "int32",
          "title": "The partition in the volume that you want to mount.\nIf omitted, the default is to mount by volume name.\nExamples: For volume /dev/sda1, you specify the partition as \"1\".\nSimilarly, the volume partition for /dev/sda is \"0\" (or you can leave the property empty).\n+optional"
        },
        "readOnly": {
          "type": "boolean",
          "format": "boolean",
          "title": "Specify \"true\" to force and set the ReadOnly property in VolumeMounts to \"true\".\nIf omitted, the default is \"false\".\nMore info: https://kubernetes.io/docs/concepts/storage/volumes#awselasticblockstore\n+optional"
        },
        "volumeID": {
          "type": "string",
          "title": "Unique ID of the persistent disk resource in AWS (Amazon EBS volume).\nMore info: https://kubernetes.io/docs/concepts/storage/volumes#awselasticblockstore"
        }
      }
    },
    "v1Affinity": {
      "description": "Affinity is a group of affinity scheduling rules.",
      "type": "object",
      "properties": {
        "nodeAffinity": {
          "title": "Describes node affinity scheduling rules for the pod.\n+optional",
          "$ref": "#/definitions/v1NodeAffinity"
        },
        "podAffinity": {
          "title": "Describes pod affinity scheduling rules (e.g. co-locate this pod in the same node, zone, etc. as some other pod(s)).\n+optional",
          "$ref": "#/definitions/v1PodAffinity"
        },
        "podAntiAffinity": {
          "title": "Describes pod anti-affinity scheduling rules (e.g. avoid putting this pod in the same node, zone, etc. as some other pod(s)).\n+optional",
          "$ref": "#/definitions/v1PodAntiAffinity"
        }
      }
    },
    "v1AzureDiskVolumeSource": {
      "description": "AzureDisk represents an Azure Data Disk mount on the host and bind mount to the pod.",
      "type": "object",
      "properties": {
        "cachingMode": {
          "type": "string",
          "title": "Host Caching mode: None, Read Only, Read Write.\n+optional"
        },
        "diskName": {
          "type": "string",
          "title": "The Name of the data disk in the blob storage"
        },
        "diskURI": {
          "type": "string",
          "title": "The URI the data disk in the blob storage"
        },
        "fsType": {
          "type": "string",
          "title": "Filesystem type to mount.\nMust be a filesystem type supported by the host operating system.\nEx. \"ext4\", \"xfs\", \"ntfs\". Implicitly inferred to be \"ext4\" if unspecified.\n+optional"
        },
        "kind": {
          "type": "string",
          "title": "Expected values Shared: multiple blob disks per storage account  Dedicated: single blob disk per storage account  Managed: azure managed data disk (only in managed availability set). defaults to shared"
        },
        "readOnly": {
          "type": "boolean",
          "format": "boolean",
          "title": "Defaults to false (read/write). ReadOnly here will force\nthe ReadOnly setting in VolumeMounts.\n+optional"
        }
      }
    },
    "v1AzureFileVolumeSource": {
      "description": "AzureFile represents an Azure File Service mount on the host and bind mount to the pod.",
      "type": "object",
      "properties": {
        "readOnly": {
          "type": "boolean",
          "format": "boolean",
          "title": "Defaults to false (read/write). ReadOnly here will force\nthe ReadOnly setting in VolumeMounts.\n+optional"
        },
        "secretName": {
          "type": "string",
          "title": "the name of secret that contains Azure Storage Account Name and Key"
        },
        "shareName": {
          "type": "string",
          "title": "Share Name"
        }
      }
    },
    "v1CSIVolumeSource": {
      "type": "object",
      "title": "Represents a source location of a volume to mount, managed by an external CSI driver",
      "properties": {
        "driver": {
          "description": "Driver is the name of the CSI driver that handles this volume.\nConsult with your admin for the correct name as registered in the cluster.",
          "type": "string"
        },
        "fsType": {
          "type": "string",
          "title": "Filesystem type to mount. Ex. \"ext4\", \"xfs\", \"ntfs\".\nIf not provided, the empty value is passed to the associated CSI driver\nwhich will determine the default filesystem to apply.\n+optional"
        },
        "nodePublishSecretRef": {
          "title": "NodePublishSecretRef is a reference to the secret object containing\nsensitive information to pass to the CSI driver to complete the CSI\nNodePublishVolume and NodeUnpublishVolume calls.\nThis field is optional, and  may be empty if no secret is required. If the\nsecret object contains more than one secret, all secret references are passed.\n+optional",
          "$ref": "#/definitions/v1LocalObjectReference"
        },
        "readOnly": {
          "type": "boolean",
          "format": "boolean",
          "title": "Specifies a read-only configuration for the volume.\nDefaults to false (read/write).\n+optional"
        },
        "volumeAttributes": {
          "type": "object",
          "title": "VolumeAttributes stores driver-specific properties that are passed to the CSI\ndriver. Consult your driver's documentation for supported values.\n+optional",
          "additionalProperties": {
            "type": "string"
          }
        }
      }
    },
    "v1Capabilities": {
      "description": "Adds and removes POSIX capabilities from running containers.",
      "type": "object",
      "properties": {
        "add": {
          "type": "array",
          "title": "Added capabilities\n+optional",
          "items": {
            "type": "string"
          }
        },
        "drop": {
          "type": "array",
          "title": "Removed capabilities\n+optional",
          "items": {
            "type": "string"
          }
        }
      }
    },
    "v1CephFSVolumeSource": {
      "description": "Represents a Ceph Filesystem mount that lasts the lifetime of a pod\nCephfs volumes do not support ownership management or SELinux relabeling.",
      "type": "object",
      "properties": {
        "monitors": {
          "type": "array",
          "title": "Required: Monitors is a collection of Ceph monitors\nMore info: https://examples.k8s.io/volumes/cephfs/README.md#how-to-use-it",
          "items": {
            "type": "string"
          }
        },
        "path": {
          "type": "string",
          "title": "Optional: Used as the mounted root, rather than the full Ceph tree, default is /\n+optional"
        },
        "readOnly": {
          "type": "boolean",
          "format": "boolean",
          "title": "Optional: Defaults to false (read/write). ReadOnly here will force\nthe ReadOnly setting in VolumeMounts.\nMore info: https://examples.k8s.io/volumes/cephfs/README.md#how-to-use-it\n+optional"
        },
        "secretFile": {
          "type": "string",
          "title": "Optional: SecretFile is the path to key ring for User, default is /etc/ceph/user.secret\nMore info: https://examples.k8s.io/volumes/cephfs/README.md#how-to-use-it\n+optional"
        },
        "secretRef": {
          "title": "Optional: SecretRef is reference to the authentication secret for User, default is empty.\nMore info: https://examples.k8s.io/volumes/cephfs/README.md#how-to-use-it\n+optional",
          "$ref": "#/definitions/v1LocalObjectReference"
        },
        "user": {
          "type": "string",
          "title": "Optional: User is the rados user name, default is admin\nMore info: https://examples.k8s.io/volumes/cephfs/README.md#how-to-use-it\n+optional"
        }
      }
    },
    "v1CinderVolumeSource": {
      "description": "Represents a cinder volume resource in Openstack.\nA Cinder volume must exist before mounting to a container.\nThe volume must also be in the same region as the kubelet.\nCinder volumes support ownership management and SELinux relabeling.",
      "type": "object",
      "properties": {
        "fsType": {
          "type": "string",
          "title": "Filesystem type to mount.\nMust be a filesystem type supported by the host operating system.\nExamples: \"ext4\", \"xfs\", \"ntfs\". Implicitly inferred to be \"ext4\" if unspecified.\nMore info: https://examples.k8s.io/mysql-cinder-pd/README.md\n+optional"
        },
        "readOnly": {
          "type": "boolean",
          "format": "boolean",
          "title": "Optional: Defaults to false (read/write). ReadOnly here will force\nthe ReadOnly setting in VolumeMounts.\nMore info: https://examples.k8s.io/mysql-cinder-pd/README.md\n+optional"
        },
        "secretRef": {
          "title": "Optional: points to a secret object containing parameters used to connect\nto OpenStack.\n+optional",
          "$ref": "#/definitions/v1LocalObjectReference"
        },
        "volumeID": {
          "type": "string",
          "title": "volume id used to identify the volume in cinder.\nMore info: https://examples.k8s.io/mysql-cinder-pd/README.md"
        }
      }
    },
    "v1ConfigMapEnvSource": {
      "description": "ConfigMapEnvSource selects a ConfigMap to populate the environment\nvariables with.\n\nThe contents of the target ConfigMap's Data field will represent the\nkey-value pairs as environment variables.",
      "type": "object",
      "properties": {
        "localObjectReference": {
          "description": "The ConfigMap to select from.",
          "$ref": "#/definitions/v1LocalObjectReference"
        },
        "optional": {
          "type": "boolean",
          "format": "boolean",
          "title": "Specify whether the ConfigMap must be defined\n+optional"
        }
      }
    },
    "v1ConfigMapKeySelector": {
      "description": "Selects a key from a ConfigMap.",
      "type": "object",
      "properties": {
        "key": {
          "description": "The key to select.",
          "type": "string"
        },
        "localObjectReference": {
          "description": "The ConfigMap to select from.",
          "$ref": "#/definitions/v1LocalObjectReference"
        },
        "optional": {
          "type": "boolean",
          "format": "boolean",
          "title": "Specify whether the ConfigMap or its key must be defined\n+optional"
        }
      }
    },
    "v1ConfigMapProjection": {
      "description": "Adapts a ConfigMap into a projected volume.\n\nThe contents of the target ConfigMap's Data field will be presented in a\nprojected volume as files using the keys in the Data field as the file names,\nunless the items element is populated with specific mappings of keys to paths.\nNote that this is identical to a configmap volume source without the default\nmode.",
      "type": "object",
      "properties": {
        "items": {
          "type": "array",
          "title": "If unspecified, each key-value pair in the Data field of the referenced\nConfigMap will be projected into the volume as a file whose name is the\nkey and content is the value. If specified, the listed keys will be\nprojected into the specified paths, and unlisted keys will not be\npresent. If a key is specified which is not present in the ConfigMap,\nthe volume setup will error unless it is marked optional. Paths must be\nrelative and may not contain the '..' path or start with '..'.\n+optional",
          "items": {
            "$ref": "#/definitions/v1KeyToPath"
          }
        },
        "localObjectReference": {
          "$ref": "#/definitions/v1LocalObjectReference"
        },
        "optional": {
          "type": "boolean",
          "format": "boolean",
          "title": "Specify whether the ConfigMap or its keys must be defined\n+optional"
        }
      }
    },
    "v1ConfigMapVolumeSource": {
      "description": "Adapts a ConfigMap into a volume.\n\nThe contents of the target ConfigMap's Data field will be presented in a\nvolume as files using the keys in the Data field as the file names, unless\nthe items element is populated with specific mappings of keys to paths.\nConfigMap volumes support ownership management and SELinux relabeling.",
      "type": "object",
      "properties": {
        "defaultMode": {
          "type": "integer",
          "format": "int32",
          "title": "Optional: mode bits to use on created files by default. Must be a\nvalue between 0 and 0777. Defaults to 0644.\nDirectories within the path are not affected by this setting.\nThis might be in conflict with other options that affect the file\nmode, like fsGroup, and the result can be other mode bits set.\n+optional"
        },
        "items": {
          "type": "array",
          "title": "If unspecified, each key-value pair in the Data field of the referenced\nConfigMap will be projected into the volume as a file whose name is the\nkey and content is the value. If specified, the listed keys will be\nprojected into the specified paths, and unlisted keys will not be\npresent. If a key is specified which is not present in the ConfigMap,\nthe volume setup will error unless it is marked optional. Paths must be\nrelative and may not contain the '..' path or start with '..'.\n+optional",
          "items": {
            "$ref": "#/definitions/v1KeyToPath"
          }
        },
        "localObjectReference": {
          "$ref": "#/definitions/v1LocalObjectReference"
        },
        "optional": {
          "type": "boolean",
          "format": "boolean",
          "title": "Specify whether the ConfigMap or its keys must be defined\n+optional"
        }
      }
    },
    "v1Container": {
      "description": "A single application container that you want to run within a pod.",
      "type": "object",
      "properties": {
        "args": {
          "type": "array",
          "title": "Arguments to the entrypoint.\nThe docker image's CMD is used if this is not provided.\nVariable references $(VAR_NAME) are expanded using the container's environment. If a variable\ncannot be resolved, the reference in the input string will be unchanged. The $(VAR_NAME) syntax\ncan be escaped with a double $$, ie: $$(VAR_NAME). Escaped references will never be expanded,\nregardless of whether the variable exists or not.\nCannot be updated.\nMore info: https://kubernetes.io/docs/tasks/inject-data-application/define-command-argument-container/#running-a-command-in-a-shell\n+optional",
          "items": {
            "type": "string"
          }
        },
        "command": {
          "type": "array",
          "title": "Entrypoint array. Not executed within a shell.\nThe docker image's ENTRYPOINT is used if this is not provided.\nVariable references $(VAR_NAME) are expanded using the container's environment. If a variable\ncannot be resolved, the reference in the input string will be unchanged. The $(VAR_NAME) syntax\ncan be escaped with a double $$, ie: $$(VAR_NAME). Escaped references will never be expanded,\nregardless of whether the variable exists or not.\nCannot be updated.\nMore info: https://kubernetes.io/docs/tasks/inject-data-application/define-command-argument-container/#running-a-command-in-a-shell\n+optional",
          "items": {
            "type": "string"
          }
        },
        "env": {
          "type": "array",
          "title": "List of environment variables to set in the container.\nCannot be updated.\n+optional\n+patchMergeKey=name\n+patchStrategy=merge",
          "items": {
            "$ref": "#/definitions/v1EnvVar"
          }
        },
        "envFrom": {
          "type": "array",
          "title": "List of sources to populate environment variables in the container.\nThe keys defined within a source must be a C_IDENTIFIER. All invalid keys\nwill be reported as an event when the container is starting. When a key exists in multiple\nsources, the value associated with the last source will take precedence.\nValues defined by an Env with a duplicate key will take precedence.\nCannot be updated.\n+optional",
          "items": {
            "$ref": "#/definitions/v1EnvFromSource"
          }
        },
        "image": {
          "type": "string",
          "title": "Docker image name.\nMore info: https://kubernetes.io/docs/concepts/containers/images\nThis field is optional to allow higher level config management to default or override\ncontainer images in workload controllers like Deployments and StatefulSets.\n+optional"
        },
        "imagePullPolicy": {
          "type": "string",
          "title": "Image pull policy.\nOne of Always, Never, IfNotPresent.\nDefaults to Always if :latest tag is specified, or IfNotPresent otherwise.\nCannot be updated.\nMore info: https://kubernetes.io/docs/concepts/containers/images#updating-images\n+optional"
        },
        "lifecycle": {
          "title": "Actions that the management system should take in response to container lifecycle events.\nCannot be updated.\n+optional",
          "$ref": "#/definitions/v1Lifecycle"
        },
        "livenessProbe": {
          "title": "Periodic probe of container liveness.\nContainer will be restarted if the probe fails.\nCannot be updated.\nMore info: https://kubernetes.io/docs/concepts/workloads/pods/pod-lifecycle#container-probes\n+optional",
          "$ref": "#/definitions/v1Probe"
        },
        "name": {
          "description": "Name of the container specified as a DNS_LABEL.\nEach container in a pod must have a unique name (DNS_LABEL).\nCannot be updated.",
          "type": "string"
        },
        "ports": {
          "type": "array",
          "title": "List of ports to expose from the container. Exposing a port here gives\nthe system additional information about the network connections a\ncontainer uses, but is primarily informational. Not specifying a port here\nDOES NOT prevent that port from being exposed. Any port which is\nlistening on the default \"0.0.0.0\" address inside a container will be\naccessible from the network.\nCannot be updated.\n+optional\n+patchMergeKey=containerPort\n+patchStrategy=merge\n+listType=map\n+listMapKey=containerPort\n+listMapKey=protocol",
          "items": {
            "$ref": "#/definitions/v1ContainerPort"
          }
        },
        "readinessProbe": {
          "title": "Periodic probe of container service readiness.\nContainer will be removed from service endpoints if the probe fails.\nCannot be updated.\nMore info: https://kubernetes.io/docs/concepts/workloads/pods/pod-lifecycle#container-probes\n+optional",
          "$ref": "#/definitions/v1Probe"
        },
        "resources": {
          "title": "Compute Resources required by this container.\nCannot be updated.\nMore info: https://kubernetes.io/docs/concepts/configuration/manage-compute-resources-container/\n+optional",
          "$ref": "#/definitions/v1ResourceRequirements"
        },
        "securityContext": {
          "title": "Security options the pod should run with.\nMore info: https://kubernetes.io/docs/concepts/policy/security-context/\nMore info: https://kubernetes.io/docs/tasks/configure-pod-container/security-context/\n+optional",
          "$ref": "#/definitions/v1SecurityContext"
        },
        "startupProbe": {
          "title": "StartupProbe indicates that the Pod has successfully initialized.\nIf specified, no other probes are executed until this completes successfully.\nIf this probe fails, the Pod will be restarted, just as if the livenessProbe failed.\nThis can be used to provide different probe parameters at the beginning of a Pod's lifecycle,\nwhen it might take a long time to load data or warm a cache, than during steady-state operation.\nThis cannot be updated.\nThis is an alpha feature enabled by the StartupProbe feature flag.\nMore info: https://kubernetes.io/docs/concepts/workloads/pods/pod-lifecycle#container-probes\n+optional",
          "$ref": "#/definitions/v1Probe"
        },
        "stdin": {
          "type": "boolean",
          "format": "boolean",
          "title": "Whether this container should allocate a buffer for stdin in the container runtime. If this\nis not set, reads from stdin in the container will always result in EOF.\nDefault is false.\n+optional"
        },
        "stdinOnce": {
          "type": "boolean",
          "format": "boolean",
          "title": "Whether the container runtime should close the stdin channel after it has been opened by\na single attach. When stdin is true the stdin stream will remain open across multiple attach\nsessions. If stdinOnce is set to true, stdin is opened on container start, is empty until the\nfirst client attaches to stdin, and then remains open and accepts data until the client disconnects,\nat which time stdin is closed and remains closed until the container is restarted. If this\nflag is false, a container processes that reads from stdin will never receive an EOF.\nDefault is false\n+optional"
        },
        "terminationMessagePath": {
          "type": "string",
          "title": "Optional: Path at which the file to which the container's termination message\nwill be written is mounted into the container's filesystem.\nMessage written is intended to be brief final status, such as an assertion failure message.\nWill be truncated by the node if greater than 4096 bytes. The total message length across\nall containers will be limited to 12kb.\nDefaults to /dev/termination-log.\nCannot be updated.\n+optional"
        },
        "terminationMessagePolicy": {
          "type": "string",
          "title": "Indicate how the termination message should be populated. File will use the contents of\nterminationMessagePath to populate the container status message on both success and failure.\nFallbackToLogsOnError will use the last chunk of container log output if the termination\nmessage file is empty and the container exited with an error.\nThe log output is limited to 2048 bytes or 80 lines, whichever is smaller.\nDefaults to File.\nCannot be updated.\n+optional"
        },
        "tty": {
          "type": "boolean",
          "format": "boolean",
          "title": "Whether this container should allocate a TTY for itself, also requires 'stdin' to be true.\nDefault is false.\n+optional"
        },
        "volumeDevices": {
          "type": "array",
          "title": "volumeDevices is the list of block devices to be used by the container.\nThis is a beta feature.\n+patchMergeKey=devicePath\n+patchStrategy=merge\n+optional",
          "items": {
            "$ref": "#/definitions/v1VolumeDevice"
          }
        },
        "volumeMounts": {
          "type": "array",
          "title": "Pod volumes to mount into the container's filesystem.\nCannot be updated.\n+optional\n+patchMergeKey=mountPath\n+patchStrategy=merge",
          "items": {
            "$ref": "#/definitions/v1VolumeMount"
          }
        },
        "workingDir": {
          "type": "string",
          "title": "Container's working directory.\nIf not specified, the container runtime's default will be used, which\nmight be configured in the container image.\nCannot be updated.\n+optional"
        }
      }
    },
    "v1ContainerPort": {
      "description": "ContainerPort represents a network port in a single container.",
      "type": "object",
      "properties": {
        "containerPort": {
          "description": "Number of port to expose on the pod's IP address.\nThis must be a valid port number, 0 \u003c x \u003c 65536.",
          "type": "integer",
          "format": "int32"
        },
        "hostIP": {
          "type": "string",
          "title": "What host IP to bind the external port to.\n+optional"
        },
        "hostPort": {
          "type": "integer",
          "format": "int32",
          "title": "Number of port to expose on the host.\nIf specified, this must be a valid port number, 0 \u003c x \u003c 65536.\nIf HostNetwork is specified, this must match ContainerPort.\nMost containers do not need this.\n+optional"
        },
        "name": {
          "type": "string",
          "title": "If specified, this must be an IANA_SVC_NAME and unique within the pod. Each\nnamed port in a pod must have a unique name. Name for the port that can be\nreferred to by services.\n+optional"
        },
        "protocol": {
          "type": "string",
          "title": "Protocol for port. Must be UDP, TCP, or SCTP.\nDefaults to \"TCP\".\n+optional"
        }
      }
    },
    "v1CreateOptions": {
      "description": "CreateOptions may be provided when creating an API object.",
      "type": "object",
      "properties": {
        "dryRun": {
          "type": "array",
          "title": "When present, indicates that modifications should not be\npersisted. An invalid or unrecognized dryRun directive will\nresult in an error response and no further processing of the\nrequest. Valid values are:\n- All: all dry run stages will be processed\n+optional",
          "items": {
            "type": "string"
          }
        },
        "fieldManager": {
          "type": "string",
          "title": "fieldManager is a name associated with the actor or entity\nthat is making these changes. The value must be less than or\n128 characters long, and only contain printable characters,\nas defined by https://golang.org/pkg/unicode/#IsPrint.\n+optional"
        }
      }
    },
    "v1DeleteOptions": {
      "description": "DeleteOptions may be provided when deleting an API object.",
      "type": "object",
      "properties": {
        "dryRun": {
          "type": "array",
          "title": "When present, indicates that modifications should not be\npersisted. An invalid or unrecognized dryRun directive will\nresult in an error response and no further processing of the\nrequest. Valid values are:\n- All: all dry run stages will be processed\n+optional",
          "items": {
            "type": "string"
          }
        },
        "gracePeriodSeconds": {
          "type": "string",
          "format": "int64",
          "title": "The duration in seconds before the object should be deleted. Value must be non-negative integer.\nThe value zero indicates delete immediately. If this value is nil, the default grace period for the\nspecified type will be used.\nDefaults to a per object value if not specified. zero means delete immediately.\n+optional"
        },
        "orphanDependents": {
          "type": "boolean",
          "format": "boolean",
          "title": "Deprecated: please use the PropagationPolicy, this field will be deprecated in 1.7.\nShould the dependent objects be orphaned. If true/false, the \"orphan\"\nfinalizer will be added to/removed from the object's finalizers list.\nEither this field or PropagationPolicy may be set, but not both.\n+optional"
        },
        "preconditions": {
          "title": "Must be fulfilled before a deletion is carried out. If not possible, a 409 Conflict status will be\nreturned.\n+optional",
          "$ref": "#/definitions/apismetav1Preconditions"
        },
        "propagationPolicy": {
          "type": "string",
          "title": "Whether and how garbage collection will be performed.\nEither this field or OrphanDependents may be set, but not both.\nThe default policy is decided by the existing finalizer set in the\nmetadata.finalizers and the resource-specific default policy.\nAcceptable values are: 'Orphan' - orphan the dependents; 'Background' -\nallow the garbage collector to delete the dependents in the background;\n'Foreground' - a cascading policy that deletes all dependents in the\nforeground.\n+optional"
        }
      }
    },
    "v1DownwardAPIProjection": {
      "description": "Represents downward API info for projecting into a projected volume.\nNote that this is identical to a downwardAPI volume source without the default\nmode.",
      "type": "object",
      "properties": {
        "items": {
          "type": "array",
          "title": "Items is a list of DownwardAPIVolume file\n+optional",
          "items": {
            "$ref": "#/definitions/v1DownwardAPIVolumeFile"
          }
        }
      }
    },
    "v1DownwardAPIVolumeFile": {
      "type": "object",
      "title": "DownwardAPIVolumeFile represents information to create the file containing the pod field",
      "properties": {
        "fieldRef": {
          "title": "Required: Selects a field of the pod: only annotations, labels, name and namespace are supported.\n+optional",
          "$ref": "#/definitions/v1ObjectFieldSelector"
        },
        "mode": {
          "type": "integer",
          "format": "int32",
          "title": "Optional: mode bits to use on this file, must be a value between 0\nand 0777. If not specified, the volume defaultMode will be used.\nThis might be in conflict with other options that affect the file\nmode, like fsGroup, and the result can be other mode bits set.\n+optional"
        },
        "path": {
          "type": "string",
          "title": "Required: Path is  the relative path name of the file to be created. Must not be absolute or contain the '..' path. Must be utf-8 encoded. The first item of the relative path must not start with '..'"
        },
        "resourceFieldRef": {
          "title": "Selects a resource of the container: only resources limits and requests\n(limits.cpu, limits.memory, requests.cpu and requests.memory) are currently supported.\n+optional",
          "$ref": "#/definitions/v1ResourceFieldSelector"
        }
      }
    },
    "v1DownwardAPIVolumeSource": {
      "description": "DownwardAPIVolumeSource represents a volume containing downward API info.\nDownward API volumes support ownership management and SELinux relabeling.",
      "type": "object",
      "properties": {
        "defaultMode": {
          "type": "integer",
          "format": "int32",
          "title": "Optional: mode bits to use on created files by default. Must be a\nvalue between 0 and 0777. Defaults to 0644.\nDirectories within the path are not affected by this setting.\nThis might be in conflict with other options that affect the file\nmode, like fsGroup, and the result can be other mode bits set.\n+optional"
        },
        "items": {
          "type": "array",
          "title": "Items is a list of downward API volume file\n+optional",
          "items": {
            "$ref": "#/definitions/v1DownwardAPIVolumeFile"
          }
        }
      }
    },
    "v1EmptyDirVolumeSource": {
      "description": "Represents an empty directory for a pod.\nEmpty directory volumes support ownership management and SELinux relabeling.",
      "type": "object",
      "properties": {
        "medium": {
          "type": "string",
          "title": "What type of storage medium should back this directory.\nThe default is \"\" which means to use the node's default medium.\nMust be an empty string (default) or Memory.\nMore info: https://kubernetes.io/docs/concepts/storage/volumes#emptydir\n+optional"
        },
        "sizeLimit": {
          "title": "Total amount of local storage required for this EmptyDir volume.\nThe size limit is also applicable for memory medium.\nThe maximum usage on memory medium EmptyDir would be the minimum value between\nthe SizeLimit specified here and the sum of memory limits of all containers in a pod.\nThe default is nil which means that the limit is undefined.\nMore info: http://kubernetes.io/docs/user-guide/volumes#emptydir\n+optional",
          "$ref": "#/definitions/resourceQuantity"
        }
      }
    },
    "v1EnvFromSource": {
      "type": "object",
      "title": "EnvFromSource represents the source of a set of ConfigMaps",
      "properties": {
        "configMapRef": {
          "title": "The ConfigMap to select from\n+optional",
          "$ref": "#/definitions/v1ConfigMapEnvSource"
        },
        "prefix": {
          "type": "string",
          "title": "An optional identifier to prepend to each key in the ConfigMap. Must be a C_IDENTIFIER.\n+optional"
        },
        "secretRef": {
          "title": "The Secret to select from\n+optional",
          "$ref": "#/definitions/v1SecretEnvSource"
        }
      }
    },
    "v1EnvVar": {
      "description": "EnvVar represents an environment variable present in a Container.",
      "type": "object",
      "properties": {
        "name": {
          "description": "Name of the environment variable. Must be a C_IDENTIFIER.",
          "type": "string"
        },
        "value": {
          "type": "string",
          "title": "Variable references $(VAR_NAME) are expanded\nusing the previous defined environment variables in the container and\nany service environment variables. If a variable cannot be resolved,\nthe reference in the input string will be unchanged. The $(VAR_NAME)\nsyntax can be escaped with a double $$, ie: $$(VAR_NAME). Escaped\nreferences will never be expanded, regardless of whether the variable\nexists or not.\nDefaults to \"\".\n+optional"
        },
        "valueFrom": {
          "title": "Source for the environment variable's value. Cannot be used if value is not empty.\n+optional",
          "$ref": "#/definitions/v1EnvVarSource"
        }
      }
    },
    "v1EnvVarSource": {
      "description": "EnvVarSource represents a source for the value of an EnvVar.",
      "type": "object",
      "properties": {
        "configMapKeyRef": {
          "title": "Selects a key of a ConfigMap.\n+optional",
          "$ref": "#/definitions/v1ConfigMapKeySelector"
        },
        "fieldRef": {
          "title": "Selects a field of the pod: supports metadata.name, metadata.namespace, metadata.labels, metadata.annotations,\nspec.nodeName, spec.serviceAccountName, status.hostIP, status.podIP.\n+optional",
          "$ref": "#/definitions/v1ObjectFieldSelector"
        },
        "resourceFieldRef": {
          "title": "Selects a resource of the container: only resources limits and requests\n(limits.cpu, limits.memory, limits.ephemeral-storage, requests.cpu, requests.memory and requests.ephemeral-storage) are currently supported.\n+optional",
          "$ref": "#/definitions/v1ResourceFieldSelector"
        },
        "secretKeyRef": {
          "title": "Selects a key of a secret in the pod's namespace\n+optional",
          "$ref": "#/definitions/v1SecretKeySelector"
        }
      }
    },
    "v1ExecAction": {
      "description": "ExecAction describes a \"run in container\" action.",
      "type": "object",
      "properties": {
        "command": {
          "type": "array",
          "title": "Command is the command line to execute inside the container, the working directory for the\ncommand  is root ('/') in the container's filesystem. The command is simply exec'd, it is\nnot run inside a shell, so traditional shell instructions ('|', etc) won't work. To use\na shell, you need to explicitly call out to that shell.\nExit status of 0 is treated as live/healthy and non-zero is unhealthy.\n+optional",
          "items": {
            "type": "string"
          }
        }
      }
    },
    "v1FCVolumeSource": {
      "description": "Represents a Fibre Channel volume.\nFibre Channel volumes can only be mounted as read/write once.\nFibre Channel volumes support ownership management and SELinux relabeling.",
      "type": "object",
      "properties": {
        "fsType": {
          "type": "string",
          "title": "Filesystem type to mount.\nMust be a filesystem type supported by the host operating system.\nEx. \"ext4\", \"xfs\", \"ntfs\". Implicitly inferred to be \"ext4\" if unspecified.\nTODO: how do we prevent errors in the filesystem from compromising the machine\n+optional"
        },
        "lun": {
          "type": "integer",
          "format": "int32",
          "title": "Optional: FC target lun number\n+optional"
        },
        "readOnly": {
          "type": "boolean",
          "format": "boolean",
          "title": "Optional: Defaults to false (read/write). ReadOnly here will force\nthe ReadOnly setting in VolumeMounts.\n+optional"
        },
        "targetWWNs": {
          "type": "array",
          "title": "Optional: FC target worldwide names (WWNs)\n+optional",
          "items": {
            "type": "string"
          }
        },
        "wwids": {
          "type": "array",
          "title": "Optional: FC volume world wide identifiers (wwids)\nEither wwids or combination of targetWWNs and lun must be set, but not both simultaneously.\n+optional",
          "items": {
            "type": "string"
          }
        }
      }
    },
    "v1FieldsV1": {
      "description": "FieldsV1 stores a set of fields in a data structure like a Trie, in JSON format.\n\nEach key is either a '.' representing the field itself, and will always map to an empty set,\nor a string representing a sub-field or item. The string will follow one of these four formats:\n'f:\u003cname\u003e', where \u003cname\u003e is the name of a field in a struct, or key in a map\n'v:\u003cvalue\u003e', where \u003cvalue\u003e is the exact json formatted value of a list item\n'i:\u003cindex\u003e', where \u003cindex\u003e is position of a item in a list\n'k:\u003ckeys\u003e', where \u003ckeys\u003e is a map of  a list item's key fields to their unique values\nIf a key maps to an empty Fields value, the field that key represents is part of the set.\n\nThe exact format is defined in sigs.k8s.io/structured-merge-diff",
      "type": "object",
      "properties": {
        "Raw": {
          "description": "Raw is the underlying serialization of this object.",
          "type": "string",
          "format": "byte"
        }
      }
    },
    "v1FlexVolumeSource": {
      "description": "FlexVolume represents a generic volume resource that is\nprovisioned/attached using an exec based plugin.",
      "type": "object",
      "properties": {
        "driver": {
          "description": "Driver is the name of the driver to use for this volume.",
          "type": "string"
        },
        "fsType": {
          "type": "string",
          "title": "Filesystem type to mount.\nMust be a filesystem type supported by the host operating system.\nEx. \"ext4\", \"xfs\", \"ntfs\". The default filesystem depends on FlexVolume script.\n+optional"
        },
        "options": {
          "type": "object",
          "title": "Optional: Extra command options if any.\n+optional",
          "additionalProperties": {
            "type": "string"
          }
        },
        "readOnly": {
          "type": "boolean",
          "format": "boolean",
          "title": "Optional: Defaults to false (read/write). ReadOnly here will force\nthe ReadOnly setting in VolumeMounts.\n+optional"
        },
        "secretRef": {
          "title": "Optional: SecretRef is reference to the secret object containing\nsensitive information to pass to the plugin scripts. This may be\nempty if no secret object is specified. If the secret object\ncontains more than one secret, all secrets are passed to the plugin\nscripts.\n+optional",
          "$ref": "#/definitions/v1LocalObjectReference"
        }
      }
    },
    "v1FlockerVolumeSource": {
      "description": "Represents a Flocker volume mounted by the Flocker agent.\nOne and only one of datasetName and datasetUUID should be set.\nFlocker volumes do not support ownership management or SELinux relabeling.",
      "type": "object",
      "properties": {
        "datasetName": {
          "type": "string",
          "title": "Name of the dataset stored as metadata -\u003e name on the dataset for Flocker\nshould be considered as deprecated\n+optional"
        },
        "datasetUUID": {
          "type": "string",
          "title": "UUID of the dataset. This is unique identifier of a Flocker dataset\n+optional"
        }
      }
    },
    "v1GCEPersistentDiskVolumeSource": {
      "description": "Represents a Persistent Disk resource in Google Compute Engine.\n\nA GCE PD must exist before mounting to a container. The disk must\nalso be in the same GCE project and zone as the kubelet. A GCE PD\ncan only be mounted as read/write once or read-only many times. GCE\nPDs support ownership management and SELinux relabeling.",
      "type": "object",
      "properties": {
        "fsType": {
          "type": "string",
          "title": "Filesystem type of the volume that you want to mount.\nTip: Ensure that the filesystem type is supported by the host operating system.\nExamples: \"ext4\", \"xfs\", \"ntfs\". Implicitly inferred to be \"ext4\" if unspecified.\nMore info: https://kubernetes.io/docs/concepts/storage/volumes#gcepersistentdisk\nTODO: how do we prevent errors in the filesystem from compromising the machine\n+optional"
        },
        "partition": {
          "type": "integer",
          "format": "int32",
          "title": "The partition in the volume that you want to mount.\nIf omitted, the default is to mount by volume name.\nExamples: For volume /dev/sda1, you specify the partition as \"1\".\nSimilarly, the volume partition for /dev/sda is \"0\" (or you can leave the property empty).\nMore info: https://kubernetes.io/docs/concepts/storage/volumes#gcepersistentdisk\n+optional"
        },
        "pdName": {
          "type": "string",
          "title": "Unique name of the PD resource in GCE. Used to identify the disk in GCE.\nMore info: https://kubernetes.io/docs/concepts/storage/volumes#gcepersistentdisk"
        },
        "readOnly": {
          "type": "boolean",
          "format": "boolean",
          "title": "ReadOnly here will force the ReadOnly setting in VolumeMounts.\nDefaults to false.\nMore info: https://kubernetes.io/docs/concepts/storage/volumes#gcepersistentdisk\n+optional"
        }
      }
    },
    "v1GetOptions": {
      "description": "GetOptions is the standard query options to the standard REST get call.",
      "type": "object",
      "properties": {
        "resourceVersion": {
          "description": "When specified:\n- if unset, then the result is returned from remote storage based on quorum-read flag;\n- if it's 0, then we simply return what we currently have in cache, no guarantee;\n- if set to non zero, then the result is at least as fresh as given rv.",
          "type": "string"
        }
      }
    },
    "v1GitRepoVolumeSource": {
      "description": "Represents a volume that is populated with the contents of a git repository.\nGit repo volumes do not support ownership management.\nGit repo volumes support SELinux relabeling.\n\nDEPRECATED: GitRepo is deprecated. To provision a container with a git repo, mount an\nEmptyDir into an InitContainer that clones the repo using git, then mount the EmptyDir\ninto the Pod's container.",
      "type": "object",
      "properties": {
        "directory": {
          "type": "string",
          "title": "Target directory name.\nMust not contain or start with '..'.  If '.' is supplied, the volume directory will be the\ngit repository.  Otherwise, if specified, the volume will contain the git repository in\nthe subdirectory with the given name.\n+optional"
        },
        "repository": {
          "type": "string",
          "title": "Repository URL"
        },
        "revision": {
          "type": "string",
          "title": "Commit hash for the specified revision.\n+optional"
        }
      }
    },
    "v1GlusterfsVolumeSource": {
      "description": "Represents a Glusterfs mount that lasts the lifetime of a pod.\nGlusterfs volumes do not support ownership management or SELinux relabeling.",
      "type": "object",
      "properties": {
        "endpoints": {
          "type": "string",
          "title": "EndpointsName is the endpoint name that details Glusterfs topology.\nMore info: https://examples.k8s.io/volumes/glusterfs/README.md#create-a-pod"
        },
        "path": {
          "type": "string",
          "title": "Path is the Glusterfs volume path.\nMore info: https://examples.k8s.io/volumes/glusterfs/README.md#create-a-pod"
        },
        "readOnly": {
          "type": "boolean",
          "format": "boolean",
          "title": "ReadOnly here will force the Glusterfs volume to be mounted with read-only permissions.\nDefaults to false.\nMore info: https://examples.k8s.io/volumes/glusterfs/README.md#create-a-pod\n+optional"
        }
      }
    },
    "v1HTTPGetAction": {
      "description": "HTTPGetAction describes an action based on HTTP Get requests.",
      "type": "object",
      "properties": {
        "host": {
          "type": "string",
          "title": "Host name to connect to, defaults to the pod IP. You probably want to set\n\"Host\" in httpHeaders instead.\n+optional"
        },
        "httpHeaders": {
          "type": "array",
          "title": "Custom headers to set in the request. HTTP allows repeated headers.\n+optional",
          "items": {
            "$ref": "#/definitions/v1HTTPHeader"
          }
        },
        "path": {
          "type": "string",
          "title": "Path to access on the HTTP server.\n+optional"
        },
        "port": {
          "description": "Name or number of the port to access on the container.\nNumber must be in the range 1 to 65535.\nName must be an IANA_SVC_NAME.",
          "$ref": "#/definitions/intstrIntOrString"
        },
        "scheme": {
          "type": "string",
          "title": "Scheme to use for connecting to the host.\nDefaults to HTTP.\n+optional"
        }
      }
    },
    "v1HTTPHeader": {
      "type": "object",
      "title": "HTTPHeader describes a custom header to be used in HTTP probes",
      "properties": {
        "name": {
          "type": "string",
          "title": "The header field name"
        },
        "value": {
          "type": "string",
          "title": "The header field value"
        }
      }
    },
    "v1Handler": {
      "description": "Handler defines a specific action that should be taken\nTODO: pass structured data to these actions, and document that data here.",
      "type": "object",
      "properties": {
        "exec": {
          "title": "One and only one of the following should be specified.\nExec specifies the action to take.\n+optional",
          "$ref": "#/definitions/v1ExecAction"
        },
        "httpGet": {
          "title": "HTTPGet specifies the http request to perform.\n+optional",
          "$ref": "#/definitions/v1HTTPGetAction"
        },
        "tcpSocket": {
          "title": "TCPSocket specifies an action involving a TCP port.\nTCP hooks not yet supported\nTODO: implement a realistic TCP lifecycle hook\n+optional",
          "$ref": "#/definitions/v1TCPSocketAction"
        }
      }
    },
    "v1HostAlias": {
      "description": "HostAlias holds the mapping between IP and hostnames that will be injected as an entry in the\npod's hosts file.",
      "type": "object",
      "properties": {
        "hostnames": {
          "description": "Hostnames for the above IP address.",
          "type": "array",
          "items": {
            "type": "string"
          }
        },
        "ip": {
          "description": "IP address of the host file entry.",
          "type": "string"
        }
      }
    },
    "v1HostPathVolumeSource": {
      "description": "Represents a host path mapped into a pod.\nHost path volumes do not support ownership management or SELinux relabeling.",
      "type": "object",
      "properties": {
        "path": {
          "type": "string",
          "title": "Path of the directory on the host.\nIf the path is a symlink, it will follow the link to the real path.\nMore info: https://kubernetes.io/docs/concepts/storage/volumes#hostpath"
        },
        "type": {
          "type": "string",
          "title": "Type for HostPath Volume\nDefaults to \"\"\nMore info: https://kubernetes.io/docs/concepts/storage/volumes#hostpath\n+optional"
        }
      }
    },
    "v1ISCSIVolumeSource": {
      "description": "Represents an ISCSI disk.\nISCSI volumes can only be mounted as read/write once.\nISCSI volumes support ownership management and SELinux relabeling.",
      "type": "object",
      "properties": {
        "chapAuthDiscovery": {
          "type": "boolean",
          "format": "boolean",
          "title": "whether support iSCSI Discovery CHAP authentication\n+optional"
        },
        "chapAuthSession": {
          "type": "boolean",
          "format": "boolean",
          "title": "whether support iSCSI Session CHAP authentication\n+optional"
        },
        "fsType": {
          "type": "string",
          "title": "Filesystem type of the volume that you want to mount.\nTip: Ensure that the filesystem type is supported by the host operating system.\nExamples: \"ext4\", \"xfs\", \"ntfs\". Implicitly inferred to be \"ext4\" if unspecified.\nMore info: https://kubernetes.io/docs/concepts/storage/volumes#iscsi\nTODO: how do we prevent errors in the filesystem from compromising the machine\n+optional"
        },
        "initiatorName": {
          "type": "string",
          "title": "Custom iSCSI Initiator Name.\nIf initiatorName is specified with iscsiInterface simultaneously, new iSCSI interface\n\u003ctarget portal\u003e:\u003cvolume name\u003e will be created for the connection.\n+optional"
        },
        "iqn": {
          "description": "Target iSCSI Qualified Name.",
          "type": "string"
        },
        "iscsiInterface": {
          "type": "string",
          "title": "iSCSI Interface Name that uses an iSCSI transport.\nDefaults to 'default' (tcp).\n+optional"
        },
        "lun": {
          "description": "iSCSI Target Lun number.",
          "type": "integer",
          "format": "int32"
        },
        "portals": {
          "type": "array",
          "title": "iSCSI Target Portal List. The portal is either an IP or ip_addr:port if the port\nis other than default (typically TCP ports 860 and 3260).\n+optional",
          "items": {
            "type": "string"
          }
        },
        "readOnly": {
          "type": "boolean",
          "format": "boolean",
          "title": "ReadOnly here will force the ReadOnly setting in VolumeMounts.\nDefaults to false.\n+optional"
        },
        "secretRef": {
          "title": "CHAP Secret for iSCSI target and initiator authentication\n+optional",
          "$ref": "#/definitions/v1LocalObjectReference"
        },
        "targetPortal": {
          "description": "iSCSI Target Portal. The Portal is either an IP or ip_addr:port if the port\nis other than default (typically TCP ports 860 and 3260).",
          "type": "string"
        }
      }
    },
    "v1KeyToPath": {
      "description": "Maps a string key to a path within a volume.",
      "type": "object",
      "properties": {
        "key": {
          "description": "The key to project.",
          "type": "string"
        },
        "mode": {
          "type": "integer",
          "format": "int32",
          "title": "Optional: mode bits to use on this file, must be a value between 0\nand 0777. If not specified, the volume defaultMode will be used.\nThis might be in conflict with other options that affect the file\nmode, like fsGroup, and the result can be other mode bits set.\n+optional"
        },
        "path": {
          "description": "The relative path of the file to map the key to.\nMay not be an absolute path.\nMay not contain the path element '..'.\nMay not start with the string '..'.",
          "type": "string"
        }
      }
    },
    "v1LabelSelector": {
      "description": "A label selector is a label query over a set of resources. The result of matchLabels and\nmatchExpressions are ANDed. An empty label selector matches all objects. A null\nlabel selector matches no objects.",
      "type": "object",
      "properties": {
        "matchExpressions": {
          "type": "array",
          "title": "matchExpressions is a list of label selector requirements. The requirements are ANDed.\n+optional",
          "items": {
            "$ref": "#/definitions/v1LabelSelectorRequirement"
          }
        },
        "matchLabels": {
          "type": "object",
          "title": "matchLabels is a map of {key,value} pairs. A single {key,value} in the matchLabels\nmap is equivalent to an element of matchExpressions, whose key field is \"key\", the\noperator is \"In\", and the values array contains only \"value\". The requirements are ANDed.\n+optional",
          "additionalProperties": {
            "type": "string"
          }
        }
      }
    },
    "v1LabelSelectorRequirement": {
      "description": "A label selector requirement is a selector that contains values, a key, and an operator that\nrelates the key and values.",
      "type": "object",
      "properties": {
        "key": {
          "type": "string",
          "title": "key is the label key that the selector applies to.\n+patchMergeKey=key\n+patchStrategy=merge"
        },
        "operator": {
          "description": "operator represents a key's relationship to a set of values.\nValid operators are In, NotIn, Exists and DoesNotExist.",
          "type": "string"
        },
        "values": {
          "type": "array",
          "title": "values is an array of string values. If the operator is In or NotIn,\nthe values array must be non-empty. If the operator is Exists or DoesNotExist,\nthe values array must be empty. This array is replaced during a strategic\nmerge patch.\n+optional",
          "items": {
            "type": "string"
          }
        }
      }
    },
    "v1Lifecycle": {
      "description": "Lifecycle describes actions that the management system should take in response to container lifecycle\nevents. For the PostStart and PreStop lifecycle handlers, management of the container blocks\nuntil the action is complete, unless the container process fails, in which case the handler is aborted.",
      "type": "object",
      "properties": {
        "postStart": {
          "title": "PostStart is called immediately after a container is created. If the handler fails,\nthe container is terminated and restarted according to its restart policy.\nOther management of the container blocks until the hook completes.\nMore info: https://kubernetes.io/docs/concepts/containers/container-lifecycle-hooks/#container-hooks\n+optional",
          "$ref": "#/definitions/v1Handler"
        },
        "preStop": {
          "title": "PreStop is called immediately before a container is terminated due to an\nAPI request or management event such as liveness/startup probe failure,\npreemption, resource contention, etc. The handler is not called if the\ncontainer crashes or exits. The reason for termination is passed to the\nhandler. The Pod's termination grace period countdown begins before the\nPreStop hooked is executed. Regardless of the outcome of the handler, the\ncontainer will eventually terminate within the Pod's termination grace\nperiod. Other management of the container blocks until the hook completes\nor until the termination grace period is reached.\nMore info: https://kubernetes.io/docs/concepts/containers/container-lifecycle-hooks/#container-hooks\n+optional",
          "$ref": "#/definitions/v1Handler"
        }
      }
    },
    "v1ListMeta": {
      "description": "ListMeta describes metadata that synthetic resources must have, including lists and\nvarious status objects. A resource may have only one of {ObjectMeta, ListMeta}.",
      "type": "object",
      "properties": {
        "continue": {
          "description": "continue may be set if the user set a limit on the number of items returned, and indicates that\nthe server has more data available. The value is opaque and may be used to issue another request\nto the endpoint that served this list to retrieve the next set of available objects. Continuing a\nconsistent list may not be possible if the server configuration has changed or more than a few\nminutes have passed. The resourceVersion field returned when using this continue value will be\nidentical to the value in the first response, unless you have received this token from an error\nmessage.",
          "type": "string"
        },
        "remainingItemCount": {
          "type": "string",
          "format": "int64",
          "title": "remainingItemCount is the number of subsequent items in the list which are not included in this\nlist response. If the list request contained label or field selectors, then the number of\nremaining items is unknown and the field will be left unset and omitted during serialization.\nIf the list is complete (either because it is not chunking or because this is the last chunk),\nthen there are no more remaining items and this field will be left unset and omitted during\nserialization.\nServers older than v1.15 do not set this field.\nThe intended use of the remainingItemCount is *estimating* the size of a collection. Clients\nshould not rely on the remainingItemCount to be set or to be exact.\n+optional"
        },
        "resourceVersion": {
          "type": "string",
          "title": "String that identifies the server's internal version of this object that\ncan be used by clients to determine when objects have changed.\nValue must be treated as opaque by clients and passed unmodified back to the server.\nPopulated by the system.\nRead-only.\nMore info: https://git.k8s.io/community/contributors/devel/sig-architecture/api-conventions.md#concurrency-control-and-consistency\n+optional"
        },
        "selfLink": {
          "description": "selfLink is a URL representing this object.\nPopulated by the system.\nRead-only.\n\nDEPRECATED\nKubernetes will stop propagating this field in 1.20 release and the field is planned\nto be removed in 1.21 release.\n+optional",
          "type": "string"
        }
      }
    },
    "v1ListOptions": {
      "description": "ListOptions is the query options to a standard REST list call.",
      "type": "object",
      "properties": {
        "allowWatchBookmarks": {
          "description": "allowWatchBookmarks requests watch events with type \"BOOKMARK\".\nServers that do not implement bookmarks may ignore this flag and\nbookmarks are sent at the server's discretion. Clients should not\nassume bookmarks are returned at any specific interval, nor may they\nassume the server will send any BOOKMARK event during a session.\nIf this is not a watch, this field is ignored.\nIf the feature gate WatchBookmarks is not enabled in apiserver,\nthis field is ignored.\n\nThis field is beta.\n\n+optional",
          "type": "boolean",
          "format": "boolean"
        },
        "continue": {
          "description": "The continue option should be set when retrieving more results from the server. Since this value is\nserver defined, clients may only use the continue value from a previous query result with identical\nquery parameters (except for the value of continue) and the server may reject a continue value it\ndoes not recognize. If the specified continue value is no longer valid whether due to expiration\n(generally five to fifteen minutes) or a configuration change on the server, the server will\nrespond with a 410 ResourceExpired error together with a continue token. If the client needs a\nconsistent list, it must restart their list without the continue field. Otherwise, the client may\nsend another list request with the token received with the 410 error, the server will respond with\na list starting from the next key, but from the latest snapshot, which is inconsistent from the\nprevious list results - objects that are created, modified, or deleted after the first list request\nwill be included in the response, as long as their keys are after the \"next key\".\n\nThis field is not supported when watch is true. Clients may start a watch from the last\nresourceVersion value returned by the server and not miss any modifications.",
          "type": "string"
        },
        "fieldSelector": {
          "type": "string",
          "title": "A selector to restrict the list of returned objects by their fields.\nDefaults to everything.\n+optional"
        },
        "labelSelector": {
          "type": "string",
          "title": "A selector to restrict the list of returned objects by their labels.\nDefaults to everything.\n+optional"
        },
        "limit": {
          "description": "limit is a maximum number of responses to return for a list call. If more items exist, the\nserver will set the `continue` field on the list metadata to a value that can be used with the\nsame initial query to retrieve the next set of results. Setting a limit may return fewer than\nthe requested amount of items (up to zero items) in the event all requested objects are\nfiltered out and clients should only use the presence of the continue field to determine whether\nmore results are available. Servers may choose not to support the limit argument and will return\nall of the available results. If limit is specified and the continue field is empty, clients may\nassume that no more results are available. This field is not supported if watch is true.\n\nThe server guarantees that the objects returned when using continue will be identical to issuing\na single list call without a limit - that is, no objects created, modified, or deleted after the\nfirst request is issued will be included in any subsequent continued requests. This is sometimes\nreferred to as a consistent snapshot, and ensures that a client that is using limit to receive\nsmaller chunks of a very large result can ensure they see all possible objects. If objects are\nupdated during a chunked list the version of the object that was present at the time the first list\nresult was calculated is returned.",
          "type": "string",
          "format": "int64"
        },
        "resourceVersion": {
          "type": "string",
          "title": "When specified with a watch call, shows changes that occur after that particular version of a resource.\nDefaults to changes from the beginning of history.\nWhen specified for list:\n- if unset, then the result is returned from remote storage based on quorum-read flag;\n- if it's 0, then we simply return what we currently have in cache, no guarantee;\n- if set to non zero, then the result is at least as fresh as given rv.\n+optional"
        },
        "timeoutSeconds": {
          "type": "string",
          "format": "int64",
          "title": "Timeout for the list/watch call.\nThis limits the duration of the call, regardless of any activity or inactivity.\n+optional"
        },
        "watch": {
          "type": "boolean",
          "format": "boolean",
          "title": "Watch for changes to the described resources and return them as a stream of\nadd, update, and remove notifications. Specify resourceVersion.\n+optional"
        }
      }
    },
    "v1LocalObjectReference": {
      "description": "LocalObjectReference contains enough information to let you locate the\nreferenced object inside the same namespace.",
      "type": "object",
      "properties": {
        "name": {
          "type": "string",
          "title": "Name of the referent.\nMore info: https://kubernetes.io/docs/concepts/overview/working-with-objects/names/#names\nTODO: Add other useful fields. apiVersion, kind, uid?\n+optional"
        }
      }
    },
    "v1ManagedFieldsEntry": {
      "description": "ManagedFieldsEntry is a workflow-id, a FieldSet and the group version of the resource\nthat the fieldset applies to.",
      "type": "object",
      "properties": {
        "apiVersion": {
          "description": "APIVersion defines the version of this resource that this field set\napplies to. The format is \"group/version\" just like the top-level\nAPIVersion field. It is necessary to track the version of a field\nset because it cannot be automatically converted.",
          "type": "string"
        },
        "fieldsType": {
          "type": "string",
          "title": "FieldsType is the discriminator for the different fields format and version.\nThere is currently only one possible value: \"FieldsV1\""
        },
        "fieldsV1": {
          "title": "FieldsV1 holds the first JSON version format as described in the \"FieldsV1\" type.\n+optional",
          "$ref": "#/definitions/v1FieldsV1"
        },
        "manager": {
          "description": "Manager is an identifier of the workflow managing these fields.",
          "type": "string"
        },
        "operation": {
          "description": "Operation is the type of operation which lead to this ManagedFieldsEntry being created.\nThe only valid values for this field are 'Apply' and 'Update'.",
          "type": "string"
        },
        "time": {
          "title": "Time is timestamp of when these fields were set. It should always be empty if Operation is 'Apply'\n+optional",
          "$ref": "#/definitions/v1Time"
        }
      }
    },
    "v1NFSVolumeSource": {
      "description": "Represents an NFS mount that lasts the lifetime of a pod.\nNFS volumes do not support ownership management or SELinux relabeling.",
      "type": "object",
      "properties": {
        "path": {
          "type": "string",
          "title": "Path that is exported by the NFS server.\nMore info: https://kubernetes.io/docs/concepts/storage/volumes#nfs"
        },
        "readOnly": {
          "type": "boolean",
          "format": "boolean",
          "title": "ReadOnly here will force\nthe NFS export to be mounted with read-only permissions.\nDefaults to false.\nMore info: https://kubernetes.io/docs/concepts/storage/volumes#nfs\n+optional"
        },
        "server": {
          "type": "string",
          "title": "Server is the hostname or IP address of the NFS server.\nMore info: https://kubernetes.io/docs/concepts/storage/volumes#nfs"
        }
      }
    },
    "v1NodeAffinity": {
      "description": "Node affinity is a group of node affinity scheduling rules.",
      "type": "object",
      "properties": {
        "preferredDuringSchedulingIgnoredDuringExecution": {
          "type": "array",
          "title": "The scheduler will prefer to schedule pods to nodes that satisfy\nthe affinity expressions specified by this field, but it may choose\na node that violates one or more of the expressions. The node that is\nmost preferred is the one with the greatest sum of weights, i.e.\nfor each node that meets all of the scheduling requirements (resource\nrequest, requiredDuringScheduling affinity expressions, etc.),\ncompute a sum by iterating through the elements of this field and adding\n\"weight\" to the sum if the node matches the corresponding matchExpressions; the\nnode(s) with the highest sum are the most preferred.\n+optional",
          "items": {
            "$ref": "#/definitions/v1PreferredSchedulingTerm"
          }
        },
        "requiredDuringSchedulingIgnoredDuringExecution": {
          "title": "If the affinity requirements specified by this field are not met at\nscheduling time, the pod will not be scheduled onto the node.\nIf the affinity requirements specified by this field cease to be met\nat some point during pod execution (e.g. due to an update), the system\nmay or may not try to eventually evict the pod from its node.\n+optional",
          "$ref": "#/definitions/v1NodeSelector"
        }
      }
    },
    "v1NodeSelector": {
      "description": "A node selector represents the union of the results of one or more label queries\nover a set of nodes; that is, it represents the OR of the selectors represented\nby the node selector terms.",
      "type": "object",
      "properties": {
        "nodeSelectorTerms": {
          "description": "Required. A list of node selector terms. The terms are ORed.",
          "type": "array",
          "items": {
            "$ref": "#/definitions/v1NodeSelectorTerm"
          }
        }
      }
    },
    "v1NodeSelectorRequirement": {
      "description": "A node selector requirement is a selector that contains values, a key, and an operator\nthat relates the key and values.",
      "type": "object",
      "properties": {
        "key": {
          "description": "The label key that the selector applies to.",
          "type": "string"
        },
        "operator": {
          "description": "Represents a key's relationship to a set of values.\nValid operators are In, NotIn, Exists, DoesNotExist. Gt, and Lt.",
          "type": "string"
        },
        "values": {
          "type": "array",
          "title": "An array of string values. If the operator is In or NotIn,\nthe values array must be non-empty. If the operator is Exists or DoesNotExist,\nthe values array must be empty. If the operator is Gt or Lt, the values\narray must have a single element, which will be interpreted as an integer.\nThis array is replaced during a strategic merge patch.\n+optional",
          "items": {
            "type": "string"
          }
        }
      }
    },
    "v1NodeSelectorTerm": {
      "description": "A null or empty node selector term matches no objects. The requirements of\nthem are ANDed.\nThe TopologySelectorTerm type implements a subset of the NodeSelectorTerm.",
      "type": "object",
      "properties": {
        "matchExpressions": {
          "type": "array",
          "title": "A list of node selector requirements by node's labels.\n+optional",
          "items": {
            "$ref": "#/definitions/v1NodeSelectorRequirement"
          }
        },
        "matchFields": {
          "type": "array",
          "title": "A list of node selector requirements by node's fields.\n+optional",
          "items": {
            "$ref": "#/definitions/v1NodeSelectorRequirement"
          }
        }
      }
    },
    "v1ObjectFieldSelector": {
      "description": "ObjectFieldSelector selects an APIVersioned field of an object.",
      "type": "object",
      "properties": {
        "apiVersion": {
          "type": "string",
          "title": "Version of the schema the FieldPath is written in terms of, defaults to \"v1\".\n+optional"
        },
        "fieldPath": {
          "description": "Path of the field to select in the specified API version.",
          "type": "string"
        }
      }
    },
    "v1ObjectMeta": {
      "description": "ObjectMeta is metadata that all persisted resources must have, which includes all objects\nusers must create.",
      "type": "object",
      "properties": {
        "annotations": {
          "type": "object",
          "title": "Annotations is an unstructured key value map stored with a resource that may be\nset by external tools to store and retrieve arbitrary metadata. They are not\nqueryable and should be preserved when modifying objects.\nMore info: http://kubernetes.io/docs/user-guide/annotations\n+optional",
          "additionalProperties": {
            "type": "string"
          }
        },
        "clusterName": {
          "type": "string",
          "title": "The name of the cluster which the object belongs to.\nThis is used to distinguish resources with same name and namespace in different clusters.\nThis field is not set anywhere right now and apiserver is going to ignore it if set in create or update request.\n+optional"
        },
        "creationTimestamp": {
          "description": "CreationTimestamp is a timestamp representing the server time when this object was\ncreated. It is not guaranteed to be set in happens-before order across separate operations.\nClients may not set this value. It is represented in RFC3339 form and is in UTC.\n\nPopulated by the system.\nRead-only.\nNull for lists.\nMore info: https://git.k8s.io/community/contributors/devel/sig-architecture/api-conventions.md#metadata\n+optional",
          "$ref": "#/definitions/v1Time"
        },
        "deletionGracePeriodSeconds": {
          "type": "string",
          "format": "int64",
          "title": "Number of seconds allowed for this object to gracefully terminate before\nit will be removed from the system. Only set when deletionTimestamp is also set.\nMay only be shortened.\nRead-only.\n+optional"
        },
        "deletionTimestamp": {
          "description": "DeletionTimestamp is RFC 3339 date and time at which this resource will be deleted. This\nfield is set by the server when a graceful deletion is requested by the user, and is not\ndirectly settable by a client. The resource is expected to be deleted (no longer visible\nfrom resource lists, and not reachable by name) after the time in this field, once the\nfinalizers list is empty. As long as the finalizers list contains items, deletion is blocked.\nOnce the deletionTimestamp is set, this value may not be unset or be set further into the\nfuture, although it may be shortened or the resource may be deleted prior to this time.\nFor example, a user may request that a pod is deleted in 30 seconds. The Kubelet will react\nby sending a graceful termination signal to the containers in the pod. After that 30 seconds,\nthe Kubelet will send a hard termination signal (SIGKILL) to the container and after cleanup,\nremove the pod from the API. In the presence of network partitions, this object may still\nexist after this timestamp, until an administrator or automated process can determine the\nresource is fully terminated.\nIf not set, graceful deletion of the object has not been requested.\n\nPopulated by the system when a graceful deletion is requested.\nRead-only.\nMore info: https://git.k8s.io/community/contributors/devel/sig-architecture/api-conventions.md#metadata\n+optional",
          "$ref": "#/definitions/v1Time"
        },
        "finalizers": {
          "type": "array",
          "title": "Must be empty before the object is deleted from the registry. Each entry\nis an identifier for the responsible component that will remove the entry\nfrom the list. If the deletionTimestamp of the object is non-nil, entries\nin this list can only be removed.\n+optional\n+patchStrategy=merge",
          "items": {
            "type": "string"
          }
        },
        "generateName": {
          "description": "GenerateName is an optional prefix, used by the server, to generate a unique\nname ONLY IF the Name field has not been provided.\nIf this field is used, the name returned to the client will be different\nthan the name passed. This value will also be combined with a unique suffix.\nThe provided value has the same validation rules as the Name field,\nand may be truncated by the length of the suffix required to make the value\nunique on the server.\n\nIf this field is specified and the generated name exists, the server will\nNOT return a 409 - instead, it will either return 201 Created or 500 with Reason\nServerTimeout indicating a unique name could not be found in the time allotted, and the client\nshould retry (optionally after the time indicated in the Retry-After header).\n\nApplied only if Name is not specified.\nMore info: https://git.k8s.io/community/contributors/devel/sig-architecture/api-conventions.md#idempotency\n+optional",
          "type": "string"
        },
        "generation": {
          "type": "string",
          "format": "int64",
          "title": "A sequence number representing a specific generation of the desired state.\nPopulated by the system. Read-only.\n+optional"
        },
        "labels": {
          "type": "object",
          "title": "Map of string keys and values that can be used to organize and categorize\n(scope and select) objects. May match selectors of replication controllers\nand services.\nMore info: http://kubernetes.io/docs/user-guide/labels\n+optional",
          "additionalProperties": {
            "type": "string"
          }
        },
        "managedFields": {
          "description": "ManagedFields maps workflow-id and version to the set of fields\nthat are managed by that workflow. This is mostly for internal\nhousekeeping, and users typically shouldn't need to set or\nunderstand this field. A workflow can be the user's name, a\ncontroller's name, or the name of a specific apply path like\n\"ci-cd\". The set of fields is always in the version that the\nworkflow used when modifying the object.\n\n+optional",
          "type": "array",
          "items": {
            "$ref": "#/definitions/v1ManagedFieldsEntry"
          }
        },
        "name": {
          "type": "string",
          "title": "Name must be unique within a namespace. Is required when creating resources, although\nsome resources may allow a client to request the generation of an appropriate name\nautomatically. Name is primarily intended for creation idempotence and configuration\ndefinition.\nCannot be updated.\nMore info: http://kubernetes.io/docs/user-guide/identifiers#names\n+optional"
        },
        "namespace": {
          "description": "Namespace defines the space within each name must be unique. An empty namespace is\nequivalent to the \"default\" namespace, but \"default\" is the canonical representation.\nNot all objects are required to be scoped to a namespace - the value of this field for\nthose objects will be empty.\n\nMust be a DNS_LABEL.\nCannot be updated.\nMore info: http://kubernetes.io/docs/user-guide/namespaces\n+optional",
          "type": "string"
        },
        "ownerReferences": {
          "type": "array",
          "title": "List of objects depended by this object. If ALL objects in the list have\nbeen deleted, this object will be garbage collected. If this object is managed by a controller,\nthen an entry in this list will point to this controller, with the controller field set to true.\nThere cannot be more than one managing controller.\n+optional\n+patchMergeKey=uid\n+patchStrategy=merge",
          "items": {
            "$ref": "#/definitions/v1OwnerReference"
          }
        },
        "resourceVersion": {
          "description": "An opaque value that represents the internal version of this object that can\nbe used by clients to determine when objects have changed. May be used for optimistic\nconcurrency, change detection, and the watch operation on a resource or set of resources.\nClients must treat these values as opaque and passed unmodified back to the server.\nThey may only be valid for a particular resource or set of resources.\n\nPopulated by the system.\nRead-only.\nValue must be treated as opaque by clients and .\nMore info: https://git.k8s.io/community/contributors/devel/sig-architecture/api-conventions.md#concurrency-control-and-consistency\n+optional",
          "type": "string"
        },
        "selfLink": {
          "description": "SelfLink is a URL representing this object.\nPopulated by the system.\nRead-only.\n\nDEPRECATED\nKubernetes will stop propagating this field in 1.20 release and the field is planned\nto be removed in 1.21 release.\n+optional",
          "type": "string"
        },
        "uid": {
          "description": "UID is the unique in time and space value for this object. It is typically generated by\nthe server on successful creation of a resource and is not allowed to change on PUT\noperations.\n\nPopulated by the system.\nRead-only.\nMore info: http://kubernetes.io/docs/user-guide/identifiers#uids\n+optional",
          "type": "string"
        }
      }
    },
    "v1ObjectReference": {
      "type": "object",
      "title": "ObjectReference contains enough information to let you inspect or modify the referred object.\n+k8s:deepcopy-gen:interfaces=k8s.io/apimachinery/pkg/runtime.Object",
      "properties": {
        "apiVersion": {
          "type": "string",
          "title": "API version of the referent.\n+optional"
        },
        "fieldPath": {
          "type": "string",
          "title": "If referring to a piece of an object instead of an entire object, this string\nshould contain a valid JSON/Go field access statement, such as desiredState.manifest.containers[2].\nFor example, if the object reference is to a container within a pod, this would take on a value like:\n\"spec.containers{name}\" (where \"name\" refers to the name of the container that triggered\nthe event) or if no container name is specified \"spec.containers[2]\" (container with\nindex 2 in this pod). This syntax is chosen only to have some well-defined way of\nreferencing a part of an object.\nTODO: this design is not final and this field is subject to change in the future.\n+optional"
        },
        "kind": {
          "type": "string",
          "title": "Kind of the referent.\nMore info: https://git.k8s.io/community/contributors/devel/sig-architecture/api-conventions.md#types-kinds\n+optional"
        },
        "name": {
          "type": "string",
          "title": "Name of the referent.\nMore info: https://kubernetes.io/docs/concepts/overview/working-with-objects/names/#names\n+optional"
        },
        "namespace": {
          "type": "string",
          "title": "Namespace of the referent.\nMore info: https://kubernetes.io/docs/concepts/overview/working-with-objects/namespaces/\n+optional"
        },
        "resourceVersion": {
          "type": "string",
          "title": "Specific resourceVersion to which this reference is made, if any.\nMore info: https://git.k8s.io/community/contributors/devel/sig-architecture/api-conventions.md#concurrency-control-and-consistency\n+optional"
        },
        "uid": {
          "type": "string",
          "title": "UID of the referent.\nMore info: https://kubernetes.io/docs/concepts/overview/working-with-objects/names/#uids\n+optional"
        }
      }
    },
    "v1OwnerReference": {
      "description": "OwnerReference contains enough information to let you identify an owning\nobject. An owning object must be in the same namespace as the dependent, or\nbe cluster-scoped, so there is no namespace field.",
      "type": "object",
      "properties": {
        "apiVersion": {
          "description": "API version of the referent.",
          "type": "string"
        },
        "blockOwnerDeletion": {
          "type": "boolean",
          "format": "boolean",
          "title": "If true, AND if the owner has the \"foregroundDeletion\" finalizer, then\nthe owner cannot be deleted from the key-value store until this\nreference is removed.\nDefaults to false.\nTo set this field, a user needs \"delete\" permission of the owner,\notherwise 422 (Unprocessable Entity) will be returned.\n+optional"
        },
        "controller": {
          "type": "boolean",
          "format": "boolean",
          "title": "If true, this reference points to the managing controller.\n+optional"
        },
        "kind": {
          "type": "string",
          "title": "Kind of the referent.\nMore info: https://git.k8s.io/community/contributors/devel/sig-architecture/api-conventions.md#types-kinds"
        },
        "name": {
          "type": "string",
          "title": "Name of the referent.\nMore info: http://kubernetes.io/docs/user-guide/identifiers#names"
        },
        "uid": {
          "type": "string",
          "title": "UID of the referent.\nMore info: http://kubernetes.io/docs/user-guide/identifiers#uids"
        }
      }
    },
    "v1PersistentVolumeClaim": {
      "type": "object",
      "title": "PersistentVolumeClaim is a user's request for and claim to a persistent volume",
      "properties": {
        "metadata": {
          "title": "Standard object's metadata.\nMore info: https://git.k8s.io/community/contributors/devel/sig-architecture/api-conventions.md#metadata\n+optional",
          "$ref": "#/definitions/v1ObjectMeta"
        },
        "spec": {
          "title": "Spec defines the desired characteristics of a volume requested by a pod author.\nMore info: https://kubernetes.io/docs/concepts/storage/persistent-volumes#persistentvolumeclaims\n+optional",
          "$ref": "#/definitions/v1PersistentVolumeClaimSpec"
        },
        "status": {
          "title": "Status represents the current information/status of a persistent volume claim.\nRead-only.\nMore info: https://kubernetes.io/docs/concepts/storage/persistent-volumes#persistentvolumeclaims\n+optional",
          "$ref": "#/definitions/v1PersistentVolumeClaimStatus"
        }
      }
    },
    "v1PersistentVolumeClaimCondition": {
      "type": "object",
      "title": "PersistentVolumeClaimCondition contails details about state of pvc",
      "properties": {
        "lastProbeTime": {
          "title": "Last time we probed the condition.\n+optional",
          "$ref": "#/definitions/v1Time"
        },
        "lastTransitionTime": {
          "title": "Last time the condition transitioned from one status to another.\n+optional",
          "$ref": "#/definitions/v1Time"
        },
        "message": {
          "type": "string",
          "title": "Human-readable message indicating details about last transition.\n+optional"
        },
        "reason": {
          "type": "string",
          "title": "Unique, this should be a short, machine understandable string that gives the reason\nfor condition's last transition. If it reports \"ResizeStarted\" that means the underlying\npersistent volume is being resized.\n+optional"
        },
        "status": {
          "type": "string"
        },
        "type": {
          "type": "string"
        }
      }
    },
    "v1PersistentVolumeClaimSpec": {
      "type": "object",
      "title": "PersistentVolumeClaimSpec describes the common attributes of storage devices\nand allows a Source for provider-specific attributes",
      "properties": {
        "accessModes": {
          "type": "array",
          "title": "AccessModes contains the desired access modes the volume should have.\nMore info: https://kubernetes.io/docs/concepts/storage/persistent-volumes#access-modes-1\n+optional",
          "items": {
            "type": "string"
          }
        },
        "dataSource": {
          "title": "This field requires the VolumeSnapshotDataSource alpha feature gate to be\nenabled and currently VolumeSnapshot is the only supported data source.\nIf the provisioner can support VolumeSnapshot data source, it will create\na new volume and data will be restored to the volume at the same time.\nIf the provisioner does not support VolumeSnapshot data source, volume will\nnot be created and the failure will be reported as an event.\nIn the future, we plan to support more data source types and the behavior\nof the provisioner may change.\n+optional",
          "$ref": "#/definitions/v1TypedLocalObjectReference"
        },
        "resources": {
          "title": "Resources represents the minimum resources the volume should have.\nMore info: https://kubernetes.io/docs/concepts/storage/persistent-volumes#resources\n+optional",
          "$ref": "#/definitions/v1ResourceRequirements"
        },
        "selector": {
          "title": "A label query over volumes to consider for binding.\n+optional",
          "$ref": "#/definitions/v1LabelSelector"
        },
        "storageClassName": {
          "type": "string",
          "title": "Name of the StorageClass required by the claim.\nMore info: https://kubernetes.io/docs/concepts/storage/persistent-volumes#class-1\n+optional"
        },
        "volumeMode": {
          "type": "string",
          "title": "volumeMode defines what type of volume is required by the claim.\nValue of Filesystem is implied when not included in claim spec.\nThis is a beta feature.\n+optional"
        },
        "volumeName": {
          "type": "string",
          "title": "VolumeName is the binding reference to the PersistentVolume backing this claim.\n+optional"
        }
      }
    },
    "v1PersistentVolumeClaimStatus": {
      "description": "PersistentVolumeClaimStatus is the current status of a persistent volume claim.",
      "type": "object",
      "properties": {
        "accessModes": {
          "type": "array",
          "title": "AccessModes contains the actual access modes the volume backing the PVC has.\nMore info: https://kubernetes.io/docs/concepts/storage/persistent-volumes#access-modes-1\n+optional",
          "items": {
            "type": "string"
          }
        },
        "capacity": {
          "type": "object",
          "title": "Represents the actual resources of the underlying volume.\n+optional",
          "additionalProperties": {
            "$ref": "#/definitions/resourceQuantity"
          }
        },
        "conditions": {
          "type": "array",
          "title": "Current Condition of persistent volume claim. If underlying persistent volume is being\nresized then the Condition will be set to 'ResizeStarted'.\n+optional\n+patchMergeKey=type\n+patchStrategy=merge",
          "items": {
            "$ref": "#/definitions/v1PersistentVolumeClaimCondition"
          }
        },
        "phase": {
          "type": "string",
          "title": "Phase represents the current phase of PersistentVolumeClaim.\n+optional"
        }
      }
    },
    "v1PersistentVolumeClaimVolumeSource": {
      "description": "PersistentVolumeClaimVolumeSource references the user's PVC in the same namespace.\nThis volume finds the bound PV and mounts that volume for the pod. A\nPersistentVolumeClaimVolumeSource is, essentially, a wrapper around another\ntype of volume that is owned by someone else (the system).",
      "type": "object",
      "properties": {
        "claimName": {
          "type": "string",
          "title": "ClaimName is the name of a PersistentVolumeClaim in the same namespace as the pod using this volume.\nMore info: https://kubernetes.io/docs/concepts/storage/persistent-volumes#persistentvolumeclaims"
        },
        "readOnly": {
          "type": "boolean",
          "format": "boolean",
          "title": "Will force the ReadOnly setting in VolumeMounts.\nDefault false.\n+optional"
        }
      }
    },
    "v1PhotonPersistentDiskVolumeSource": {
      "description": "Represents a Photon Controller persistent disk resource.",
      "type": "object",
      "properties": {
        "fsType": {
          "description": "Filesystem type to mount.\nMust be a filesystem type supported by the host operating system.\nEx. \"ext4\", \"xfs\", \"ntfs\". Implicitly inferred to be \"ext4\" if unspecified.",
          "type": "string"
        },
        "pdID": {
          "type": "string",
          "title": "ID that identifies Photon Controller persistent disk"
        }
      }
    },
    "v1PodAffinity": {
      "description": "Pod affinity is a group of inter pod affinity scheduling rules.",
      "type": "object",
      "properties": {
        "preferredDuringSchedulingIgnoredDuringExecution": {
          "type": "array",
          "title": "The scheduler will prefer to schedule pods to nodes that satisfy\nthe affinity expressions specified by this field, but it may choose\na node that violates one or more of the expressions. The node that is\nmost preferred is the one with the greatest sum of weights, i.e.\nfor each node that meets all of the scheduling requirements (resource\nrequest, requiredDuringScheduling affinity expressions, etc.),\ncompute a sum by iterating through the elements of this field and adding\n\"weight\" to the sum if the node has pods which matches the corresponding podAffinityTerm; the\nnode(s) with the highest sum are the most preferred.\n+optional",
          "items": {
            "$ref": "#/definitions/v1WeightedPodAffinityTerm"
          }
        },
        "requiredDuringSchedulingIgnoredDuringExecution": {
          "type": "array",
          "title": "If the affinity requirements specified by this field are not met at\nscheduling time, the pod will not be scheduled onto the node.\nIf the affinity requirements specified by this field cease to be met\nat some point during pod execution (e.g. due to a pod label update), the\nsystem may or may not try to eventually evict the pod from its node.\nWhen there are multiple elements, the lists of nodes corresponding to each\npodAffinityTerm are intersected, i.e. all terms must be satisfied.\n+optional",
          "items": {
            "$ref": "#/definitions/v1PodAffinityTerm"
          }
        }
      }
    },
    "v1PodAffinityTerm": {
      "type": "object",
      "title": "Defines a set of pods (namely those matching the labelSelector\nrelative to the given namespace(s)) that this pod should be\nco-located (affinity) or not co-located (anti-affinity) with,\nwhere co-located is defined as running on a node whose value of\nthe label with key \u003ctopologyKey\u003e matches that of any node on which\na pod of the set of pods is running",
      "properties": {
        "labelSelector": {
          "title": "A label query over a set of resources, in this case pods.\n+optional",
          "$ref": "#/definitions/v1LabelSelector"
        },
        "namespaces": {
          "type": "array",
          "title": "namespaces specifies which namespaces the labelSelector applies to (matches against);\nnull or empty list means \"this pod's namespace\"\n+optional",
          "items": {
            "type": "string"
          }
        },
        "topologyKey": {
          "description": "This pod should be co-located (affinity) or not co-located (anti-affinity) with the pods matching\nthe labelSelector in the specified namespaces, where co-located is defined as running on a node\nwhose value of the label with key topologyKey matches that of any node on which any of the\nselected pods is running.\nEmpty topologyKey is not allowed.",
          "type": "string"
        }
      }
    },
    "v1PodAntiAffinity": {
      "description": "Pod anti affinity is a group of inter pod anti affinity scheduling rules.",
      "type": "object",
      "properties": {
        "preferredDuringSchedulingIgnoredDuringExecution": {
          "type": "array",
          "title": "The scheduler will prefer to schedule pods to nodes that satisfy\nthe anti-affinity expressions specified by this field, but it may choose\na node that violates one or more of the expressions. The node that is\nmost preferred is the one with the greatest sum of weights, i.e.\nfor each node that meets all of the scheduling requirements (resource\nrequest, requiredDuringScheduling anti-affinity expressions, etc.),\ncompute a sum by iterating through the elements of this field and adding\n\"weight\" to the sum if the node has pods which matches the corresponding podAffinityTerm; the\nnode(s) with the highest sum are the most preferred.\n+optional",
          "items": {
            "$ref": "#/definitions/v1WeightedPodAffinityTerm"
          }
        },
        "requiredDuringSchedulingIgnoredDuringExecution": {
          "type": "array",
          "title": "If the anti-affinity requirements specified by this field are not met at\nscheduling time, the pod will not be scheduled onto the node.\nIf the anti-affinity requirements specified by this field cease to be met\nat some point during pod execution (e.g. due to a pod label update), the\nsystem may or may not try to eventually evict the pod from its node.\nWhen there are multiple elements, the lists of nodes corresponding to each\npodAffinityTerm are intersected, i.e. all terms must be satisfied.\n+optional",
          "items": {
            "$ref": "#/definitions/v1PodAffinityTerm"
          }
        }
      }
    },
    "v1PodDNSConfig": {
      "description": "PodDNSConfig defines the DNS parameters of a pod in addition to\nthose generated from DNSPolicy.",
      "type": "object",
      "properties": {
        "nameservers": {
          "type": "array",
          "title": "A list of DNS name server IP addresses.\nThis will be appended to the base nameservers generated from DNSPolicy.\nDuplicated nameservers will be removed.\n+optional",
          "items": {
            "type": "string"
          }
        },
        "options": {
          "type": "array",
          "title": "A list of DNS resolver options.\nThis will be merged with the base options generated from DNSPolicy.\nDuplicated entries will be removed. Resolution options given in Options\nwill override those that appear in the base DNSPolicy.\n+optional",
          "items": {
            "$ref": "#/definitions/v1PodDNSConfigOption"
          }
        },
        "searches": {
          "type": "array",
          "title": "A list of DNS search domains for host-name lookup.\nThis will be appended to the base search paths generated from DNSPolicy.\nDuplicated search paths will be removed.\n+optional",
          "items": {
            "type": "string"
          }
        }
      }
    },
    "v1PodDNSConfigOption": {
      "description": "PodDNSConfigOption defines DNS resolver options of a pod.",
      "type": "object",
      "properties": {
        "name": {
          "description": "Required.",
          "type": "string"
        },
        "value": {
          "type": "string",
          "title": "+optional"
        }
      }
    },
    "v1PodLogOptions": {
      "description": "PodLogOptions is the query options for a Pod's logs REST call.",
      "type": "object",
      "properties": {
        "container": {
          "type": "string",
          "title": "The container for which to stream logs. Defaults to only container if there is one container in the pod.\n+optional"
        },
        "follow": {
          "type": "boolean",
          "format": "boolean",
          "title": "Follow the log stream of the pod. Defaults to false.\n+optional"
        },
        "limitBytes": {
          "type": "string",
          "format": "int64",
          "title": "If set, the number of bytes to read from the server before terminating the\nlog output. This may not display a complete final line of logging, and may return\nslightly more or slightly less than the specified limit.\n+optional"
        },
        "previous": {
          "type": "boolean",
          "format": "boolean",
          "title": "Return previous terminated container logs. Defaults to false.\n+optional"
        },
        "sinceSeconds": {
          "type": "string",
          "format": "int64",
          "title": "A relative time in seconds before the current time from which to show logs. If this value\nprecedes the time a pod was started, only logs since the pod start will be returned.\nIf this value is in the future, no logs will be returned.\nOnly one of sinceSeconds or sinceTime may be specified.\n+optional"
        },
        "sinceTime": {
          "title": "An RFC3339 timestamp from which to show logs. If this value\nprecedes the time a pod was started, only logs since the pod start will be returned.\nIf this value is in the future, no logs will be returned.\nOnly one of sinceSeconds or sinceTime may be specified.\n+optional",
          "$ref": "#/definitions/v1Time"
        },
        "tailLines": {
          "type": "string",
          "format": "int64",
          "title": "If set, the number of lines from the end of the logs to show. If not specified,\nlogs are shown from the creation of the container or sinceSeconds or sinceTime\n+optional"
        },
        "timestamps": {
          "type": "boolean",
          "format": "boolean",
          "title": "If true, add an RFC3339 or RFC3339Nano timestamp at the beginning of every line\nof log output. Defaults to false.\n+optional"
        }
      }
    },
    "v1PodSecurityContext": {
      "description": "PodSecurityContext holds pod-level security attributes and common container settings.\nSome fields are also present in container.securityContext.  Field values of\ncontainer.securityContext take precedence over field values of PodSecurityContext.",
      "type": "object",
      "properties": {
        "fsGroup": {
          "description": "1. The owning GID will be the FSGroup\n2. The setgid bit is set (new files created in the volume will be owned by FSGroup)\n3. The permission bits are OR'd with rw-rw----\n\nIf unset, the Kubelet will not modify the ownership and permissions of any volume.\n+optional",
          "type": "string",
          "format": "int64",
          "title": "A special supplemental group that applies to all containers in a pod.\nSome volume types allow the Kubelet to change the ownership of that volume\nto be owned by the pod:"
        },
        "runAsGroup": {
          "type": "string",
          "format": "int64",
          "title": "The GID to run the entrypoint of the container process.\nUses runtime default if unset.\nMay also be set in SecurityContext.  If set in both SecurityContext and\nPodSecurityContext, the value specified in SecurityContext takes precedence\nfor that container.\n+optional"
        },
        "runAsNonRoot": {
          "type": "boolean",
          "format": "boolean",
          "title": "Indicates that the container must run as a non-root user.\nIf true, the Kubelet will validate the image at runtime to ensure that it\ndoes not run as UID 0 (root) and fail to start the container if it does.\nIf unset or false, no such validation will be performed.\nMay also be set in SecurityContext.  If set in both SecurityContext and\nPodSecurityContext, the value specified in SecurityContext takes precedence.\n+optional"
        },
        "runAsUser": {
          "type": "string",
          "format": "int64",
          "title": "The UID to run the entrypoint of the container process.\nDefaults to user specified in image metadata if unspecified.\nMay also be set in SecurityContext.  If set in both SecurityContext and\nPodSecurityContext, the value specified in SecurityContext takes precedence\nfor that container.\n+optional"
        },
        "seLinuxOptions": {
          "title": "The SELinux context to be applied to all containers.\nIf unspecified, the container runtime will allocate a random SELinux context for each\ncontainer.  May also be set in SecurityContext.  If set in\nboth SecurityContext and PodSecurityContext, the value specified in SecurityContext\ntakes precedence for that container.\n+optional",
          "$ref": "#/definitions/v1SELinuxOptions"
        },
        "supplementalGroups": {
          "type": "array",
          "title": "A list of groups applied to the first process run in each container, in addition\nto the container's primary GID.  If unspecified, no groups will be added to\nany container.\n+optional",
          "items": {
            "type": "string",
            "format": "int64"
          }
        },
        "sysctls": {
          "type": "array",
          "title": "Sysctls hold a list of namespaced sysctls used for the pod. Pods with unsupported\nsysctls (by the container runtime) might fail to launch.\n+optional",
          "items": {
            "$ref": "#/definitions/v1Sysctl"
          }
        },
        "windowsOptions": {
          "title": "The Windows specific settings applied to all containers.\nIf unspecified, the options within a container's SecurityContext will be used.\nIf set in both SecurityContext and PodSecurityContext, the value specified in SecurityContext takes precedence.\n+optional",
          "$ref": "#/definitions/v1WindowsSecurityContextOptions"
        }
      }
    },
    "v1PortworxVolumeSource": {
      "description": "PortworxVolumeSource represents a Portworx volume resource.",
      "type": "object",
      "properties": {
        "fsType": {
          "description": "FSType represents the filesystem type to mount\nMust be a filesystem type supported by the host operating system.\nEx. \"ext4\", \"xfs\". Implicitly inferred to be \"ext4\" if unspecified.",
          "type": "string"
        },
        "readOnly": {
          "type": "boolean",
          "format": "boolean",
          "title": "Defaults to false (read/write). ReadOnly here will force\nthe ReadOnly setting in VolumeMounts.\n+optional"
        },
        "volumeID": {
          "type": "string",
          "title": "VolumeID uniquely identifies a Portworx volume"
        }
      }
    },
    "v1PreferredSchedulingTerm": {
      "description": "An empty preferred scheduling term matches all objects with implicit weight 0\n(i.e. it's a no-op). A null preferred scheduling term matches no objects (i.e. is also a no-op).",
      "type": "object",
      "properties": {
        "preference": {
          "description": "A node selector term, associated with the corresponding weight.",
          "$ref": "#/definitions/v1NodeSelectorTerm"
        },
        "weight": {
          "description": "Weight associated with matching the corresponding nodeSelectorTerm, in the range 1-100.",
          "type": "integer",
          "format": "int32"
        }
      }
    },
    "v1Probe": {
      "description": "Probe describes a health check to be performed against a container to determine whether it is\nalive or ready to receive traffic.",
      "type": "object",
      "properties": {
        "failureThreshold": {
          "type": "integer",
          "format": "int32",
          "title": "Minimum consecutive failures for the probe to be considered failed after having succeeded.\nDefaults to 3. Minimum value is 1.\n+optional"
        },
        "handler": {
          "title": "The action taken to determine the health of a container",
          "$ref": "#/definitions/v1Handler"
        },
        "initialDelaySeconds": {
          "type": "integer",
          "format": "int32",
          "title": "Number of seconds after the container has started before liveness probes are initiated.\nMore info: https://kubernetes.io/docs/concepts/workloads/pods/pod-lifecycle#container-probes\n+optional"
        },
        "periodSeconds": {
          "type": "integer",
          "format": "int32",
          "title": "How often (in seconds) to perform the probe.\nDefault to 10 seconds. Minimum value is 1.\n+optional"
        },
        "successThreshold": {
          "type": "integer",
          "format": "int32",
          "title": "Minimum consecutive successes for the probe to be considered successful after having failed.\nDefaults to 1. Must be 1 for liveness and startup. Minimum value is 1.\n+optional"
        },
        "timeoutSeconds": {
          "type": "integer",
          "format": "int32",
          "title": "Number of seconds after which the probe times out.\nDefaults to 1 second. Minimum value is 1.\nMore info: https://kubernetes.io/docs/concepts/workloads/pods/pod-lifecycle#container-probes\n+optional"
        }
      }
    },
    "v1ProjectedVolumeSource": {
      "type": "object",
      "title": "Represents a projected volume source",
      "properties": {
        "defaultMode": {
          "type": "integer",
          "format": "int32",
          "title": "Mode bits to use on created files by default. Must be a value between\n0 and 0777.\nDirectories within the path are not affected by this setting.\nThis might be in conflict with other options that affect the file\nmode, like fsGroup, and the result can be other mode bits set.\n+optional"
        },
        "sources": {
          "type": "array",
          "title": "list of volume projections",
          "items": {
            "$ref": "#/definitions/v1VolumeProjection"
          }
        }
      }
    },
    "v1QuobyteVolumeSource": {
      "description": "Represents a Quobyte mount that lasts the lifetime of a pod.\nQuobyte volumes do not support ownership management or SELinux relabeling.",
      "type": "object",
      "properties": {
        "group": {
          "type": "string",
          "title": "Group to map volume access to\nDefault is no group\n+optional"
        },
        "readOnly": {
          "type": "boolean",
          "format": "boolean",
          "title": "ReadOnly here will force the Quobyte volume to be mounted with read-only permissions.\nDefaults to false.\n+optional"
        },
        "registry": {
          "type": "string",
          "title": "Registry represents a single or multiple Quobyte Registry services\nspecified as a string as host:port pair (multiple entries are separated with commas)\nwhich acts as the central registry for volumes"
        },
        "tenant": {
          "type": "string",
          "title": "Tenant owning the given Quobyte volume in the Backend\nUsed with dynamically provisioned Quobyte volumes, value is set by the plugin\n+optional"
        },
        "user": {
          "type": "string",
          "title": "User to map volume access to\nDefaults to serivceaccount user\n+optional"
        },
        "volume": {
          "description": "Volume is a string that references an already created Quobyte volume by name.",
          "type": "string"
        }
      }
    },
    "v1RBDVolumeSource": {
      "description": "Represents a Rados Block Device mount that lasts the lifetime of a pod.\nRBD volumes support ownership management and SELinux relabeling.",
      "type": "object",
      "properties": {
        "fsType": {
          "type": "string",
          "title": "Filesystem type of the volume that you want to mount.\nTip: Ensure that the filesystem type is supported by the host operating system.\nExamples: \"ext4\", \"xfs\", \"ntfs\". Implicitly inferred to be \"ext4\" if unspecified.\nMore info: https://kubernetes.io/docs/concepts/storage/volumes#rbd\nTODO: how do we prevent errors in the filesystem from compromising the machine\n+optional"
        },
        "image": {
          "type": "string",
          "title": "The rados image name.\nMore info: https://examples.k8s.io/volumes/rbd/README.md#how-to-use-it"
        },
        "keyring": {
          "type": "string",
          "title": "Keyring is the path to key ring for RBDUser.\nDefault is /etc/ceph/keyring.\nMore info: https://examples.k8s.io/volumes/rbd/README.md#how-to-use-it\n+optional"
        },
        "monitors": {
          "type": "array",
          "title": "A collection of Ceph monitors.\nMore info: https://examples.k8s.io/volumes/rbd/README.md#how-to-use-it",
          "items": {
            "type": "string"
          }
        },
        "pool": {
          "type": "string",
          "title": "The rados pool name.\nDefault is rbd.\nMore info: https://examples.k8s.io/volumes/rbd/README.md#how-to-use-it\n+optional"
        },
        "readOnly": {
          "type": "boolean",
          "format": "boolean",
          "title": "ReadOnly here will force the ReadOnly setting in VolumeMounts.\nDefaults to false.\nMore info: https://examples.k8s.io/volumes/rbd/README.md#how-to-use-it\n+optional"
        },
        "secretRef": {
          "title": "SecretRef is name of the authentication secret for RBDUser. If provided\noverrides keyring.\nDefault is nil.\nMore info: https://examples.k8s.io/volumes/rbd/README.md#how-to-use-it\n+optional",
          "$ref": "#/definitions/v1LocalObjectReference"
        },
        "user": {
          "type": "string",
          "title": "The rados user name.\nDefault is admin.\nMore info: https://examples.k8s.io/volumes/rbd/README.md#how-to-use-it\n+optional"
        }
      }
    },
    "v1ResourceFieldSelector": {
      "type": "object",
      "title": "ResourceFieldSelector represents container resources (cpu, memory) and their output format",
      "properties": {
        "containerName": {
          "type": "string",
          "title": "Container name: required for volumes, optional for env vars\n+optional"
        },
        "divisor": {
          "title": "Specifies the output format of the exposed resources, defaults to \"1\"\n+optional",
          "$ref": "#/definitions/resourceQuantity"
        },
        "resource": {
          "type": "string",
          "title": "Required: resource to select"
        }
      }
    },
    "v1ResourceRequirements": {
      "description": "ResourceRequirements describes the compute resource requirements.",
      "type": "object",
      "properties": {
        "limits": {
          "type": "object",
          "title": "Limits describes the maximum amount of compute resources allowed.\nMore info: https://kubernetes.io/docs/concepts/configuration/manage-compute-resources-container/\n+optional",
          "additionalProperties": {
            "$ref": "#/definitions/resourceQuantity"
          }
        },
        "requests": {
          "type": "object",
          "title": "Requests describes the minimum amount of compute resources required.\nIf Requests is omitted for a container, it defaults to Limits if that is explicitly specified,\notherwise to an implementation-defined value.\nMore info: https://kubernetes.io/docs/concepts/configuration/manage-compute-resources-container/\n+optional",
          "additionalProperties": {
            "$ref": "#/definitions/resourceQuantity"
          }
        }
      }
    },
    "v1SELinuxOptions": {
      "type": "object",
      "title": "SELinuxOptions are the labels to be applied to the container",
      "properties": {
        "level": {
          "type": "string",
          "title": "Level is SELinux level label that applies to the container.\n+optional"
        },
        "role": {
          "type": "string",
          "title": "Role is a SELinux role label that applies to the container.\n+optional"
        },
        "type": {
          "type": "string",
          "title": "Type is a SELinux type label that applies to the container.\n+optional"
        },
        "user": {
          "type": "string",
          "title": "User is a SELinux user label that applies to the container.\n+optional"
        }
      }
    },
    "v1ScaleIOVolumeSource": {
      "type": "object",
      "title": "ScaleIOVolumeSource represents a persistent ScaleIO volume",
      "properties": {
        "fsType": {
          "type": "string",
          "title": "Filesystem type to mount.\nMust be a filesystem type supported by the host operating system.\nEx. \"ext4\", \"xfs\", \"ntfs\".\nDefault is \"xfs\".\n+optional"
        },
        "gateway": {
          "description": "The host address of the ScaleIO API Gateway.",
          "type": "string"
        },
        "protectionDomain": {
          "type": "string",
          "title": "The name of the ScaleIO Protection Domain for the configured storage.\n+optional"
        },
        "readOnly": {
          "type": "boolean",
          "format": "boolean",
          "title": "Defaults to false (read/write). ReadOnly here will force\nthe ReadOnly setting in VolumeMounts.\n+optional"
        },
        "secretRef": {
          "description": "SecretRef references to the secret for ScaleIO user and other\nsensitive information. If this is not provided, Login operation will fail.",
          "$ref": "#/definitions/v1LocalObjectReference"
        },
        "sslEnabled": {
          "type": "boolean",
          "format": "boolean",
          "title": "Flag to enable/disable SSL communication with Gateway, default false\n+optional"
        },
        "storageMode": {
          "type": "string",
          "title": "Indicates whether the storage for a volume should be ThickProvisioned or ThinProvisioned.\nDefault is ThinProvisioned.\n+optional"
        },
        "storagePool": {
          "type": "string",
          "title": "The ScaleIO Storage Pool associated with the protection domain.\n+optional"
        },
        "system": {
          "description": "The name of the storage system as configured in ScaleIO.",
          "type": "string"
        },
        "volumeName": {
          "description": "The name of a volume already created in the ScaleIO system\nthat is associated with this volume source.",
          "type": "string"
        }
      }
    },
    "v1SecretEnvSource": {
      "description": "SecretEnvSource selects a Secret to populate the environment\nvariables with.\n\nThe contents of the target Secret's Data field will represent the\nkey-value pairs as environment variables.",
      "type": "object",
      "properties": {
        "localObjectReference": {
          "description": "The Secret to select from.",
          "$ref": "#/definitions/v1LocalObjectReference"
        },
        "optional": {
          "type": "boolean",
          "format": "boolean",
          "title": "Specify whether the Secret must be defined\n+optional"
        }
      }
    },
    "v1SecretKeySelector": {
      "description": "SecretKeySelector selects a key of a Secret.",
      "type": "object",
      "properties": {
        "key": {
          "description": "The key of the secret to select from.  Must be a valid secret key.",
          "type": "string"
        },
        "localObjectReference": {
          "description": "The name of the secret in the pod's namespace to select from.",
          "$ref": "#/definitions/v1LocalObjectReference"
        },
        "optional": {
          "type": "boolean",
          "format": "boolean",
          "title": "Specify whether the Secret or its key must be defined\n+optional"
        }
      }
    },
    "v1SecretProjection": {
      "description": "Adapts a secret into a projected volume.\n\nThe contents of the target Secret's Data field will be presented in a\nprojected volume as files using the keys in the Data field as the file names.\nNote that this is identical to a secret volume source without the default\nmode.",
      "type": "object",
      "properties": {
        "items": {
          "type": "array",
          "title": "If unspecified, each key-value pair in the Data field of the referenced\nSecret will be projected into the volume as a file whose name is the\nkey and content is the value. If specified, the listed keys will be\nprojected into the specified paths, and unlisted keys will not be\npresent. If a key is specified which is not present in the Secret,\nthe volume setup will error unless it is marked optional. Paths must be\nrelative and may not contain the '..' path or start with '..'.\n+optional",
          "items": {
            "$ref": "#/definitions/v1KeyToPath"
          }
        },
        "localObjectReference": {
          "$ref": "#/definitions/v1LocalObjectReference"
        },
        "optional": {
          "type": "boolean",
          "format": "boolean",
          "title": "Specify whether the Secret or its key must be defined\n+optional"
        }
      }
    },
    "v1SecretVolumeSource": {
      "description": "Adapts a Secret into a volume.\n\nThe contents of the target Secret's Data field will be presented in a volume\nas files using the keys in the Data field as the file names.\nSecret volumes support ownership management and SELinux relabeling.",
      "type": "object",
      "properties": {
        "defaultMode": {
          "type": "integer",
          "format": "int32",
          "title": "Optional: mode bits to use on created files by default. Must be a\nvalue between 0 and 0777. Defaults to 0644.\nDirectories within the path are not affected by this setting.\nThis might be in conflict with other options that affect the file\nmode, like fsGroup, and the result can be other mode bits set.\n+optional"
        },
        "items": {
          "type": "array",
          "title": "If unspecified, each key-value pair in the Data field of the referenced\nSecret will be projected into the volume as a file whose name is the\nkey and content is the value. If specified, the listed keys will be\nprojected into the specified paths, and unlisted keys will not be\npresent. If a key is specified which is not present in the Secret,\nthe volume setup will error unless it is marked optional. Paths must be\nrelative and may not contain the '..' path or start with '..'.\n+optional",
          "items": {
            "$ref": "#/definitions/v1KeyToPath"
          }
        },
        "optional": {
          "type": "boolean",
          "format": "boolean",
          "title": "Specify whether the Secret or its keys must be defined\n+optional"
        },
        "secretName": {
          "type": "string",
          "title": "Name of the secret in the pod's namespace to use.\nMore info: https://kubernetes.io/docs/concepts/storage/volumes#secret\n+optional"
        }
      }
    },
    "v1SecurityContext": {
      "description": "SecurityContext holds security configuration that will be applied to a container.\nSome fields are present in both SecurityContext and PodSecurityContext.  When both\nare set, the values in SecurityContext take precedence.",
      "type": "object",
      "properties": {
        "allowPrivilegeEscalation": {
          "type": "boolean",
          "format": "boolean",
          "title": "AllowPrivilegeEscalation controls whether a process can gain more\nprivileges than its parent process. This bool directly controls if\nthe no_new_privs flag will be set on the container process.\nAllowPrivilegeEscalation is true always when the container is:\n1) run as Privileged\n2) has CAP_SYS_ADMIN\n+optional"
        },
        "capabilities": {
          "title": "The capabilities to add/drop when running containers.\nDefaults to the default set of capabilities granted by the container runtime.\n+optional",
          "$ref": "#/definitions/v1Capabilities"
        },
        "privileged": {
          "type": "boolean",
          "format": "boolean",
          "title": "Run container in privileged mode.\nProcesses in privileged containers are essentially equivalent to root on the host.\nDefaults to false.\n+optional"
        },
        "procMount": {
          "type": "string",
          "title": "procMount denotes the type of proc mount to use for the containers.\nThe default is DefaultProcMount which uses the container runtime defaults for\nreadonly paths and masked paths.\nThis requires the ProcMountType feature flag to be enabled.\n+optional"
        },
        "readOnlyRootFilesystem": {
          "type": "boolean",
          "format": "boolean",
          "title": "Whether this container has a read-only root filesystem.\nDefault is false.\n+optional"
        },
        "runAsGroup": {
          "type": "string",
          "format": "int64",
          "title": "The GID to run the entrypoint of the container process.\nUses runtime default if unset.\nMay also be set in PodSecurityContext.  If set in both SecurityContext and\nPodSecurityContext, the value specified in SecurityContext takes precedence.\n+optional"
        },
        "runAsNonRoot": {
          "type": "boolean",
          "format": "boolean",
          "title": "Indicates that the container must run as a non-root user.\nIf true, the Kubelet will validate the image at runtime to ensure that it\ndoes not run as UID 0 (root) and fail to start the container if it does.\nIf unset or false, no such validation will be performed.\nMay also be set in PodSecurityContext.  If set in both SecurityContext and\nPodSecurityContext, the value specified in SecurityContext takes precedence.\n+optional"
        },
        "runAsUser": {
          "type": "string",
          "format": "int64",
          "title": "The UID to run the entrypoint of the container process.\nDefaults to user specified in image metadata if unspecified.\nMay also be set in PodSecurityContext.  If set in both SecurityContext and\nPodSecurityContext, the value specified in SecurityContext takes precedence.\n+optional"
        },
        "seLinuxOptions": {
          "title": "The SELinux context to be applied to the container.\nIf unspecified, the container runtime will allocate a random SELinux context for each\ncontainer.  May also be set in PodSecurityContext.  If set in both SecurityContext and\nPodSecurityContext, the value specified in SecurityContext takes precedence.\n+optional",
          "$ref": "#/definitions/v1SELinuxOptions"
        },
        "windowsOptions": {
          "title": "The Windows specific settings applied to all containers.\nIf unspecified, the options from the PodSecurityContext will be used.\nIf set in both SecurityContext and PodSecurityContext, the value specified in SecurityContext takes precedence.\n+optional",
          "$ref": "#/definitions/v1WindowsSecurityContextOptions"
        }
      }
    },
    "v1ServiceAccountTokenProjection": {
      "description": "ServiceAccountTokenProjection represents a projected service account token\nvolume. This projection can be used to insert a service account token into\nthe pods runtime filesystem for use against APIs (Kubernetes API Server or\notherwise).",
      "type": "object",
      "properties": {
        "audience": {
          "type": "string",
          "title": "Audience is the intended audience of the token. A recipient of a token\nmust identify itself with an identifier specified in the audience of the\ntoken, and otherwise should reject the token. The audience defaults to the\nidentifier of the apiserver.\n+optional"
        },
        "expirationSeconds": {
          "type": "string",
          "format": "int64",
          "title": "ExpirationSeconds is the requested duration of validity of the service\naccount token. As the token approaches expiration, the kubelet volume\nplugin will proactively rotate the service account token. The kubelet will\nstart trying to rotate the token if the token is older than 80 percent of\nits time to live or if the token is older than 24 hours.Defaults to 1 hour\nand must be at least 10 minutes.\n+optional"
        },
        "path": {
          "description": "Path is the path relative to the mount point of the file to project the\ntoken into.",
          "type": "string"
        }
      }
    },
    "v1StorageOSVolumeSource": {
      "description": "Represents a StorageOS persistent volume resource.",
      "type": "object",
      "properties": {
        "fsType": {
          "type": "string",
          "title": "Filesystem type to mount.\nMust be a filesystem type supported by the host operating system.\nEx. \"ext4\", \"xfs\", \"ntfs\". Implicitly inferred to be \"ext4\" if unspecified.\n+optional"
        },
        "readOnly": {
          "type": "boolean",
          "format": "boolean",
          "title": "Defaults to false (read/write). ReadOnly here will force\nthe ReadOnly setting in VolumeMounts.\n+optional"
        },
        "secretRef": {
          "title": "SecretRef specifies the secret to use for obtaining the StorageOS API\ncredentials.  If not specified, default values will be attempted.\n+optional",
          "$ref": "#/definitions/v1LocalObjectReference"
        },
        "volumeName": {
          "description": "VolumeName is the human-readable name of the StorageOS volume.  Volume\nnames are only unique within a namespace.",
          "type": "string"
        },
        "volumeNamespace": {
          "type": "string",
          "title": "VolumeNamespace specifies the scope of the volume within StorageOS.  If no\nnamespace is specified then the Pod's namespace will be used.  This allows the\nKubernetes name scoping to be mirrored within StorageOS for tighter integration.\nSet VolumeName to any name to override the default behaviour.\nSet to \"default\" if you are not using namespaces within StorageOS.\nNamespaces that do not pre-exist within StorageOS will be created.\n+optional"
        }
      }
    },
    "v1Sysctl": {
      "type": "object",
      "title": "Sysctl defines a kernel parameter to be set",
      "properties": {
        "name": {
          "type": "string",
          "title": "Name of a property to set"
        },
        "value": {
          "type": "string",
          "title": "Value of a property to set"
        }
      }
    },
    "v1TCPSocketAction": {
      "type": "object",
      "title": "TCPSocketAction describes an action based on opening a socket",
      "properties": {
        "host": {
          "type": "string",
          "title": "Optional: Host name to connect to, defaults to the pod IP.\n+optional"
        },
        "port": {
          "description": "Number or name of the port to access on the container.\nNumber must be in the range 1 to 65535.\nName must be an IANA_SVC_NAME.",
          "$ref": "#/definitions/intstrIntOrString"
        }
      }
    },
    "v1Time": {
      "description": "Time is a wrapper around time.Time which supports correct\nmarshaling to YAML and JSON.  Wrappers are provided for many\nof the factory methods that the time package offers.\n\n+protobuf.options.marshal=false\n+protobuf.as=Timestamp\n+protobuf.options.(gogoproto.goproto_stringer)=false",
      "type": "object",
      "properties": {
        "nanos": {
          "description": "Non-negative fractions of a second at nanosecond resolution. Negative\nsecond values with fractions must still have non-negative nanos values\nthat count forward in time. Must be from 0 to 999,999,999\ninclusive. This field may be limited in precision depending on context.",
          "type": "integer",
          "format": "int32"
        },
        "seconds": {
          "description": "Represents seconds of UTC time since Unix epoch\n1970-01-01T00:00:00Z. Must be from 0001-01-01T00:00:00Z to\n9999-12-31T23:59:59Z inclusive.",
          "type": "string",
          "format": "int64"
        }
      }
    },
    "v1Toleration": {
      "description": "The pod this Toleration is attached to tolerates any taint that matches\nthe triple \u003ckey,value,effect\u003e using the matching operator \u003coperator\u003e.",
      "type": "object",
      "properties": {
        "effect": {
          "type": "string",
          "title": "Effect indicates the taint effect to match. Empty means match all taint effects.\nWhen specified, allowed values are NoSchedule, PreferNoSchedule and NoExecute.\n+optional"
        },
        "key": {
          "type": "string",
          "title": "Key is the taint key that the toleration applies to. Empty means match all taint keys.\nIf the key is empty, operator must be Exists; this combination means to match all values and all keys.\n+optional"
        },
        "operator": {
          "type": "string",
          "title": "Operator represents a key's relationship to the value.\nValid operators are Exists and Equal. Defaults to Equal.\nExists is equivalent to wildcard for value, so that a pod can\ntolerate all taints of a particular category.\n+optional"
        },
        "tolerationSeconds": {
          "type": "string",
          "format": "int64",
          "title": "TolerationSeconds represents the period of time the toleration (which must be\nof effect NoExecute, otherwise this field is ignored) tolerates the taint. By default,\nit is not set, which means tolerate the taint forever (do not evict). Zero and\nnegative values will be treated as 0 (evict immediately) by the system.\n+optional"
        },
        "value": {
          "type": "string",
          "title": "Value is the taint value the toleration matches to.\nIf the operator is Exists, the value should be empty, otherwise just a regular string.\n+optional"
        }
      }
    },
    "v1TypedLocalObjectReference": {
      "description": "TypedLocalObjectReference contains enough information to let you locate the\ntyped referenced object inside the same namespace.",
      "type": "object",
      "properties": {
        "apiGroup": {
          "type": "string",
          "title": "APIGroup is the group for the resource being referenced.\nIf APIGroup is not specified, the specified Kind must be in the core API group.\nFor any other third-party types, APIGroup is required.\n+optional"
        },
        "kind": {
          "type": "string",
          "title": "Kind is the type of resource being referenced"
        },
        "name": {
          "type": "string",
          "title": "Name is the name of resource being referenced"
        }
      }
    },
    "v1Volume": {
      "description": "Volume represents a named volume in a pod that may be accessed by any container in the pod.",
      "type": "object",
      "properties": {
        "name": {
          "type": "string",
          "title": "Volume's name.\nMust be a DNS_LABEL and unique within the pod.\nMore info: https://kubernetes.io/docs/concepts/overview/working-with-objects/names/#names"
        },
        "volumeSource": {
          "description": "VolumeSource represents the location and type of the mounted volume.\nIf not specified, the Volume is implied to be an EmptyDir.\nThis implied behavior is deprecated and will be removed in a future version.",
          "$ref": "#/definitions/v1VolumeSource"
        }
      }
    },
    "v1VolumeDevice": {
      "description": "volumeDevice describes a mapping of a raw block device within a container.",
      "type": "object",
      "properties": {
        "devicePath": {
          "description": "devicePath is the path inside of the container that the device will be mapped to.",
          "type": "string"
        },
        "name": {
          "type": "string",
          "title": "name must match the name of a persistentVolumeClaim in the pod"
        }
      }
    },
    "v1VolumeMount": {
      "description": "VolumeMount describes a mounting of a Volume within a container.",
      "type": "object",
      "properties": {
        "mountPath": {
          "description": "Path within the container at which the volume should be mounted.  Must\nnot contain ':'.",
          "type": "string"
        },
        "mountPropagation": {
          "type": "string",
          "title": "mountPropagation determines how mounts are propagated from the host\nto container and the other way around.\nWhen not set, MountPropagationNone is used.\nThis field is beta in 1.10.\n+optional"
        },
        "name": {
          "description": "This must match the Name of a Volume.",
          "type": "string"
        },
        "readOnly": {
          "type": "boolean",
          "format": "boolean",
          "title": "Mounted read-only if true, read-write otherwise (false or unspecified).\nDefaults to false.\n+optional"
        },
        "subPath": {
          "type": "string",
          "title": "Path within the volume from which the container's volume should be mounted.\nDefaults to \"\" (volume's root).\n+optional"
        },
        "subPathExpr": {
          "type": "string",
          "title": "Expanded path within the volume from which the container's volume should be mounted.\nBehaves similarly to SubPath but environment variable references $(VAR_NAME) are expanded using the container's environment.\nDefaults to \"\" (volume's root).\nSubPathExpr and SubPath are mutually exclusive.\nThis field is beta in 1.15.\n+optional"
        }
      }
    },
    "v1VolumeProjection": {
      "type": "object",
      "title": "Projection that may be projected along with other supported volume types",
      "properties": {
        "configMap": {
          "title": "information about the configMap data to project\n+optional",
          "$ref": "#/definitions/v1ConfigMapProjection"
        },
        "downwardAPI": {
          "title": "information about the downwardAPI data to project\n+optional",
          "$ref": "#/definitions/v1DownwardAPIProjection"
        },
        "secret": {
          "title": "information about the secret data to project\n+optional",
          "$ref": "#/definitions/v1SecretProjection"
        },
        "serviceAccountToken": {
          "title": "information about the serviceAccountToken data to project\n+optional",
          "$ref": "#/definitions/v1ServiceAccountTokenProjection"
        }
      }
    },
    "v1VolumeSource": {
      "description": "Represents the source of a volume to mount.\nOnly one of its members may be specified.",
      "type": "object",
      "properties": {
        "awsElasticBlockStore": {
          "title": "AWSElasticBlockStore represents an AWS Disk resource that is attached to a\nkubelet's host machine and then exposed to the pod.\nMore info: https://kubernetes.io/docs/concepts/storage/volumes#awselasticblockstore\n+optional",
          "$ref": "#/definitions/v1AWSElasticBlockStoreVolumeSource"
        },
        "azureDisk": {
          "title": "AzureDisk represents an Azure Data Disk mount on the host and bind mount to the pod.\n+optional",
          "$ref": "#/definitions/v1AzureDiskVolumeSource"
        },
        "azureFile": {
          "title": "AzureFile represents an Azure File Service mount on the host and bind mount to the pod.\n+optional",
          "$ref": "#/definitions/v1AzureFileVolumeSource"
        },
        "cephfs": {
          "title": "CephFS represents a Ceph FS mount on the host that shares a pod's lifetime\n+optional",
          "$ref": "#/definitions/v1CephFSVolumeSource"
        },
        "cinder": {
          "title": "Cinder represents a cinder volume attached and mounted on kubelets host machine.\nMore info: https://examples.k8s.io/mysql-cinder-pd/README.md\n+optional",
          "$ref": "#/definitions/v1CinderVolumeSource"
        },
        "configMap": {
          "title": "ConfigMap represents a configMap that should populate this volume\n+optional",
          "$ref": "#/definitions/v1ConfigMapVolumeSource"
        },
        "csi": {
          "title": "CSI (Container Storage Interface) represents storage that is handled by an external CSI driver (Alpha feature).\n+optional",
          "$ref": "#/definitions/v1CSIVolumeSource"
        },
        "downwardAPI": {
          "title": "DownwardAPI represents downward API about the pod that should populate this volume\n+optional",
          "$ref": "#/definitions/v1DownwardAPIVolumeSource"
        },
        "emptyDir": {
          "title": "EmptyDir represents a temporary directory that shares a pod's lifetime.\nMore info: https://kubernetes.io/docs/concepts/storage/volumes#emptydir\n+optional",
          "$ref": "#/definitions/v1EmptyDirVolumeSource"
        },
        "fc": {
          "title": "FC represents a Fibre Channel resource that is attached to a kubelet's host machine and then exposed to the pod.\n+optional",
          "$ref": "#/definitions/v1FCVolumeSource"
        },
        "flexVolume": {
          "title": "FlexVolume represents a generic volume resource that is\nprovisioned/attached using an exec based plugin.\n+optional",
          "$ref": "#/definitions/v1FlexVolumeSource"
        },
        "flocker": {
          "title": "Flocker represents a Flocker volume attached to a kubelet's host machine. This depends on the Flocker control service being running\n+optional",
          "$ref": "#/definitions/v1FlockerVolumeSource"
        },
        "gcePersistentDisk": {
          "title": "GCEPersistentDisk represents a GCE Disk resource that is attached to a\nkubelet's host machine and then exposed to the pod.\nMore info: https://kubernetes.io/docs/concepts/storage/volumes#gcepersistentdisk\n+optional",
          "$ref": "#/definitions/v1GCEPersistentDiskVolumeSource"
        },
        "gitRepo": {
          "title": "GitRepo represents a git repository at a particular revision.\nDEPRECATED: GitRepo is deprecated. To provision a container with a git repo, mount an\nEmptyDir into an InitContainer that clones the repo using git, then mount the EmptyDir\ninto the Pod's container.\n+optional",
          "$ref": "#/definitions/v1GitRepoVolumeSource"
        },
        "glusterfs": {
          "title": "Glusterfs represents a Glusterfs mount on the host that shares a pod's lifetime.\nMore info: https://examples.k8s.io/volumes/glusterfs/README.md\n+optional",
          "$ref": "#/definitions/v1GlusterfsVolumeSource"
        },
        "hostPath": {
          "title": "HostPath represents a pre-existing file or directory on the host\nmachine that is directly exposed to the container. This is generally\nused for system agents or other privileged things that are allowed\nto see the host machine. Most containers will NOT need this.\nMore info: https://kubernetes.io/docs/concepts/storage/volumes#hostpath\n---\nTODO(jonesdl) We need to restrict who can use host directory mounts and who can/can not\nmount host directories as read/write.\n+optional",
          "$ref": "#/definitions/v1HostPathVolumeSource"
        },
        "iscsi": {
          "title": "ISCSI represents an ISCSI Disk resource that is attached to a\nkubelet's host machine and then exposed to the pod.\nMore info: https://examples.k8s.io/volumes/iscsi/README.md\n+optional",
          "$ref": "#/definitions/v1ISCSIVolumeSource"
        },
        "nfs": {
          "title": "NFS represents an NFS mount on the host that shares a pod's lifetime\nMore info: https://kubernetes.io/docs/concepts/storage/volumes#nfs\n+optional",
          "$ref": "#/definitions/v1NFSVolumeSource"
        },
        "persistentVolumeClaim": {
          "title": "PersistentVolumeClaimVolumeSource represents a reference to a\nPersistentVolumeClaim in the same namespace.\nMore info: https://kubernetes.io/docs/concepts/storage/persistent-volumes#persistentvolumeclaims\n+optional",
          "$ref": "#/definitions/v1PersistentVolumeClaimVolumeSource"
        },
        "photonPersistentDisk": {
          "title": "PhotonPersistentDisk represents a PhotonController persistent disk attached and mounted on kubelets host machine",
          "$ref": "#/definitions/v1PhotonPersistentDiskVolumeSource"
        },
        "portworxVolume": {
          "title": "PortworxVolume represents a portworx volume attached and mounted on kubelets host machine\n+optional",
          "$ref": "#/definitions/v1PortworxVolumeSource"
        },
        "projected": {
          "title": "Items for all in one resources secrets, configmaps, and downward API",
          "$ref": "#/definitions/v1ProjectedVolumeSource"
        },
        "quobyte": {
          "title": "Quobyte represents a Quobyte mount on the host that shares a pod's lifetime\n+optional",
          "$ref": "#/definitions/v1QuobyteVolumeSource"
        },
        "rbd": {
          "title": "RBD represents a Rados Block Device mount on the host that shares a pod's lifetime.\nMore info: https://examples.k8s.io/volumes/rbd/README.md\n+optional",
          "$ref": "#/definitions/v1RBDVolumeSource"
        },
        "scaleIO": {
          "title": "ScaleIO represents a ScaleIO persistent volume attached and mounted on Kubernetes nodes.\n+optional",
          "$ref": "#/definitions/v1ScaleIOVolumeSource"
        },
        "secret": {
          "title": "Secret represents a secret that should populate this volume.\nMore info: https://kubernetes.io/docs/concepts/storage/volumes#secret\n+optional",
          "$ref": "#/definitions/v1SecretVolumeSource"
        },
        "storageos": {
          "title": "StorageOS represents a StorageOS volume attached and mounted on Kubernetes nodes.\n+optional",
          "$ref": "#/definitions/v1StorageOSVolumeSource"
        },
        "vsphereVolume": {
          "title": "VsphereVolume represents a vSphere volume attached and mounted on kubelets host machine\n+optional",
          "$ref": "#/definitions/v1VsphereVirtualDiskVolumeSource"
        }
      }
    },
    "v1VsphereVirtualDiskVolumeSource": {
      "description": "Represents a vSphere volume resource.",
      "type": "object",
      "properties": {
        "fsType": {
          "type": "string",
          "title": "Filesystem type to mount.\nMust be a filesystem type supported by the host operating system.\nEx. \"ext4\", \"xfs\", \"ntfs\". Implicitly inferred to be \"ext4\" if unspecified.\n+optional"
        },
        "storagePolicyID": {
          "type": "string",
          "title": "Storage Policy Based Management (SPBM) profile ID associated with the StoragePolicyName.\n+optional"
        },
        "storagePolicyName": {
          "type": "string",
          "title": "Storage Policy Based Management (SPBM) profile name.\n+optional"
        },
        "volumePath": {
          "type": "string",
          "title": "Path that identifies vSphere volume vmdk"
        }
      }
    },
    "v1WeightedPodAffinityTerm": {
      "type": "object",
      "title": "The weights of all of the matched WeightedPodAffinityTerm fields are added per-node to find the most preferred node(s)",
      "properties": {
        "podAffinityTerm": {
          "description": "Required. A pod affinity term, associated with the corresponding weight.",
          "$ref": "#/definitions/v1PodAffinityTerm"
        },
        "weight": {
          "description": "weight associated with matching the corresponding podAffinityTerm,\nin the range 1-100.",
          "type": "integer",
          "format": "int32"
        }
      }
    },
    "v1WindowsSecurityContextOptions": {
      "description": "WindowsSecurityContextOptions contain Windows-specific options and credentials.",
      "type": "object",
      "properties": {
        "gmsaCredentialSpec": {
          "type": "string",
          "title": "GMSACredentialSpec is where the GMSA admission webhook\n(https://github.com/kubernetes-sigs/windows-gmsa) inlines the contents of the\nGMSA credential spec named by the GMSACredentialSpecName field.\nThis field is alpha-level and is only honored by servers that enable the WindowsGMSA feature flag.\n+optional"
        },
        "gmsaCredentialSpecName": {
          "type": "string",
          "title": "GMSACredentialSpecName is the name of the GMSA credential spec to use.\nThis field is alpha-level and is only honored by servers that enable the WindowsGMSA feature flag.\n+optional"
        },
        "runAsUserName": {
          "type": "string",
          "title": "The UserName in Windows to run the entrypoint of the container process.\nDefaults to the user specified in image metadata if unspecified.\nMay also be set in PodSecurityContext. If set in both SecurityContext and\nPodSecurityContext, the value specified in SecurityContext takes precedence.\nThis field is alpha-level and it is only honored by servers that enable the WindowsRunAsUserName feature flag.\n+optional"
        }
      }
    },
    "v1alpha1ArchiveStrategy": {
      "type": "object",
      "title": "ArchiveStrategy describes how to archive files/directory when saving artifacts",
      "properties": {
        "none": {
          "$ref": "#/definitions/v1alpha1NoneStrategy"
        },
        "tar": {
          "$ref": "#/definitions/v1alpha1TarStrategy"
        }
      }
    },
    "v1alpha1Arguments": {
      "type": "object",
      "title": "Arguments to a template",
      "properties": {
        "artifacts": {
          "type": "array",
          "title": "Artifacts is the list of artifacts to pass to the template or workflow\n+patchStrategy=merge\n+patchMergeKey=name",
          "items": {
            "$ref": "#/definitions/v1alpha1Artifact"
          }
        },
        "parameters": {
          "type": "array",
          "title": "Parameters is the list of parameters to pass to the template or workflow\n+patchStrategy=merge\n+patchMergeKey=name",
          "items": {
            "$ref": "#/definitions/v1alpha1Parameter"
          }
        }
      }
    },
    "v1alpha1Artifact": {
      "type": "object",
      "title": "Artifact indicates an artifact to place at a specified path",
      "properties": {
        "archive": {
          "description": "Archive controls how the artifact will be saved to the artifact repository.",
          "$ref": "#/definitions/v1alpha1ArchiveStrategy"
        },
        "artifactLocation": {
          "title": "ArtifactLocation contains the location of the artifact",
          "$ref": "#/definitions/v1alpha1ArtifactLocation"
        },
        "from": {
          "type": "string",
          "title": "From allows an artifact to reference an artifact from a previous step"
        },
        "globalName": {
          "type": "string",
          "title": "GlobalName exports an output artifact to the global scope, making it available as\n'{{workflow.outputs.artifacts.XXXX}} and in workflow.status.outputs.artifacts"
        },
        "mode": {
          "description": "mode bits to use on this file, must be a value between 0 and 0777\nset when loading input artifacts.",
          "type": "integer",
          "format": "int32"
        },
        "name": {
          "description": "name of the artifact. must be unique within a template's inputs/outputs.",
          "type": "string"
        },
        "optional": {
          "type": "boolean",
          "format": "boolean",
          "title": "Make Artifacts optional, if Artifacts doesn't generate or exist"
        },
        "path": {
          "type": "string",
          "title": "Path is the container path to the artifact"
        }
      }
    },
    "v1alpha1ArtifactLocation": {
      "description": "ArtifactLocation describes a location for a single or multiple artifacts.\nIt is used as single artifact in the context of inputs/outputs (e.g. outputs.artifacts.artname).\nIt is also used to describe the location of multiple artifacts such as the archive location\nof a single workflow step, which the executor will use as a default location to store its files.",
      "type": "object",
      "properties": {
        "archiveLogs": {
          "type": "boolean",
          "format": "boolean",
          "title": "ArchiveLogs indicates if the container logs should be archived"
        },
        "artifactory": {
          "title": "Artifactory contains artifactory artifact location details",
          "$ref": "#/definitions/v1alpha1ArtifactoryArtifact"
        },
        "git": {
          "title": "Git contains git artifact location details",
          "$ref": "#/definitions/v1alpha1GitArtifact"
        },
        "hdfs": {
          "title": "HDFS contains HDFS artifact location details",
          "$ref": "#/definitions/v1alpha1HDFSArtifact"
        },
        "http": {
          "title": "HTTP contains HTTP artifact location details",
          "$ref": "#/definitions/v1alpha1HTTPArtifact"
        },
        "raw": {
          "title": "Raw contains raw artifact location details",
          "$ref": "#/definitions/v1alpha1RawArtifact"
        },
        "s3": {
          "title": "S3 contains S3 artifact location details",
          "$ref": "#/definitions/v1alpha1S3Artifact"
        }
      }
    },
    "v1alpha1ArtifactRepositoryRef": {
      "type": "object",
      "properties": {
        "configMap": {
          "type": "string"
        },
        "key": {
          "type": "string"
        }
      }
    },
    "v1alpha1ArtifactoryArtifact": {
      "type": "object",
      "title": "ArtifactoryArtifact is the location of an artifactory artifact",
      "properties": {
        "artifactoryAuth": {
          "$ref": "#/definitions/v1alpha1ArtifactoryAuth"
        },
        "url": {
          "type": "string",
          "title": "URL of the artifact"
        }
      }
    },
    "v1alpha1ArtifactoryAuth": {
      "type": "object",
      "title": "ArtifactoryAuth describes the secret selectors required for authenticating to artifactory",
      "properties": {
        "passwordSecret": {
          "title": "PasswordSecret is the secret selector to the repository password",
          "$ref": "#/definitions/v1SecretKeySelector"
        },
        "usernameSecret": {
          "title": "UsernameSecret is the secret selector to the repository username",
          "$ref": "#/definitions/v1SecretKeySelector"
        }
      }
    },
    "v1alpha1Backoff": {
      "type": "object",
      "properties": {
        "duration": {
          "type": "string"
        },
        "factor": {
          "type": "integer",
          "format": "int32"
        },
        "maxDuration": {
          "type": "string"
        }
      }
    },
    "v1alpha1ContinueOn": {
      "description": "ContinueOn defines if a workflow should continue even if a task or step fails/errors.\nIt can be specified if the workflow should continue when the pod errors, fails or both.",
      "type": "object",
      "properties": {
        "error": {
          "type": "boolean",
          "format": "boolean",
          "title": "+optional"
        },
        "failed": {
          "type": "boolean",
          "format": "boolean",
          "title": "+optional"
        }
      }
    },
    "v1alpha1CronWorkflow": {
      "type": "object",
      "title": "CronWorkflow is the definition of a scheduled workflow resource\n+genclient\n+genclient:noStatus\n+k8s:deepcopy-gen:interfaces=k8s.io/apimachinery/pkg/runtime.Object",
      "properties": {
        "metadata": {
          "$ref": "#/definitions/v1ObjectMeta"
        },
        "spec": {
          "$ref": "#/definitions/v1alpha1CronWorkflowSpec"
        },
        "status": {
          "$ref": "#/definitions/v1alpha1CronWorkflowStatus"
        }
      }
    },
    "v1alpha1CronWorkflowList": {
      "type": "object",
      "title": "CronWorkflowList is list of CronWorkflow resources\n+k8s:deepcopy-gen:interfaces=k8s.io/apimachinery/pkg/runtime.Object",
      "properties": {
        "items": {
          "type": "array",
          "items": {
            "$ref": "#/definitions/v1alpha1CronWorkflow"
          }
        },
        "metadata": {
          "$ref": "#/definitions/v1ListMeta"
        }
      }
    },
    "v1alpha1CronWorkflowSpec": {
      "type": "object",
      "properties": {
        "concurrencyPolicy": {
          "type": "string",
          "title": "ConcurrencyPolicy is the K8s-style concurrency policy that will be used"
        },
        "failedJobsHistoryLimit": {
          "type": "integer",
          "format": "int32",
          "title": "FailedJobsHistoryLimit is the number of successful jobs to be kept at a time"
        },
        "schedule": {
          "type": "string",
          "title": "Schedule is a schedule to run the Workflow in Cron format"
        },
        "startingDeadlineSeconds": {
          "description": "StartingDeadlineSeconds is the K8s-style deadline that will limit the time a CronWorkflow will be run after its\noriginal scheduled time if it is missed.",
          "type": "string",
          "format": "int64"
        },
        "successfulJobsHistoryLimit": {
          "type": "integer",
          "format": "int32",
          "title": "SuccessfulJobsHistoryLimit is the number of successful jobs to be kept at a time"
        },
        "suspend": {
          "type": "boolean",
          "format": "boolean",
          "title": "Suspend is a flag that will stop new CronWorkflows from running if set to true"
        },
        "timezone": {
          "description": "Timezone is the timezone against which the cron schedule will be calculated, e.g. \"Asia/Tokyo\". Default is machine's local time.",
          "type": "string"
        },
        "workflowSpec": {
          "title": "WorkflowSpec is the spec of the workflow to be run",
          "$ref": "#/definitions/v1alpha1WorkflowSpec"
        }
      }
    },
    "v1alpha1CronWorkflowStatus": {
      "type": "object",
      "properties": {
        "active": {
          "type": "array",
          "title": "Active is a list of active workflows stemming from this CronWorkflow",
          "items": {
            "$ref": "#/definitions/v1ObjectReference"
          }
        },
        "lastScheduledTime": {
          "title": "LastScheduleTime is the last time the CronWorkflow was scheduled",
          "$ref": "#/definitions/v1Time"
        }
      }
    },
    "v1alpha1DAGTask": {
      "type": "object",
      "title": "DAGTask represents a node in the graph during DAG execution",
      "properties": {
        "arguments": {
          "title": "Arguments are the parameter and artifact arguments to the template",
          "$ref": "#/definitions/v1alpha1Arguments"
        },
        "continueOn": {
          "title": "ContinueOn makes argo to proceed with the following step even if this step fails.\nErrors and Failed states can be specified",
          "$ref": "#/definitions/v1alpha1ContinueOn"
        },
        "dependencies": {
          "type": "array",
          "title": "Dependencies are name of other targets which this depends on",
          "items": {
            "type": "string"
          }
        },
        "name": {
          "type": "string",
          "title": "Name is the name of the target"
        },
        "onExit": {
          "description": "OnExit is a template reference which is invoked at the end of the\ntemplate, irrespective of the success, failure, or error of the\nprimary template.",
          "type": "string"
        },
        "template": {
          "type": "string",
          "title": "Name of template to execute"
        },
        "templateRef": {
          "description": "TemplateRef is the reference to the template resource to execute.",
          "$ref": "#/definitions/v1alpha1TemplateRef"
        },
        "when": {
          "type": "string",
          "title": "When is an expression in which the task should conditionally execute"
        },
        "withItems": {
          "type": "array",
          "title": "WithItems expands a task into multiple parallel tasks from the items in the list",
          "items": {
            "$ref": "#/definitions/v1alpha1Item"
          }
        },
        "withParam": {
          "description": "WithParam expands a task into multiple parallel tasks from the value in the parameter,\nwhich is expected to be a JSON list.",
          "type": "string"
        },
        "withSequence": {
          "title": "WithSequence expands a task into a numeric sequence",
          "$ref": "#/definitions/v1alpha1Sequence"
        }
      }
    },
    "v1alpha1DAGTemplate": {
      "type": "object",
      "title": "DAGTemplate is a template subtype for directed acyclic graph templates",
      "properties": {
        "failFast": {
          "type": "boolean",
          "format": "boolean",
          "title": "This flag is for DAG logic. The DAG logic has a built-in \"fail fast\" feature to stop scheduling new steps,\nas soon as it detects that one of the DAG nodes is failed. Then it waits until all DAG nodes are completed\nbefore failing the DAG itself.\nThe FailFast flag default is true,  if set to false, it will allow a DAG to run all branches of the DAG to\ncompletion (either success or failure), regardless of the failed outcomes of branches in the DAG.\nMore info and example about this feature at https://github.com/argoproj/argo/issues/1442"
        },
        "target": {
          "type": "string",
          "title": "Target are one or more names of targets to execute in a DAG"
        },
        "tasks": {
          "type": "array",
          "title": "Tasks are a list of DAG tasks\n+patchStrategy=merge\n+patchMergeKey=name",
          "items": {
            "$ref": "#/definitions/v1alpha1DAGTask"
          }
        }
      }
    },
    "v1alpha1ExecutorConfig": {
      "description": "ExecutorConfig holds configurations of an executor container.",
      "type": "object",
      "properties": {
        "serviceAccountName": {
          "description": "ServiceAccountName specifies the service account name of the executor container.",
          "type": "string"
        }
      }
    },
    "v1alpha1GitArtifact": {
      "type": "object",
      "title": "GitArtifact is the location of an git artifact",
      "properties": {
        "depth": {
          "type": "string",
          "format": "uint64",
          "title": "Depth specifies clones/fetches should be shallow and include the given\nnumber of commits from the branch tip"
        },
        "fetch": {
          "type": "array",
          "title": "Fetch specifies a number of refs that should be fetched before checkout",
          "items": {
            "type": "string"
          }
        },
        "insecureIgnoreHostKey": {
          "type": "boolean",
          "format": "boolean",
          "title": "InsecureIgnoreHostKey disables SSH strict host key checking during git clone"
        },
        "passwordSecret": {
          "title": "PasswordSecret is the secret selector to the repository password",
          "$ref": "#/definitions/v1SecretKeySelector"
        },
        "repo": {
          "type": "string",
          "title": "Repo is the git repository"
        },
        "revision": {
          "type": "string",
          "title": "Revision is the git commit, tag, branch to checkout"
        },
        "sshPrivateKeySecret": {
          "title": "SSHPrivateKeySecret is the secret selector to the repository ssh private key",
          "$ref": "#/definitions/v1SecretKeySelector"
        },
        "usernameSecret": {
          "title": "UsernameSecret is the secret selector to the repository username",
          "$ref": "#/definitions/v1SecretKeySelector"
        }
      }
    },
    "v1alpha1HDFSArtifact": {
      "type": "object",
      "title": "HDFSArtifact is the location of an HDFS artifact",
      "properties": {
        "force": {
          "type": "boolean",
          "format": "boolean",
          "title": "Force copies a file forcibly even if it exists (default: false)"
        },
        "hDFSConfig": {
          "$ref": "#/definitions/v1alpha1HDFSConfig"
        },
        "path": {
          "type": "string",
          "title": "Path is a file path in HDFS"
        }
      }
    },
    "v1alpha1HDFSConfig": {
      "type": "object",
      "title": "HDFSConfig is configurations for HDFS",
      "properties": {
        "addresses": {
          "type": "array",
          "title": "Addresses is accessible addresses of HDFS name nodes",
          "items": {
            "type": "string"
          }
        },
        "hDFSKrbConfig": {
          "$ref": "#/definitions/v1alpha1HDFSKrbConfig"
        },
        "hdfsUser": {
          "description": "HDFSUser is the user to access HDFS file system.\nIt is ignored if either ccache or keytab is used.",
          "type": "string"
        }
      }
    },
    "v1alpha1HDFSKrbConfig": {
      "type": "object",
      "title": "HDFSKrbConfig is auth configurations for Kerberos",
      "properties": {
        "krbCCacheSecret": {
          "description": "KrbCCacheSecret is the secret selector for Kerberos ccache\nEither ccache or keytab can be set to use Kerberos.",
          "$ref": "#/definitions/v1SecretKeySelector"
        },
        "krbConfigConfigMap": {
          "description": "KrbConfig is the configmap selector for Kerberos config as string\nIt must be set if either ccache or keytab is used.",
          "$ref": "#/definitions/v1ConfigMapKeySelector"
        },
        "krbKeytabSecret": {
          "description": "KrbKeytabSecret is the secret selector for Kerberos keytab\nEither ccache or keytab can be set to use Kerberos.",
          "$ref": "#/definitions/v1SecretKeySelector"
        },
        "krbRealm": {
          "description": "KrbRealm is the Kerberos realm used with Kerberos keytab\nIt must be set if keytab is used.",
          "type": "string"
        },
        "krbServicePrincipalName": {
          "description": "KrbServicePrincipalName is the principal name of Kerberos service\nIt must be set if either ccache or keytab is used.",
          "type": "string"
        },
        "krbUsername": {
          "description": "KrbUsername is the Kerberos username used with Kerberos keytab\nIt must be set if keytab is used.",
          "type": "string"
        }
      }
    },
    "v1alpha1HTTPArtifact": {
      "type": "object",
      "title": "HTTPArtifact allows an file served on HTTP to be placed as an input artifact in a container",
      "properties": {
        "url": {
          "type": "string",
          "title": "URL of the artifact"
        }
      }
    },
    "v1alpha1Inputs": {
      "type": "object",
      "title": "Inputs are the mechanism for passing parameters, artifacts, volumes from one template to another",
      "properties": {
        "artifacts": {
          "type": "array",
          "title": "Artifact are a list of artifacts passed as inputs\n+patchStrategy=merge\n+patchMergeKey=name",
          "items": {
            "$ref": "#/definitions/v1alpha1Artifact"
          }
        },
        "parameters": {
          "type": "array",
          "title": "Parameters are a list of parameters passed as inputs\n+patchStrategy=merge\n+patchMergeKey=name",
          "items": {
            "$ref": "#/definitions/v1alpha1Parameter"
          }
        }
      }
    },
    "v1alpha1Item": {
      "description": "+protobuf=true\n+protobuf.options.(gogoproto.goproto_stringer)=false\n+k8s:openapi-gen=true",
      "type": "object",
      "title": "Item expands a single workflow step into multiple parallel steps\nThe value of Item can be a map, string, bool, or number",
      "properties": {
        "boolVal": {
          "type": "boolean",
          "format": "boolean"
        },
        "listVal": {
          "type": "array",
          "items": {
            "$ref": "#/definitions/v1alpha1ItemValue"
          }
        },
        "mapVal": {
          "type": "object",
          "additionalProperties": {
            "$ref": "#/definitions/v1alpha1ItemValue"
          }
        },
        "numVal": {
          "type": "string"
        },
        "strVal": {
          "type": "string"
        },
        "type": {
          "type": "string",
          "format": "int64"
        }
      }
    },
    "v1alpha1ItemValue": {
      "type": "object",
      "title": "+protobuf=true\n+protobuf.options.(gogoproto.goproto_stringer)=false\n+k8s:openapi-gen=true",
      "properties": {
        "boolVal": {
          "type": "boolean",
          "format": "boolean"
        },
        "listVal": {
          "type": "array",
          "items": {
            "type": "string",
            "format": "byte"
          }
        },
        "mapVal": {
          "type": "object",
          "additionalProperties": {
            "type": "string"
          }
        },
        "numVal": {
          "type": "string"
        },
        "strVal": {
          "type": "string"
        },
        "type": {
          "type": "string",
          "format": "int64"
        }
      }
    },
    "v1alpha1Metadata": {
      "type": "object",
      "title": "Pod metdata",
      "properties": {
        "annotations": {
          "type": "object",
          "additionalProperties": {
            "type": "string"
          }
        },
        "labels": {
          "type": "object",
          "additionalProperties": {
            "type": "string"
          }
        }
      }
    },
    "v1alpha1NoneStrategy": {
      "description": "NoneStrategy indicates to skip tar process and upload the files or directory tree as independent\nfiles. Note that if the artifact is a directory, the artifact driver must support the ability to\nsave/load the directory appropriately.",
      "type": "object"
    },
    "v1alpha1Outputs": {
      "type": "object",
      "title": "Outputs hold parameters, artifacts, and results from a step",
      "properties": {
        "artifacts": {
          "type": "array",
          "title": "Artifacts holds the list of output artifacts produced by a step\n+patchStrategy=merge\n+patchMergeKey=name",
          "items": {
            "$ref": "#/definitions/v1alpha1Artifact"
          }
        },
        "parameters": {
          "type": "array",
          "title": "Parameters holds the list of output parameters produced by a step\n+patchStrategy=merge\n+patchMergeKey=name",
          "items": {
            "$ref": "#/definitions/v1alpha1Parameter"
          }
        },
        "result": {
          "type": "string",
          "title": "Result holds the result (stdout) of a script template"
        }
      }
    },
    "v1alpha1ParallelSteps": {
      "type": "object",
      "properties": {
        "steps": {
          "type": "array",
          "items": {
            "$ref": "#/definitions/v1alpha1WorkflowStep"
          }
        }
      }
    },
    "v1alpha1Parameter": {
      "type": "object",
      "title": "Parameter indicate a passed string parameter to a service template with an optional default value",
      "properties": {
        "default": {
          "type": "string",
          "title": "Default is the default value to use for an input parameter if a value was not supplied"
        },
        "globalName": {
          "type": "string",
          "title": "GlobalName exports an output parameter to the global scope, making it available as\n'{{workflow.outputs.parameters.XXXX}} and in workflow.status.outputs.parameters"
        },
        "name": {
          "type": "string",
          "title": "Name is the parameter name"
        },
        "value": {
          "type": "string",
          "title": "Value is the literal value to use for the parameter.\nIf specified in the context of an input parameter, the value takes precedence over any passed values"
        },
        "valueFrom": {
          "title": "ValueFrom is the source for the output parameter's value",
          "$ref": "#/definitions/v1alpha1ValueFrom"
        }
      }
    },
    "v1alpha1PodGC": {
      "type": "object",
      "title": "PodGC describes how to delete completed pods as they complete",
      "properties": {
        "strategy": {
          "type": "string"
        }
      }
    },
    "v1alpha1RawArtifact": {
      "type": "object",
      "title": "RawArtifact allows raw string content to be placed as an artifact in a container",
      "properties": {
        "data": {
          "type": "string",
          "title": "Data is the string contents of the artifact"
        }
      }
    },
    "v1alpha1ResourceTemplate": {
      "type": "object",
      "title": "ResourceTemplate is a template subtype to manipulate kubernetes resources",
      "properties": {
        "action": {
          "type": "string",
          "title": "Action is the action to perform to the resource.\nMust be one of: get, create, apply, delete, replace, patch"
        },
        "failureCondition": {
          "type": "string",
          "title": "FailureCondition is a label selector expression which describes the conditions\nof the k8s resource in which the step was considered failed"
        },
        "manifest": {
          "type": "string",
          "title": "Manifest contains the kubernetes manifest"
        },
        "mergeStrategy": {
          "type": "string",
          "title": "MergeStrategy is the strategy used to merge a patch. It defaults to \"strategic\"\nMust be one of: strategic, merge, json"
        },
        "setOwnerReference": {
          "description": "SetOwnerReference sets the reference to the workflow on the OwnerReference of generated resource.",
          "type": "boolean",
          "format": "boolean"
        },
        "successCondition": {
          "type": "string",
          "title": "SuccessCondition is a label selector expression which describes the conditions\nof the k8s resource in which it is acceptable to proceed to the following step"
        }
      }
    },
    "v1alpha1RetryStrategy": {
      "type": "object",
      "title": "RetryStrategy provides controls on how to retry a workflow step",
      "properties": {
        "backoff": {
          "title": "Backoff is a backoff strategy",
          "$ref": "#/definitions/v1alpha1Backoff"
        },
        "limit": {
          "type": "integer",
          "format": "int32",
          "title": "Limit is the maximum number of attempts when retrying a container"
        },
        "retryPolicy": {
          "type": "string",
          "title": "RetryPolicy is a policy of NodePhase statuses that will be retried"
        }
      }
    },
    "v1alpha1S3Artifact": {
      "type": "object",
      "title": "S3Artifact is the location of an S3 artifact",
      "properties": {
        "key": {
          "type": "string",
          "title": "Key is the key in the bucket where the artifact resides"
        },
        "s3Bucket": {
          "$ref": "#/definitions/v1alpha1S3Bucket"
        }
      }
    },
    "v1alpha1S3Bucket": {
      "type": "object",
      "title": "S3Bucket contains the access information required for interfacing with an S3 bucket",
      "properties": {
        "accessKeySecret": {
          "title": "AccessKeySecret is the secret selector to the bucket's access key",
          "$ref": "#/definitions/v1SecretKeySelector"
        },
        "bucket": {
          "type": "string",
          "title": "Bucket is the name of the bucket"
        },
        "endpoint": {
          "type": "string",
          "title": "Endpoint is the hostname of the bucket endpoint"
        },
        "insecure": {
          "type": "boolean",
          "format": "boolean",
          "title": "Insecure will connect to the service with TLS"
        },
        "region": {
          "type": "string",
          "title": "Region contains the optional bucket region"
        },
        "roleARN": {
          "description": "RoleARN is the Amazon Resource Name (ARN) of the role to assume.",
          "type": "string"
        },
        "secretKeySecret": {
          "title": "SecretKeySecret is the secret selector to the bucket's secret key",
          "$ref": "#/definitions/v1SecretKeySelector"
        }
      }
    },
    "v1alpha1ScriptTemplate": {
      "type": "object",
      "title": "ScriptTemplate is a template subtype to enable scripting through code steps",
      "properties": {
        "container": {
          "$ref": "#/definitions/v1Container"
        },
        "source": {
          "type": "string",
          "title": "Source contains the source code of the script to execute"
        }
      }
    },
    "v1alpha1Sequence": {
      "type": "object",
      "title": "Sequence expands a workflow step into numeric range",
      "properties": {
        "count": {
          "type": "string",
          "title": "Count is number of elements in the sequence (default: 0). Not to be used with end"
        },
        "end": {
          "type": "string",
          "title": "Number at which to end the sequence (default: 0). Not to be used with Count"
        },
        "format": {
          "type": "string",
          "title": "Format is a printf format string to format the value in the sequence"
        },
        "start": {
          "type": "string",
          "title": "Number at which to start the sequence (default: 0)"
        }
      }
    },
    "v1alpha1SuspendTemplate": {
      "type": "object",
      "title": "SuspendTemplate is a template subtype to suspend a workflow at a predetermined point in time",
      "properties": {
        "duration": {
          "type": "string",
          "title": "Duration is the seconds to wait before automatically resuming a template"
        }
      }
    },
    "v1alpha1TTLStrategy": {
      "type": "object",
      "title": "TTLStrategy is the strategy for the time to live depending on if the workflow succeded or failed",
      "properties": {
        "secondsAfterCompletion": {
          "type": "integer",
          "format": "int32"
        },
        "secondsAfterFailure": {
          "type": "integer",
          "format": "int32"
        },
        "secondsAfterSuccess": {
          "type": "integer",
          "format": "int32"
        }
      }
    },
    "v1alpha1TarStrategy": {
      "type": "object",
      "title": "TarStrategy will tar and gzip the file or directory when saving"
    },
    "v1alpha1Template": {
      "type": "object",
      "title": "Template is a reusable and composable unit of execution in a workflow",
      "properties": {
        "activeDeadlineSeconds": {
          "description": "Optional duration in seconds relative to the StartTime that the pod may be active on a node\nbefore the system actively tries to terminate the pod; value must be positive integer\nThis field is only applicable to container and script templates.",
          "type": "string",
          "format": "int64"
        },
        "affinity": {
          "title": "Affinity sets the pod's scheduling constraints\nOverrides the affinity set at the workflow level (if any)",
          "$ref": "#/definitions/v1Affinity"
        },
        "archiveLocation": {
          "description": "Location in which all files related to the step will be stored (logs, artifacts, etc...).\nCan be overridden by individual items in Outputs. If omitted, will use the default\nartifact repository location configured in the controller, appended with the\n\u003cworkflowname\u003e/\u003cnodename\u003e in the key.",
          "$ref": "#/definitions/v1alpha1ArtifactLocation"
        },
        "automountServiceAccountToken": {
          "description": "AutomountServiceAccountToken indicates whether a service account token should be automatically mounted in pods.\nServiceAccountName of ExecutorConfig must be specified if this value is false.",
          "type": "boolean",
          "format": "boolean"
        },
        "container": {
          "title": "Container is the main container image to run in the pod",
          "$ref": "#/definitions/v1Container"
        },
        "daemon": {
          "type": "boolean",
          "format": "boolean",
          "title": "Deamon will allow a workflow to proceed to the next step so long as the container reaches readiness"
        },
        "dag": {
          "title": "DAG template subtype which runs a DAG",
          "$ref": "#/definitions/v1alpha1DAGTemplate"
        },
        "executor": {
          "description": "Executor holds configurations of the executor container.",
          "$ref": "#/definitions/v1alpha1ExecutorConfig"
        },
        "hostAliases": {
          "type": "array",
          "title": "HostAliases is an optional list of hosts and IPs that will be injected into the pod spec\n+patchStrategy=merge\n+patchMergeKey=ip",
          "items": {
            "$ref": "#/definitions/v1HostAlias"
          }
        },
        "initContainers": {
          "type": "array",
          "title": "InitContainers is a list of containers which run before the main container.\n+patchStrategy=merge\n+patchMergeKey=name",
          "items": {
            "$ref": "#/definitions/v1alpha1UserContainer"
          }
        },
        "inputs": {
          "title": "Inputs describe what inputs parameters and artifacts are supplied to this template",
          "$ref": "#/definitions/v1alpha1Inputs"
        },
        "metadata": {
          "title": "Metdata sets the pods's metadata, i.e. annotations and labels",
          "$ref": "#/definitions/v1alpha1Metadata"
        },
        "name": {
          "type": "string",
          "title": "Name is the name of the template"
        },
        "nodeSelector": {
          "description": "NodeSelector is a selector to schedule this step of the workflow to be\nrun on the selected node(s). Overrides the selector set at the workflow level.",
          "type": "object",
          "additionalProperties": {
            "type": "string"
          }
        },
        "outputs": {
          "title": "Outputs describe the parameters and artifacts that this template produces",
          "$ref": "#/definitions/v1alpha1Outputs"
        },
        "parallelism": {
          "description": "Parallelism limits the max total parallel pods that can execute at the same time within the\nboundaries of this template invocation. If additional steps/dag templates are invoked, the\npods created by those templates will not be counted towards this total.",
          "type": "string",
          "format": "int64"
        },
        "podSpecPatch": {
          "description": "PodSpecPatch holds strategic merge patch to apply against the pod spec. Allows parameterization of\ncontainer fields which are not strings (e.g. resource limits).",
          "type": "string"
        },
        "priority": {
          "description": "Priority to apply to workflow pods.",
          "type": "integer",
          "format": "int32"
        },
        "priorityClassName": {
          "description": "PriorityClassName to apply to workflow pods.",
          "type": "string"
        },
        "resource": {
          "title": "Resource template subtype which can run k8s resources",
          "$ref": "#/definitions/v1alpha1ResourceTemplate"
        },
        "retryStrategy": {
          "title": "RetryStrategy describes how to retry a template when it fails",
          "$ref": "#/definitions/v1alpha1RetryStrategy"
        },
        "schedulerName": {
          "type": "string",
          "title": "If specified, the pod will be dispatched by specified scheduler.\nOr it will be dispatched by workflow scope scheduler if specified.\nIf neither specified, the pod will be dispatched by default scheduler.\n+optional"
        },
        "script": {
          "title": "Script runs a portion of code against an interpreter",
          "$ref": "#/definitions/v1alpha1ScriptTemplate"
        },
        "securityContext": {
          "title": "SecurityContext holds pod-level security attributes and common container settings.\nOptional: Defaults to empty.  See type description for default values of each field.\n+optional",
          "$ref": "#/definitions/v1PodSecurityContext"
        },
        "serviceAccountName": {
          "type": "string",
          "title": "ServiceAccountName to apply to workflow pods"
        },
        "sidecars": {
          "type": "array",
          "title": "Sidecars is a list of containers which run alongside the main container\nSidecars are automatically killed when the main container completes\n+patchStrategy=merge\n+patchMergeKey=name",
          "items": {
            "$ref": "#/definitions/v1alpha1UserContainer"
          }
        },
        "steps": {
          "type": "array",
          "title": "Steps define a series of sequential/parallel workflow steps",
          "items": {
            "$ref": "#/definitions/v1alpha1ParallelSteps"
          }
        },
        "suspend": {
          "title": "Suspend template subtype which can suspend a workflow when reaching the step",
          "$ref": "#/definitions/v1alpha1SuspendTemplate"
        },
        "template": {
          "description": "Template is the name of the template which is used as the base of this template.",
          "type": "string"
        },
        "templateRef": {
          "description": "TemplateRef is the reference to the template resource which is used as the base of this template.",
          "$ref": "#/definitions/v1alpha1TemplateRef"
        },
        "tolerations": {
          "type": "array",
          "title": "Tolerations to apply to workflow pods.\n+patchStrategy=merge\n+patchMergeKey=key",
          "items": {
            "$ref": "#/definitions/v1Toleration"
          }
        },
        "volumes": {
          "type": "array",
          "title": "Volumes is a list of volumes that can be mounted by containers in a template.\n+patchStrategy=merge\n+patchMergeKey=name",
          "items": {
            "$ref": "#/definitions/v1Volume"
          }
        }
      }
    },
    "v1alpha1TemplateRef": {
      "description": "TemplateRef is a reference of template resource.",
      "type": "object",
      "properties": {
        "name": {
          "description": "Name is the resource name of the template.",
          "type": "string"
        },
        "runtimeResolution": {
          "description": "RuntimeResolution skips validation at creation time.\nBy enabling this option, you can create the referred workflow template before the actual runtime.",
          "type": "boolean",
          "format": "boolean"
        },
        "template": {
          "description": "Template is the name of referred template in the resource.",
          "type": "string"
        }
      }
    },
    "v1alpha1UserContainer": {
      "description": "UserContainer is a container specified by a user.",
      "type": "object",
      "properties": {
        "container": {
          "$ref": "#/definitions/v1Container"
        },
        "mirrorVolumeMounts": {
          "type": "boolean",
          "format": "boolean",
          "title": "MirrorVolumeMounts will mount the same volumes specified in the main container\nto the container (including artifacts), at the same mountPaths. This enables\ndind daemon to partially see the same filesystem as the main container in\norder to use features such as docker volume binding"
        }
      }
    },
    "v1alpha1ValueFrom": {
      "type": "object",
      "title": "ValueFrom describes a location in which to obtain the value to a parameter",
      "properties": {
        "jqFilter": {
          "type": "string",
          "title": "JQFilter expression against the resource object in resource templates"
        },
        "jsonPath": {
          "type": "string",
          "title": "JSONPath of a resource to retrieve an output parameter value from in resource templates"
        },
        "parameter": {
          "type": "string",
          "title": "Parameter reference to a step or dag task in which to retrieve an output parameter value from\n(e.g. '{{steps.mystep.outputs.myparam}}')"
        },
        "path": {
          "type": "string",
          "title": "Path in the container to retrieve an output parameter value from in container templates"
        }
      }
    },
    "v1alpha1Workflow": {
      "type": "object",
      "title": "Workflow is the definition of a workflow resource\n+genclient\n+genclient:noStatus\n+k8s:deepcopy-gen:interfaces=k8s.io/apimachinery/pkg/runtime.Object",
      "properties": {
        "metadata": {
          "$ref": "#/definitions/v1ObjectMeta"
        },
        "spec": {
          "$ref": "#/definitions/v1alpha1WorkflowSpec"
        },
        "status": {
          "$ref": "#/definitions/v1alpha1WorkflowStatus"
        }
      }
    },
    "v1alpha1WorkflowList": {
      "type": "object",
      "title": "WorkflowList is list of Workflow resources\n+k8s:deepcopy-gen:interfaces=k8s.io/apimachinery/pkg/runtime.Object",
      "properties": {
        "items": {
          "type": "array",
          "items": {
            "$ref": "#/definitions/v1alpha1Workflow"
          }
        },
        "metadata": {
          "$ref": "#/definitions/v1ListMeta"
        }
      }
    },
    "v1alpha1WorkflowSpec": {
      "description": "WorkflowSpec is the specification of a Workflow.",
      "type": "object",
      "properties": {
        "activeDeadlineSeconds": {
          "type": "string",
          "format": "int64",
          "title": "Optional duration in seconds relative to the workflow start time which the workflow is\nallowed to run before the controller terminates the workflow. A value of zero is used to\nterminate a Running workflow"
        },
        "affinity": {
          "title": "Affinity sets the scheduling constraints for all pods in the workflow.\nCan be overridden by an affinity specified in the template",
          "$ref": "#/definitions/v1Affinity"
        },
        "arguments": {
          "title": "Arguments contain the parameters and artifacts sent to the workflow entrypoint\nParameters are referencable globally using the 'workflow' variable prefix.\ne.g. {{workflow.parameters.myparam}}",
          "$ref": "#/definitions/v1alpha1Arguments"
        },
        "artifactRepositoryRef": {
          "description": "ArtifactRepositoryRef specifies the configMap name and key containing the artifact repository config.",
          "$ref": "#/definitions/v1alpha1ArtifactRepositoryRef"
        },
        "automountServiceAccountToken": {
          "description": "AutomountServiceAccountToken indicates whether a service account token should be automatically mounted in pods.\nServiceAccountName of ExecutorConfig must be specified if this value is false.",
          "type": "boolean",
          "format": "boolean"
        },
        "dnsConfig": {
          "description": "PodDNSConfig defines the DNS parameters of a pod in addition to\nthose generated from DNSPolicy.",
          "$ref": "#/definitions/v1PodDNSConfig"
        },
        "dnsPolicy": {
          "description": "Set DNS policy for the pod.\nDefaults to \"ClusterFirst\".\nValid values are 'ClusterFirstWithHostNet', 'ClusterFirst', 'Default' or 'None'.\nDNS parameters given in DNSConfig will be merged with the policy selected with DNSPolicy.\nTo have DNS options set along with hostNetwork, you have to specify DNS policy\nexplicitly to 'ClusterFirstWithHostNet'.",
          "type": "string"
        },
        "entrypoint": {
          "type": "string",
          "title": "Entrypoint is a template reference to the starting point of the workflow"
        },
        "executor": {
          "description": "Executor holds configurations of executor containers of the workflow.",
          "$ref": "#/definitions/v1alpha1ExecutorConfig"
        },
        "hostAliases": {
          "type": "array",
          "title": "+patchStrategy=merge\n+patchMergeKey=ip",
          "items": {
            "$ref": "#/definitions/v1HostAlias"
          }
        },
        "hostNetwork": {
          "description": "Host networking requested for this workflow pod. Default to false.",
          "type": "boolean",
          "format": "boolean"
        },
        "imagePullSecrets": {
          "type": "array",
          "title": "ImagePullSecrets is a list of references to secrets in the same namespace to use for pulling any images\nin pods that reference this ServiceAccount. ImagePullSecrets are distinct from Secrets because Secrets\ncan be mounted in the pod, but ImagePullSecrets are only accessed by the kubelet.\nMore info: https://kubernetes.io/docs/concepts/containers/images/#specifying-imagepullsecrets-on-a-pod\n+patchStrategy=merge\n+patchMergeKey=name",
          "items": {
            "$ref": "#/definitions/v1LocalObjectReference"
          }
        },
        "nodeSelector": {
          "description": "NodeSelector is a selector which will result in all pods of the workflow\nto be scheduled on the selected node(s). This is able to be overridden by\na nodeSelector specified in the template.",
          "type": "object",
          "additionalProperties": {
            "type": "string"
          }
        },
        "onExit": {
          "description": "OnExit is a template reference which is invoked at the end of the\nworkflow, irrespective of the success, failure, or error of the\nprimary workflow.",
          "type": "string"
        },
        "parallelism": {
          "type": "string",
          "format": "int64",
          "title": "Parallelism limits the max total parallel pods that can execute at the same time in a workflow"
        },
        "podDisruptionBudget": {
          "title": "PodDisruptionBudget holds the number of concurrent disruptions that you allow for Workflow's Pods.\nController will automatically add the selector with workflow name, if selector is empty.\nOptional: Defaults to empty.\n+optional",
          "$ref": "#/definitions/v1beta1PodDisruptionBudgetSpec"
        },
        "podGC": {
          "title": "PodGC describes the strategy to use when to deleting completed pods",
          "$ref": "#/definitions/v1alpha1PodGC"
        },
        "podPriority": {
          "description": "Priority to apply to workflow pods.",
          "type": "integer",
          "format": "int32"
        },
        "podPriorityClassName": {
          "description": "PriorityClassName to apply to workflow pods.",
          "type": "string"
        },
        "podSpecPatch": {
          "description": "PodSpecPatch holds strategic merge patch to apply against the pod spec. Allows parameterization of\ncontainer fields which are not strings (e.g. resource limits).",
          "type": "string"
        },
        "priority": {
          "description": "Priority is used if controller is configured to process limited number of workflows in parallel. Workflows with higher priority are processed first.",
          "type": "integer",
          "format": "int32"
        },
        "schedulerName": {
          "type": "string",
          "title": "Set scheduler name for all pods.\nWill be overridden if container/script template's scheduler name is set.\nDefault scheduler will be used if neither specified.\n+optional"
        },
        "securityContext": {
          "title": "SecurityContext holds pod-level security attributes and common container settings.\nOptional: Defaults to empty.  See type description for default values of each field.\n+optional",
          "$ref": "#/definitions/v1PodSecurityContext"
        },
        "serviceAccountName": {
          "description": "ServiceAccountName is the name of the ServiceAccount to run all pods of the workflow as.",
          "type": "string"
        },
        "suspend": {
          "type": "boolean",
          "format": "boolean",
          "title": "Suspend will suspend the workflow and prevent execution of any future steps in the workflow"
        },
        "templates": {
          "type": "array",
          "title": "Templates is a list of workflow templates used in a workflow\n+patchStrategy=merge\n+patchMergeKey=name",
          "items": {
            "$ref": "#/definitions/v1alpha1Template"
          }
        },
        "tolerations": {
          "type": "array",
          "title": "Tolerations to apply to workflow pods.\n+patchStrategy=merge\n+patchMergeKey=key",
          "items": {
            "$ref": "#/definitions/v1Toleration"
          }
        },
        "ttlSecondsAfterFinished": {
          "description": "TTLSecondsAfterFinished limits the lifetime of a Workflow that has finished execution\n(Succeeded, Failed, Error). If this field is set, once the Workflow finishes, it will be\ndeleted after ttlSecondsAfterFinished expires. If this field is unset,\nttlSecondsAfterFinished will not expire. If this field is set to zero,\nttlSecondsAfterFinished expires immediately after the Workflow finishes.\nDEPRECATED: Use TTLStrategy.SecondsAfterCompletion instead.",
          "type": "integer",
          "format": "int32"
        },
        "ttlStrategy": {
          "title": "TTLStrategy limits the lifetime of a Workflow that has finished execution depending on if it\nSucceeded or Failed. If this struct is set, once the Workflow finishes, it will be\ndeleted after the time to live expires. If this field is unset,\nthe controller config map will hold the default values\nUpdate",
          "$ref": "#/definitions/v1alpha1TTLStrategy"
        },
        "volumeClaimTemplates": {
          "type": "array",
          "title": "VolumeClaimTemplates is a list of claims that containers are allowed to reference.\nThe Workflow controller will create the claims at the beginning of the workflow\nand delete the claims upon completion of the workflow\n+patchStrategy=merge\n+patchMergeKey=name",
          "items": {
            "$ref": "#/definitions/v1PersistentVolumeClaim"
          }
        },
        "volumes": {
          "type": "array",
          "title": "Volumes is a list of volumes that can be mounted by containers in a workflow.\n+patchStrategy=merge\n+patchMergeKey=name",
          "items": {
            "$ref": "#/definitions/v1Volume"
          }
        }
      }
    },
    "v1alpha1WorkflowStatus": {
      "type": "object",
      "title": "WorkflowStatus contains overall status information about a workflow",
      "properties": {
        "compressedNodes": {
          "type": "string",
          "title": "Compressed and base64 decoded Nodes map"
        },
        "finishedAt": {
          "title": "Time at which this workflow completed",
          "$ref": "#/definitions/v1Time"
        },
        "message": {
          "description": "A human readable message indicating details about why the workflow is in this condition.",
          "type": "string"
        },
        "nodes": {
          "description": "Nodes is a mapping between a node ID and the node's status.",
          "type": "object",
          "additionalProperties": {
            "$ref": "#/definitions/workflowv1alpha1NodeStatus"
          }
        },
        "offloadNodeStatusVersion": {
          "description": "Whether on not node status has been offloaded to a database. If exists, then Nodes and CompressedNodes will be empty.\nThis will actually be populated with a hash of the offloaded data.",
          "type": "string"
        },
        "outputs": {
          "title": "Outputs captures output values and artifact locations produced by the workflow via global outputs",
          "$ref": "#/definitions/v1alpha1Outputs"
        },
        "persistentVolumeClaims": {
          "description": "PersistentVolumeClaims tracks all PVCs that were created as part of the workflow.\nThe contents of this list are drained at the end of the workflow.",
          "type": "array",
          "items": {
            "$ref": "#/definitions/v1Volume"
          }
        },
        "phase": {
          "description": "Phase a simple, high-level summary of where the workflow is in its lifecycle.",
          "type": "string"
        },
        "startedAt": {
          "title": "Time at which this workflow started",
          "$ref": "#/definitions/v1Time"
        },
        "storedTemplates": {
          "description": "StoredTemplates is a mapping between a template ref and the node's status.",
          "type": "object",
          "additionalProperties": {
            "$ref": "#/definitions/v1alpha1Template"
          }
        }
      }
    },
    "v1alpha1WorkflowStep": {
      "type": "object",
      "title": "WorkflowStep is a reference to a template to execute in a series of step",
      "properties": {
        "arguments": {
          "title": "Arguments hold arguments to the template",
          "$ref": "#/definitions/v1alpha1Arguments"
        },
        "continueOn": {
          "title": "ContinueOn makes argo to proceed with the following step even if this step fails.\nErrors and Failed states can be specified",
          "$ref": "#/definitions/v1alpha1ContinueOn"
        },
        "name": {
          "type": "string",
          "title": "Name of the step"
        },
        "onExit": {
          "description": "OnExit is a template reference which is invoked at the end of the\ntemplate, irrespective of the success, failure, or error of the\nprimary template.",
          "type": "string"
        },
        "template": {
          "type": "string",
          "title": "Template is the name of the template to execute as the step"
        },
        "templateRef": {
          "description": "TemplateRef is the reference to the template resource to execute as the step.",
          "$ref": "#/definitions/v1alpha1TemplateRef"
        },
        "when": {
          "type": "string",
          "title": "When is an expression in which the step should conditionally execute"
        },
        "withItems": {
          "type": "array",
          "title": "WithItems expands a step into multiple parallel steps from the items in the list",
          "items": {
            "$ref": "#/definitions/v1alpha1Item"
          }
        },
        "withParam": {
          "description": "WithParam expands a step into multiple parallel steps from the value in the parameter,\nwhich is expected to be a JSON list.",
          "type": "string"
        },
        "withSequence": {
          "title": "WithSequence expands a step into a numeric sequence",
          "$ref": "#/definitions/v1alpha1Sequence"
        }
      }
    },
    "v1alpha1WorkflowTemplate": {
      "type": "object",
      "title": "WorkflowTemplate is the definition of a workflow template resource\n+genclient\n+genclient:noStatus\n+k8s:deepcopy-gen:interfaces=k8s.io/apimachinery/pkg/runtime.Object",
      "properties": {
        "metadata": {
          "$ref": "#/definitions/v1ObjectMeta"
        },
        "spec": {
          "$ref": "#/definitions/v1alpha1WorkflowTemplateSpec"
        }
      }
    },
    "v1alpha1WorkflowTemplateList": {
      "type": "object",
      "title": "WorkflowTemplateList is list of WorkflowTemplate resources\n+k8s:deepcopy-gen:interfaces=k8s.io/apimachinery/pkg/runtime.Object",
      "properties": {
        "items": {
          "type": "array",
          "items": {
            "$ref": "#/definitions/v1alpha1WorkflowTemplate"
          }
        },
        "metadata": {
          "$ref": "#/definitions/v1ListMeta"
        }
      }
    },
    "v1alpha1WorkflowTemplateSpec": {
      "description": "WorkflowTemplateSpec is a spec of WorkflowTemplate.",
      "type": "object",
      "properties": {
        "arguments": {
          "description": "Arguments hold arguments to the template.",
          "$ref": "#/definitions/v1alpha1Arguments"
        },
        "templates": {
          "description": "Templates is a list of workflow templates.",
          "type": "array",
          "items": {
            "$ref": "#/definitions/v1alpha1Template"
          }
        }
      }
    },
    "v1beta1PodDisruptionBudgetSpec": {
      "description": "PodDisruptionBudgetSpec is a description of a PodDisruptionBudget.",
      "type": "object",
      "properties": {
        "maxUnavailable": {
          "title": "An eviction is allowed if at most \"maxUnavailable\" pods selected by\n\"selector\" are unavailable after the eviction, i.e. even in absence of\nthe evicted pod. For example, one can prevent all voluntary evictions\nby specifying 0. This is a mutually exclusive setting with \"minAvailable\".\n+optional",
          "$ref": "#/definitions/intstrIntOrString"
        },
        "minAvailable": {
          "title": "An eviction is allowed if at least \"minAvailable\" pods selected by\n\"selector\" will still be available after the eviction, i.e. even in the\nabsence of the evicted pod.  So for example you can prevent all voluntary\nevictions by specifying \"100%\".\n+optional",
          "$ref": "#/definitions/intstrIntOrString"
        },
        "selector": {
          "title": "Label query over pods whose evictions are managed by the disruption\nbudget.\n+optional",
          "$ref": "#/definitions/v1LabelSelector"
        }
      }
    },
    "workflowLogEntry": {
      "type": "object",
      "properties": {
        "content": {
          "type": "string"
        }
      }
    },
    "workflowWorkflowCreateRequest": {
      "type": "object",
      "properties": {
        "createOptions": {
          "$ref": "#/definitions/v1CreateOptions"
        },
        "instanceID": {
          "type": "string"
        },
        "namespace": {
          "type": "string"
        },
        "serverDryRun": {
          "type": "boolean",
          "format": "boolean"
        },
        "workflow": {
          "$ref": "#/definitions/v1alpha1Workflow"
        }
      }
    },
    "workflowWorkflowDeleteResponse": {
      "type": "object"
    },
    "workflowWorkflowLintRequest": {
      "type": "object",
      "properties": {
        "namespace": {
          "type": "string"
        },
        "workflow": {
          "$ref": "#/definitions/v1alpha1Workflow"
        }
      }
    },
    "workflowWorkflowResubmitRequest": {
      "type": "object",
      "properties": {
        "memoized": {
          "type": "boolean",
          "format": "boolean"
        },
        "name": {
          "type": "string"
        },
        "namespace": {
          "type": "string"
        }
      }
    },
    "workflowWorkflowResumeRequest": {
      "type": "object",
      "properties": {
        "name": {
          "type": "string"
        },
        "namespace": {
          "type": "string"
        }
      }
    },
    "workflowWorkflowRetryRequest": {
      "type": "object",
      "properties": {
        "name": {
          "type": "string"
        },
        "namespace": {
          "type": "string"
        }
      }
    },
    "workflowWorkflowSuspendRequest": {
      "type": "object",
      "properties": {
        "name": {
          "type": "string"
        },
        "namespace": {
          "type": "string"
        }
      }
    },
    "workflowWorkflowTerminateRequest": {
      "type": "object",
      "properties": {
        "name": {
          "type": "string"
        },
        "namespace": {
          "type": "string"
        }
      }
    },
    "workflowWorkflowWatchEvent": {
      "type": "object",
      "properties": {
        "object": {
          "title": "the workflow",
          "$ref": "#/definitions/v1alpha1Workflow"
        },
        "type": {
          "type": "string",
          "title": "the type of change"
        }
      }
    },
    "workflowarchiveArchivedWorkflowDeletedResponse": {
      "type": "object"
    },
    "workflowtemplateWorkflowDeleteResponse": {
      "type": "object"
    },
    "workflowtemplateWorkflowTemplateCreateRequest": {
      "type": "object",
      "properties": {
        "createOptions": {
          "$ref": "#/definitions/v1CreateOptions"
        },
        "namespace": {
          "type": "string"
        },
        "template": {
          "$ref": "#/definitions/v1alpha1WorkflowTemplate"
        }
      }
    },
    "workflowtemplateWorkflowTemplateLintRequest": {
      "type": "object",
      "properties": {
        "createOptions": {
          "$ref": "#/definitions/v1CreateOptions"
        },
        "namespace": {
          "type": "string"
        },
        "template": {
          "$ref": "#/definitions/v1alpha1WorkflowTemplate"
        }
      }
    },
    "workflowtemplateWorkflowTemplateUpdateRequest": {
      "type": "object",
      "properties": {
        "name": {
          "type": "string"
        },
        "namespace": {
          "type": "string"
        },
        "template": {
          "$ref": "#/definitions/v1alpha1WorkflowTemplate"
        }
      }
    },
    "workflowv1alpha1NodeStatus": {
      "type": "object",
      "title": "NodeStatus contains status information about an individual node in the workflow",
      "properties": {
        "boundaryID": {
          "type": "string",
          "title": "BoundaryID indicates the node ID of the associated template root node in which this node belongs to"
        },
        "children": {
          "type": "array",
          "title": "Children is a list of child node IDs",
          "items": {
            "type": "string"
          }
        },
        "daemoned": {
          "type": "boolean",
          "format": "boolean",
          "title": "Daemoned tracks whether or not this node was daemoned and need to be terminated"
        },
        "displayName": {
          "type": "string",
          "title": "DisplayName is a human readable representation of the node. Unique within a template boundary"
        },
        "finishedAt": {
          "title": "Time at which this node completed",
          "$ref": "#/definitions/v1Time"
        },
        "id": {
          "type": "string",
          "title": "ID is a unique identifier of a node within the worklow\nIt is implemented as a hash of the node name, which makes the ID deterministic"
        },
        "inputs": {
          "title": "Inputs captures input parameter values and artifact locations supplied to this template invocation",
          "$ref": "#/definitions/v1alpha1Inputs"
        },
        "message": {
          "description": "A human readable message indicating details about why the node is in this condition.",
          "type": "string"
        },
        "name": {
          "type": "string",
          "title": "Name is unique name in the node tree used to generate the node ID"
        },
        "outboundNodes": {
          "description": "OutboundNodes tracks the node IDs which are considered \"outbound\" nodes to a template invocation.\nFor every invocation of a template, there are nodes which we considered as \"outbound\". Essentially,\nthese are last nodes in the execution sequence to run, before the template is considered completed.\nThese nodes are then connected as parents to a following step.\n\nIn the case of single pod steps (i.e. container, script, resource templates), this list will be nil\nsince the pod itself is already considered the \"outbound\" node.\nIn the case of DAGs, outbound nodes are the \"target\" tasks (tasks with no children).\nIn the case of steps, outbound nodes are all the containers involved in the last step group.\nNOTE: since templates are composable, the list of outbound nodes are carried upwards when\na DAG/steps template invokes another DAG/steps template. In other words, the outbound nodes of\na template, will be a superset of the outbound nodes of its last children.",
          "type": "array",
          "items": {
            "type": "string"
          }
        },
        "outputs": {
          "title": "Outputs captures output parameter values and artifact locations produced by this template invocation",
          "$ref": "#/definitions/v1alpha1Outputs"
        },
        "phase": {
          "description": "Phase a simple, high-level summary of where the node is in its lifecycle.\nCan be used as a state machine.",
          "type": "string"
        },
        "podIP": {
          "type": "string",
          "title": "PodIP captures the IP of the pod for daemoned steps"
        },
        "startedAt": {
          "title": "Time at which this node started",
          "$ref": "#/definitions/v1Time"
        },
        "storedTemplateID": {
          "description": "StoredTemplateID is the ID of stored template.\nDEPRECATED: This value is not used anymore.",
          "type": "string"
        },
        "templateName": {
          "type": "string",
          "title": "TemplateName is the template name which this node corresponds to.\nNot applicable to virtual nodes (e.g. Retry, StepGroup)"
        },
        "templateRef": {
          "title": "TemplateRef is the reference to the template resource which this node corresponds to.\nNot applicable to virtual nodes (e.g. Retry, StepGroup)",
          "$ref": "#/definitions/v1alpha1TemplateRef"
        },
        "templateScope": {
          "description": "TemplateScope is the template scope in which the template of this node was retrieved.",
          "type": "string"
        },
        "type": {
          "type": "string",
          "title": "Type indicates type of node"
        },
        "workflowTemplateName": {
          "description": "WorkflowTemplateName is the WorkflowTemplate resource name on which the resolved template of this node is retrieved.\nDEPRECATED: This value is not used anymore.",
          "type": "string"
        }
      }
    }
  },
  "x-stream-definitions": {
    "workflowLogEntry": {
      "properties": {
        "error": {
          "$ref": "#/definitions/runtimeStreamError"
        },
        "result": {
          "$ref": "#/definitions/workflowLogEntry"
        }
      },
      "title": "Stream result of workflowLogEntry",
      "type": "object"
    },
    "workflowWorkflowWatchEvent": {
      "properties": {
        "error": {
          "$ref": "#/definitions/runtimeStreamError"
        },
        "result": {
          "$ref": "#/definitions/workflowWorkflowWatchEvent"
        }
      },
      "title": "Stream result of workflowWorkflowWatchEvent",
      "type": "object"
    }
  }
}<|MERGE_RESOLUTION|>--- conflicted
+++ resolved
@@ -9,13 +9,7 @@
   "info": {
     "description": "Argo Server",
     "title": "Argo Server",
-<<<<<<< HEAD
     "version": "latest"
-=======
-
-    "version": "pdbdefault"
-
->>>>>>> 12111aa8
   },
   "paths": {
     "/api/v1/archived-workflows": {

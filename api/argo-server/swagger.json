{
  "consumes": [
    "application/json"
  ],
  "produces": [
    "application/json"
  ],
  "swagger": "2.0",
  "info": {
    "description": "Argo Server",
    "title": "Argo Server",
<<<<<<< HEAD
    "version": "v2.6.0-rc1"
=======
    "version": "issue2285"
>>>>>>> cdbc6194
  },
  "paths": {
    "/api/v1/archived-workflows": {
      "get": {
        "tags": [
          "ArchivedWorkflowService"
        ],
        "operationId": "ListArchivedWorkflows",
        "parameters": [
          {
            "type": "string",
            "description": "A selector to restrict the list of returned objects by their labels.\nDefaults to everything.\n+optional.",
            "name": "listOptions.labelSelector",
            "in": "query"
          },
          {
            "type": "string",
            "description": "A selector to restrict the list of returned objects by their fields.\nDefaults to everything.\n+optional.",
            "name": "listOptions.fieldSelector",
            "in": "query"
          },
          {
            "type": "boolean",
            "format": "boolean",
            "description": "Watch for changes to the described resources and return them as a stream of\nadd, update, and remove notifications. Specify resourceVersion.\n+optional.",
            "name": "listOptions.watch",
            "in": "query"
          },
          {
            "type": "boolean",
            "format": "boolean",
            "description": "allowWatchBookmarks requests watch events with type \"BOOKMARK\".\nServers that do not implement bookmarks may ignore this flag and\nbookmarks are sent at the server's discretion. Clients should not\nassume bookmarks are returned at any specific interval, nor may they\nassume the server will send any BOOKMARK event during a session.\nIf this is not a watch, this field is ignored.\nIf the feature gate WatchBookmarks is not enabled in apiserver,\nthis field is ignored.\n\nThis field is beta.\n\n+optional",
            "name": "listOptions.allowWatchBookmarks",
            "in": "query"
          },
          {
            "type": "string",
            "description": "When specified with a watch call, shows changes that occur after that particular version of a resource.\nDefaults to changes from the beginning of history.\nWhen specified for list:\n- if unset, then the result is returned from remote storage based on quorum-read flag;\n- if it's 0, then we simply return what we currently have in cache, no guarantee;\n- if set to non zero, then the result is at least as fresh as given rv.\n+optional.",
            "name": "listOptions.resourceVersion",
            "in": "query"
          },
          {
            "type": "string",
            "format": "int64",
            "description": "Timeout for the list/watch call.\nThis limits the duration of the call, regardless of any activity or inactivity.\n+optional.",
            "name": "listOptions.timeoutSeconds",
            "in": "query"
          },
          {
            "type": "string",
            "format": "int64",
            "description": "limit is a maximum number of responses to return for a list call. If more items exist, the\nserver will set the `continue` field on the list metadata to a value that can be used with the\nsame initial query to retrieve the next set of results. Setting a limit may return fewer than\nthe requested amount of items (up to zero items) in the event all requested objects are\nfiltered out and clients should only use the presence of the continue field to determine whether\nmore results are available. Servers may choose not to support the limit argument and will return\nall of the available results. If limit is specified and the continue field is empty, clients may\nassume that no more results are available. This field is not supported if watch is true.\n\nThe server guarantees that the objects returned when using continue will be identical to issuing\na single list call without a limit - that is, no objects created, modified, or deleted after the\nfirst request is issued will be included in any subsequent continued requests. This is sometimes\nreferred to as a consistent snapshot, and ensures that a client that is using limit to receive\nsmaller chunks of a very large result can ensure they see all possible objects. If objects are\nupdated during a chunked list the version of the object that was present at the time the first list\nresult was calculated is returned.",
            "name": "listOptions.limit",
            "in": "query"
          },
          {
            "type": "string",
            "description": "The continue option should be set when retrieving more results from the server. Since this value is\nserver defined, clients may only use the continue value from a previous query result with identical\nquery parameters (except for the value of continue) and the server may reject a continue value it\ndoes not recognize. If the specified continue value is no longer valid whether due to expiration\n(generally five to fifteen minutes) or a configuration change on the server, the server will\nrespond with a 410 ResourceExpired error together with a continue token. If the client needs a\nconsistent list, it must restart their list without the continue field. Otherwise, the client may\nsend another list request with the token received with the 410 error, the server will respond with\na list starting from the next key, but from the latest snapshot, which is inconsistent from the\nprevious list results - objects that are created, modified, or deleted after the first list request\nwill be included in the response, as long as their keys are after the \"next key\".\n\nThis field is not supported when watch is true. Clients may start a watch from the last\nresourceVersion value returned by the server and not miss any modifications.",
            "name": "listOptions.continue",
            "in": "query"
          }
        ],
        "responses": {
          "200": {
            "description": "A successful response.",
            "schema": {
              "$ref": "#/definitions/v1alpha1WorkflowList"
            }
          }
        }
      }
    },
    "/api/v1/archived-workflows/{uid}": {
      "get": {
        "tags": [
          "ArchivedWorkflowService"
        ],
        "operationId": "GetArchivedWorkflow",
        "parameters": [
          {
            "type": "string",
            "name": "uid",
            "in": "path",
            "required": true
          }
        ],
        "responses": {
          "200": {
            "description": "A successful response.",
            "schema": {
              "$ref": "#/definitions/v1alpha1Workflow"
            }
          }
        }
      },
      "delete": {
        "tags": [
          "ArchivedWorkflowService"
        ],
        "operationId": "DeleteArchivedWorkflow",
        "parameters": [
          {
            "type": "string",
            "name": "uid",
            "in": "path",
            "required": true
          }
        ],
        "responses": {
          "200": {
            "description": "A successful response.",
            "schema": {
              "$ref": "#/definitions/workflowarchiveArchivedWorkflowDeletedResponse"
            }
          }
        }
      }
    },
    "/api/v1/cron-workflows/{namespace}": {
      "get": {
        "tags": [
          "CronWorkflowService"
        ],
        "operationId": "ListCronWorkflows",
        "parameters": [
          {
            "type": "string",
            "name": "namespace",
            "in": "path",
            "required": true
          },
          {
            "type": "string",
            "description": "A selector to restrict the list of returned objects by their labels.\nDefaults to everything.\n+optional.",
            "name": "listOptions.labelSelector",
            "in": "query"
          },
          {
            "type": "string",
            "description": "A selector to restrict the list of returned objects by their fields.\nDefaults to everything.\n+optional.",
            "name": "listOptions.fieldSelector",
            "in": "query"
          },
          {
            "type": "boolean",
            "format": "boolean",
            "description": "Watch for changes to the described resources and return them as a stream of\nadd, update, and remove notifications. Specify resourceVersion.\n+optional.",
            "name": "listOptions.watch",
            "in": "query"
          },
          {
            "type": "boolean",
            "format": "boolean",
            "description": "allowWatchBookmarks requests watch events with type \"BOOKMARK\".\nServers that do not implement bookmarks may ignore this flag and\nbookmarks are sent at the server's discretion. Clients should not\nassume bookmarks are returned at any specific interval, nor may they\nassume the server will send any BOOKMARK event during a session.\nIf this is not a watch, this field is ignored.\nIf the feature gate WatchBookmarks is not enabled in apiserver,\nthis field is ignored.\n\nThis field is beta.\n\n+optional",
            "name": "listOptions.allowWatchBookmarks",
            "in": "query"
          },
          {
            "type": "string",
            "description": "When specified with a watch call, shows changes that occur after that particular version of a resource.\nDefaults to changes from the beginning of history.\nWhen specified for list:\n- if unset, then the result is returned from remote storage based on quorum-read flag;\n- if it's 0, then we simply return what we currently have in cache, no guarantee;\n- if set to non zero, then the result is at least as fresh as given rv.\n+optional.",
            "name": "listOptions.resourceVersion",
            "in": "query"
          },
          {
            "type": "string",
            "format": "int64",
            "description": "Timeout for the list/watch call.\nThis limits the duration of the call, regardless of any activity or inactivity.\n+optional.",
            "name": "listOptions.timeoutSeconds",
            "in": "query"
          },
          {
            "type": "string",
            "format": "int64",
            "description": "limit is a maximum number of responses to return for a list call. If more items exist, the\nserver will set the `continue` field on the list metadata to a value that can be used with the\nsame initial query to retrieve the next set of results. Setting a limit may return fewer than\nthe requested amount of items (up to zero items) in the event all requested objects are\nfiltered out and clients should only use the presence of the continue field to determine whether\nmore results are available. Servers may choose not to support the limit argument and will return\nall of the available results. If limit is specified and the continue field is empty, clients may\nassume that no more results are available. This field is not supported if watch is true.\n\nThe server guarantees that the objects returned when using continue will be identical to issuing\na single list call without a limit - that is, no objects created, modified, or deleted after the\nfirst request is issued will be included in any subsequent continued requests. This is sometimes\nreferred to as a consistent snapshot, and ensures that a client that is using limit to receive\nsmaller chunks of a very large result can ensure they see all possible objects. If objects are\nupdated during a chunked list the version of the object that was present at the time the first list\nresult was calculated is returned.",
            "name": "listOptions.limit",
            "in": "query"
          },
          {
            "type": "string",
            "description": "The continue option should be set when retrieving more results from the server. Since this value is\nserver defined, clients may only use the continue value from a previous query result with identical\nquery parameters (except for the value of continue) and the server may reject a continue value it\ndoes not recognize. If the specified continue value is no longer valid whether due to expiration\n(generally five to fifteen minutes) or a configuration change on the server, the server will\nrespond with a 410 ResourceExpired error together with a continue token. If the client needs a\nconsistent list, it must restart their list without the continue field. Otherwise, the client may\nsend another list request with the token received with the 410 error, the server will respond with\na list starting from the next key, but from the latest snapshot, which is inconsistent from the\nprevious list results - objects that are created, modified, or deleted after the first list request\nwill be included in the response, as long as their keys are after the \"next key\".\n\nThis field is not supported when watch is true. Clients may start a watch from the last\nresourceVersion value returned by the server and not miss any modifications.",
            "name": "listOptions.continue",
            "in": "query"
          }
        ],
        "responses": {
          "200": {
            "description": "A successful response.",
            "schema": {
              "$ref": "#/definitions/v1alpha1CronWorkflowList"
            }
          }
        }
      },
      "post": {
        "tags": [
          "CronWorkflowService"
        ],
        "operationId": "CreateCronWorkflow",
        "parameters": [
          {
            "type": "string",
            "name": "namespace",
            "in": "path",
            "required": true
          },
          {
            "name": "body",
            "in": "body",
            "required": true,
            "schema": {
              "$ref": "#/definitions/cronworkflowCreateCronWorkflowRequest"
            }
          }
        ],
        "responses": {
          "200": {
            "description": "A successful response.",
            "schema": {
              "$ref": "#/definitions/v1alpha1CronWorkflow"
            }
          }
        }
      }
    },
    "/api/v1/cron-workflows/{namespace}/{name}": {
      "get": {
        "tags": [
          "CronWorkflowService"
        ],
        "operationId": "GetCronWorkflow",
        "parameters": [
          {
            "type": "string",
            "name": "namespace",
            "in": "path",
            "required": true
          },
          {
            "type": "string",
            "name": "name",
            "in": "path",
            "required": true
          },
          {
            "type": "string",
            "description": "When specified:\n- if unset, then the result is returned from remote storage based on quorum-read flag;\n- if it's 0, then we simply return what we currently have in cache, no guarantee;\n- if set to non zero, then the result is at least as fresh as given rv.",
            "name": "getOptions.resourceVersion",
            "in": "query"
          }
        ],
        "responses": {
          "200": {
            "description": "A successful response.",
            "schema": {
              "$ref": "#/definitions/v1alpha1CronWorkflow"
            }
          }
        }
      },
      "put": {
        "tags": [
          "CronWorkflowService"
        ],
        "operationId": "UpdateCronWorkflow",
        "parameters": [
          {
            "type": "string",
            "name": "namespace",
            "in": "path",
            "required": true
          },
          {
            "type": "string",
            "name": "name",
            "in": "path",
            "required": true
          },
          {
            "name": "body",
            "in": "body",
            "required": true,
            "schema": {
              "$ref": "#/definitions/cronworkflowUpdateCronWorkflowRequest"
            }
          }
        ],
        "responses": {
          "200": {
            "description": "A successful response.",
            "schema": {
              "$ref": "#/definitions/v1alpha1CronWorkflow"
            }
          }
        }
      },
      "delete": {
        "tags": [
          "CronWorkflowService"
        ],
        "operationId": "DeleteCronWorkflow",
        "parameters": [
          {
            "type": "string",
            "name": "namespace",
            "in": "path",
            "required": true
          },
          {
            "type": "string",
            "name": "name",
            "in": "path",
            "required": true
          },
          {
            "type": "string",
            "format": "int64",
            "description": "The duration in seconds before the object should be deleted. Value must be non-negative integer.\nThe value zero indicates delete immediately. If this value is nil, the default grace period for the\nspecified type will be used.\nDefaults to a per object value if not specified. zero means delete immediately.\n+optional.",
            "name": "deleteOptions.gracePeriodSeconds",
            "in": "query"
          },
          {
            "type": "string",
            "description": "Specifies the target UID.\n+optional.",
            "name": "deleteOptions.preconditions.uid",
            "in": "query"
          },
          {
            "type": "string",
            "description": "Specifies the target ResourceVersion\n+optional.",
            "name": "deleteOptions.preconditions.resourceVersion",
            "in": "query"
          },
          {
            "type": "boolean",
            "format": "boolean",
            "description": "Deprecated: please use the PropagationPolicy, this field will be deprecated in 1.7.\nShould the dependent objects be orphaned. If true/false, the \"orphan\"\nfinalizer will be added to/removed from the object's finalizers list.\nEither this field or PropagationPolicy may be set, but not both.\n+optional.",
            "name": "deleteOptions.orphanDependents",
            "in": "query"
          },
          {
            "type": "string",
            "description": "Whether and how garbage collection will be performed.\nEither this field or OrphanDependents may be set, but not both.\nThe default policy is decided by the existing finalizer set in the\nmetadata.finalizers and the resource-specific default policy.\nAcceptable values are: 'Orphan' - orphan the dependents; 'Background' -\nallow the garbage collector to delete the dependents in the background;\n'Foreground' - a cascading policy that deletes all dependents in the\nforeground.\n+optional.",
            "name": "deleteOptions.propagationPolicy",
            "in": "query"
          },
          {
            "type": "array",
            "items": {
              "type": "string"
            },
            "collectionFormat": "multi",
            "description": "When present, indicates that modifications should not be\npersisted. An invalid or unrecognized dryRun directive will\nresult in an error response and no further processing of the\nrequest. Valid values are:\n- All: all dry run stages will be processed\n+optional.",
            "name": "deleteOptions.dryRun",
            "in": "query"
          }
        ],
        "responses": {
          "200": {
            "description": "A successful response.",
            "schema": {
              "$ref": "#/definitions/cronworkflowCronWorkflowDeletedResponse"
            }
          }
        }
      }
    },
    "/api/v1/info": {
      "get": {
        "tags": [
          "InfoService"
        ],
        "operationId": "GetInfo",
        "responses": {
          "200": {
            "description": "A successful response.",
            "schema": {
              "$ref": "#/definitions/infoInfoResponse"
            }
          }
        }
      }
    },
    "/api/v1/workflow-events/{namespace}": {
      "get": {
        "tags": [
          "WorkflowService"
        ],
        "operationId": "WatchWorkflows",
        "parameters": [
          {
            "type": "string",
            "name": "namespace",
            "in": "path",
            "required": true
          },
          {
            "type": "string",
            "description": "A selector to restrict the list of returned objects by their labels.\nDefaults to everything.\n+optional.",
            "name": "listOptions.labelSelector",
            "in": "query"
          },
          {
            "type": "string",
            "description": "A selector to restrict the list of returned objects by their fields.\nDefaults to everything.\n+optional.",
            "name": "listOptions.fieldSelector",
            "in": "query"
          },
          {
            "type": "boolean",
            "format": "boolean",
            "description": "Watch for changes to the described resources and return them as a stream of\nadd, update, and remove notifications. Specify resourceVersion.\n+optional.",
            "name": "listOptions.watch",
            "in": "query"
          },
          {
            "type": "boolean",
            "format": "boolean",
            "description": "allowWatchBookmarks requests watch events with type \"BOOKMARK\".\nServers that do not implement bookmarks may ignore this flag and\nbookmarks are sent at the server's discretion. Clients should not\nassume bookmarks are returned at any specific interval, nor may they\nassume the server will send any BOOKMARK event during a session.\nIf this is not a watch, this field is ignored.\nIf the feature gate WatchBookmarks is not enabled in apiserver,\nthis field is ignored.\n\nThis field is beta.\n\n+optional",
            "name": "listOptions.allowWatchBookmarks",
            "in": "query"
          },
          {
            "type": "string",
            "description": "When specified with a watch call, shows changes that occur after that particular version of a resource.\nDefaults to changes from the beginning of history.\nWhen specified for list:\n- if unset, then the result is returned from remote storage based on quorum-read flag;\n- if it's 0, then we simply return what we currently have in cache, no guarantee;\n- if set to non zero, then the result is at least as fresh as given rv.\n+optional.",
            "name": "listOptions.resourceVersion",
            "in": "query"
          },
          {
            "type": "string",
            "format": "int64",
            "description": "Timeout for the list/watch call.\nThis limits the duration of the call, regardless of any activity or inactivity.\n+optional.",
            "name": "listOptions.timeoutSeconds",
            "in": "query"
          },
          {
            "type": "string",
            "format": "int64",
            "description": "limit is a maximum number of responses to return for a list call. If more items exist, the\nserver will set the `continue` field on the list metadata to a value that can be used with the\nsame initial query to retrieve the next set of results. Setting a limit may return fewer than\nthe requested amount of items (up to zero items) in the event all requested objects are\nfiltered out and clients should only use the presence of the continue field to determine whether\nmore results are available. Servers may choose not to support the limit argument and will return\nall of the available results. If limit is specified and the continue field is empty, clients may\nassume that no more results are available. This field is not supported if watch is true.\n\nThe server guarantees that the objects returned when using continue will be identical to issuing\na single list call without a limit - that is, no objects created, modified, or deleted after the\nfirst request is issued will be included in any subsequent continued requests. This is sometimes\nreferred to as a consistent snapshot, and ensures that a client that is using limit to receive\nsmaller chunks of a very large result can ensure they see all possible objects. If objects are\nupdated during a chunked list the version of the object that was present at the time the first list\nresult was calculated is returned.",
            "name": "listOptions.limit",
            "in": "query"
          },
          {
            "type": "string",
            "description": "The continue option should be set when retrieving more results from the server. Since this value is\nserver defined, clients may only use the continue value from a previous query result with identical\nquery parameters (except for the value of continue) and the server may reject a continue value it\ndoes not recognize. If the specified continue value is no longer valid whether due to expiration\n(generally five to fifteen minutes) or a configuration change on the server, the server will\nrespond with a 410 ResourceExpired error together with a continue token. If the client needs a\nconsistent list, it must restart their list without the continue field. Otherwise, the client may\nsend another list request with the token received with the 410 error, the server will respond with\na list starting from the next key, but from the latest snapshot, which is inconsistent from the\nprevious list results - objects that are created, modified, or deleted after the first list request\nwill be included in the response, as long as their keys are after the \"next key\".\n\nThis field is not supported when watch is true. Clients may start a watch from the last\nresourceVersion value returned by the server and not miss any modifications.",
            "name": "listOptions.continue",
            "in": "query"
          }
        ],
        "responses": {
          "200": {
            "description": "A successful response.(streaming responses)",
            "schema": {
              "$ref": "#/x-stream-definitions/workflowWorkflowWatchEvent"
            }
          }
        }
      }
    },
    "/api/v1/workflow-templates/{namespace}": {
      "get": {
        "tags": [
          "WorkflowTemplateService"
        ],
        "operationId": "ListWorkflowTemplates",
        "parameters": [
          {
            "type": "string",
            "name": "namespace",
            "in": "path",
            "required": true
          },
          {
            "type": "string",
            "description": "A selector to restrict the list of returned objects by their labels.\nDefaults to everything.\n+optional.",
            "name": "listOptions.labelSelector",
            "in": "query"
          },
          {
            "type": "string",
            "description": "A selector to restrict the list of returned objects by their fields.\nDefaults to everything.\n+optional.",
            "name": "listOptions.fieldSelector",
            "in": "query"
          },
          {
            "type": "boolean",
            "format": "boolean",
            "description": "Watch for changes to the described resources and return them as a stream of\nadd, update, and remove notifications. Specify resourceVersion.\n+optional.",
            "name": "listOptions.watch",
            "in": "query"
          },
          {
            "type": "boolean",
            "format": "boolean",
            "description": "allowWatchBookmarks requests watch events with type \"BOOKMARK\".\nServers that do not implement bookmarks may ignore this flag and\nbookmarks are sent at the server's discretion. Clients should not\nassume bookmarks are returned at any specific interval, nor may they\nassume the server will send any BOOKMARK event during a session.\nIf this is not a watch, this field is ignored.\nIf the feature gate WatchBookmarks is not enabled in apiserver,\nthis field is ignored.\n\nThis field is beta.\n\n+optional",
            "name": "listOptions.allowWatchBookmarks",
            "in": "query"
          },
          {
            "type": "string",
            "description": "When specified with a watch call, shows changes that occur after that particular version of a resource.\nDefaults to changes from the beginning of history.\nWhen specified for list:\n- if unset, then the result is returned from remote storage based on quorum-read flag;\n- if it's 0, then we simply return what we currently have in cache, no guarantee;\n- if set to non zero, then the result is at least as fresh as given rv.\n+optional.",
            "name": "listOptions.resourceVersion",
            "in": "query"
          },
          {
            "type": "string",
            "format": "int64",
            "description": "Timeout for the list/watch call.\nThis limits the duration of the call, regardless of any activity or inactivity.\n+optional.",
            "name": "listOptions.timeoutSeconds",
            "in": "query"
          },
          {
            "type": "string",
            "format": "int64",
            "description": "limit is a maximum number of responses to return for a list call. If more items exist, the\nserver will set the `continue` field on the list metadata to a value that can be used with the\nsame initial query to retrieve the next set of results. Setting a limit may return fewer than\nthe requested amount of items (up to zero items) in the event all requested objects are\nfiltered out and clients should only use the presence of the continue field to determine whether\nmore results are available. Servers may choose not to support the limit argument and will return\nall of the available results. If limit is specified and the continue field is empty, clients may\nassume that no more results are available. This field is not supported if watch is true.\n\nThe server guarantees that the objects returned when using continue will be identical to issuing\na single list call without a limit - that is, no objects created, modified, or deleted after the\nfirst request is issued will be included in any subsequent continued requests. This is sometimes\nreferred to as a consistent snapshot, and ensures that a client that is using limit to receive\nsmaller chunks of a very large result can ensure they see all possible objects. If objects are\nupdated during a chunked list the version of the object that was present at the time the first list\nresult was calculated is returned.",
            "name": "listOptions.limit",
            "in": "query"
          },
          {
            "type": "string",
            "description": "The continue option should be set when retrieving more results from the server. Since this value is\nserver defined, clients may only use the continue value from a previous query result with identical\nquery parameters (except for the value of continue) and the server may reject a continue value it\ndoes not recognize. If the specified continue value is no longer valid whether due to expiration\n(generally five to fifteen minutes) or a configuration change on the server, the server will\nrespond with a 410 ResourceExpired error together with a continue token. If the client needs a\nconsistent list, it must restart their list without the continue field. Otherwise, the client may\nsend another list request with the token received with the 410 error, the server will respond with\na list starting from the next key, but from the latest snapshot, which is inconsistent from the\nprevious list results - objects that are created, modified, or deleted after the first list request\nwill be included in the response, as long as their keys are after the \"next key\".\n\nThis field is not supported when watch is true. Clients may start a watch from the last\nresourceVersion value returned by the server and not miss any modifications.",
            "name": "listOptions.continue",
            "in": "query"
          }
        ],
        "responses": {
          "200": {
            "description": "A successful response.",
            "schema": {
              "$ref": "#/definitions/v1alpha1WorkflowTemplateList"
            }
          }
        }
      },
      "post": {
        "tags": [
          "WorkflowTemplateService"
        ],
        "operationId": "CreateWorkflowTemplate",
        "parameters": [
          {
            "type": "string",
            "name": "namespace",
            "in": "path",
            "required": true
          },
          {
            "name": "body",
            "in": "body",
            "required": true,
            "schema": {
              "$ref": "#/definitions/workflowtemplateWorkflowTemplateCreateRequest"
            }
          }
        ],
        "responses": {
          "200": {
            "description": "A successful response.",
            "schema": {
              "$ref": "#/definitions/v1alpha1WorkflowTemplate"
            }
          }
        }
      }
    },
    "/api/v1/workflow-templates/{namespace}/lint": {
      "post": {
        "tags": [
          "WorkflowTemplateService"
        ],
        "operationId": "LintWorkflowTemplate",
        "parameters": [
          {
            "type": "string",
            "name": "namespace",
            "in": "path",
            "required": true
          },
          {
            "name": "body",
            "in": "body",
            "required": true,
            "schema": {
              "$ref": "#/definitions/workflowtemplateWorkflowTemplateLintRequest"
            }
          }
        ],
        "responses": {
          "200": {
            "description": "A successful response.",
            "schema": {
              "$ref": "#/definitions/v1alpha1WorkflowTemplate"
            }
          }
        }
      }
    },
    "/api/v1/workflow-templates/{namespace}/{name}": {
      "get": {
        "tags": [
          "WorkflowTemplateService"
        ],
        "operationId": "GetWorkflowTemplate",
        "parameters": [
          {
            "type": "string",
            "name": "namespace",
            "in": "path",
            "required": true
          },
          {
            "type": "string",
            "name": "name",
            "in": "path",
            "required": true
          },
          {
            "type": "string",
            "description": "When specified:\n- if unset, then the result is returned from remote storage based on quorum-read flag;\n- if it's 0, then we simply return what we currently have in cache, no guarantee;\n- if set to non zero, then the result is at least as fresh as given rv.",
            "name": "getOptions.resourceVersion",
            "in": "query"
          }
        ],
        "responses": {
          "200": {
            "description": "A successful response.",
            "schema": {
              "$ref": "#/definitions/v1alpha1WorkflowTemplate"
            }
          }
        }
      },
      "put": {
        "tags": [
          "WorkflowTemplateService"
        ],
        "operationId": "UpdateWorkflowTemplate",
        "parameters": [
          {
            "type": "string",
            "name": "namespace",
            "in": "path",
            "required": true
          },
          {
            "type": "string",
            "name": "name",
            "in": "path",
            "required": true
          },
          {
            "name": "body",
            "in": "body",
            "required": true,
            "schema": {
              "$ref": "#/definitions/workflowtemplateWorkflowTemplateUpdateRequest"
            }
          }
        ],
        "responses": {
          "200": {
            "description": "A successful response.",
            "schema": {
              "$ref": "#/definitions/v1alpha1WorkflowTemplate"
            }
          }
        }
      },
      "delete": {
        "tags": [
          "WorkflowTemplateService"
        ],
        "operationId": "DeleteWorkflowTemplate",
        "parameters": [
          {
            "type": "string",
            "name": "namespace",
            "in": "path",
            "required": true
          },
          {
            "type": "string",
            "name": "name",
            "in": "path",
            "required": true
          },
          {
            "type": "string",
            "format": "int64",
            "description": "The duration in seconds before the object should be deleted. Value must be non-negative integer.\nThe value zero indicates delete immediately. If this value is nil, the default grace period for the\nspecified type will be used.\nDefaults to a per object value if not specified. zero means delete immediately.\n+optional.",
            "name": "deleteOptions.gracePeriodSeconds",
            "in": "query"
          },
          {
            "type": "string",
            "description": "Specifies the target UID.\n+optional.",
            "name": "deleteOptions.preconditions.uid",
            "in": "query"
          },
          {
            "type": "string",
            "description": "Specifies the target ResourceVersion\n+optional.",
            "name": "deleteOptions.preconditions.resourceVersion",
            "in": "query"
          },
          {
            "type": "boolean",
            "format": "boolean",
            "description": "Deprecated: please use the PropagationPolicy, this field will be deprecated in 1.7.\nShould the dependent objects be orphaned. If true/false, the \"orphan\"\nfinalizer will be added to/removed from the object's finalizers list.\nEither this field or PropagationPolicy may be set, but not both.\n+optional.",
            "name": "deleteOptions.orphanDependents",
            "in": "query"
          },
          {
            "type": "string",
            "description": "Whether and how garbage collection will be performed.\nEither this field or OrphanDependents may be set, but not both.\nThe default policy is decided by the existing finalizer set in the\nmetadata.finalizers and the resource-specific default policy.\nAcceptable values are: 'Orphan' - orphan the dependents; 'Background' -\nallow the garbage collector to delete the dependents in the background;\n'Foreground' - a cascading policy that deletes all dependents in the\nforeground.\n+optional.",
            "name": "deleteOptions.propagationPolicy",
            "in": "query"
          },
          {
            "type": "array",
            "items": {
              "type": "string"
            },
            "collectionFormat": "multi",
            "description": "When present, indicates that modifications should not be\npersisted. An invalid or unrecognized dryRun directive will\nresult in an error response and no further processing of the\nrequest. Valid values are:\n- All: all dry run stages will be processed\n+optional.",
            "name": "deleteOptions.dryRun",
            "in": "query"
          }
        ],
        "responses": {
          "200": {
            "description": "A successful response.",
            "schema": {
              "$ref": "#/definitions/workflowtemplateWorkflowDeleteResponse"
            }
          }
        }
      }
    },
    "/api/v1/workflows/{namespace}": {
      "get": {
        "tags": [
          "WorkflowService"
        ],
        "operationId": "ListWorkflows",
        "parameters": [
          {
            "type": "string",
            "name": "namespace",
            "in": "path",
            "required": true
          },
          {
            "type": "string",
            "description": "A selector to restrict the list of returned objects by their labels.\nDefaults to everything.\n+optional.",
            "name": "listOptions.labelSelector",
            "in": "query"
          },
          {
            "type": "string",
            "description": "A selector to restrict the list of returned objects by their fields.\nDefaults to everything.\n+optional.",
            "name": "listOptions.fieldSelector",
            "in": "query"
          },
          {
            "type": "boolean",
            "format": "boolean",
            "description": "Watch for changes to the described resources and return them as a stream of\nadd, update, and remove notifications. Specify resourceVersion.\n+optional.",
            "name": "listOptions.watch",
            "in": "query"
          },
          {
            "type": "boolean",
            "format": "boolean",
            "description": "allowWatchBookmarks requests watch events with type \"BOOKMARK\".\nServers that do not implement bookmarks may ignore this flag and\nbookmarks are sent at the server's discretion. Clients should not\nassume bookmarks are returned at any specific interval, nor may they\nassume the server will send any BOOKMARK event during a session.\nIf this is not a watch, this field is ignored.\nIf the feature gate WatchBookmarks is not enabled in apiserver,\nthis field is ignored.\n\nThis field is beta.\n\n+optional",
            "name": "listOptions.allowWatchBookmarks",
            "in": "query"
          },
          {
            "type": "string",
            "description": "When specified with a watch call, shows changes that occur after that particular version of a resource.\nDefaults to changes from the beginning of history.\nWhen specified for list:\n- if unset, then the result is returned from remote storage based on quorum-read flag;\n- if it's 0, then we simply return what we currently have in cache, no guarantee;\n- if set to non zero, then the result is at least as fresh as given rv.\n+optional.",
            "name": "listOptions.resourceVersion",
            "in": "query"
          },
          {
            "type": "string",
            "format": "int64",
            "description": "Timeout for the list/watch call.\nThis limits the duration of the call, regardless of any activity or inactivity.\n+optional.",
            "name": "listOptions.timeoutSeconds",
            "in": "query"
          },
          {
            "type": "string",
            "format": "int64",
            "description": "limit is a maximum number of responses to return for a list call. If more items exist, the\nserver will set the `continue` field on the list metadata to a value that can be used with the\nsame initial query to retrieve the next set of results. Setting a limit may return fewer than\nthe requested amount of items (up to zero items) in the event all requested objects are\nfiltered out and clients should only use the presence of the continue field to determine whether\nmore results are available. Servers may choose not to support the limit argument and will return\nall of the available results. If limit is specified and the continue field is empty, clients may\nassume that no more results are available. This field is not supported if watch is true.\n\nThe server guarantees that the objects returned when using continue will be identical to issuing\na single list call without a limit - that is, no objects created, modified, or deleted after the\nfirst request is issued will be included in any subsequent continued requests. This is sometimes\nreferred to as a consistent snapshot, and ensures that a client that is using limit to receive\nsmaller chunks of a very large result can ensure they see all possible objects. If objects are\nupdated during a chunked list the version of the object that was present at the time the first list\nresult was calculated is returned.",
            "name": "listOptions.limit",
            "in": "query"
          },
          {
            "type": "string",
            "description": "The continue option should be set when retrieving more results from the server. Since this value is\nserver defined, clients may only use the continue value from a previous query result with identical\nquery parameters (except for the value of continue) and the server may reject a continue value it\ndoes not recognize. If the specified continue value is no longer valid whether due to expiration\n(generally five to fifteen minutes) or a configuration change on the server, the server will\nrespond with a 410 ResourceExpired error together with a continue token. If the client needs a\nconsistent list, it must restart their list without the continue field. Otherwise, the client may\nsend another list request with the token received with the 410 error, the server will respond with\na list starting from the next key, but from the latest snapshot, which is inconsistent from the\nprevious list results - objects that are created, modified, or deleted after the first list request\nwill be included in the response, as long as their keys are after the \"next key\".\n\nThis field is not supported when watch is true. Clients may start a watch from the last\nresourceVersion value returned by the server and not miss any modifications.",
            "name": "listOptions.continue",
            "in": "query"
          }
        ],
        "responses": {
          "200": {
            "description": "A successful response.",
            "schema": {
              "$ref": "#/definitions/v1alpha1WorkflowList"
            }
          }
        }
      },
      "post": {
        "tags": [
          "WorkflowService"
        ],
        "operationId": "CreateWorkflow",
        "parameters": [
          {
            "type": "string",
            "name": "namespace",
            "in": "path",
            "required": true
          },
          {
            "name": "body",
            "in": "body",
            "required": true,
            "schema": {
              "$ref": "#/definitions/workflowWorkflowCreateRequest"
            }
          }
        ],
        "responses": {
          "200": {
            "description": "A successful response.",
            "schema": {
              "$ref": "#/definitions/v1alpha1Workflow"
            }
          }
        }
      }
    },
    "/api/v1/workflows/{namespace}/lint": {
      "post": {
        "tags": [
          "WorkflowService"
        ],
        "operationId": "LintWorkflow",
        "parameters": [
          {
            "type": "string",
            "name": "namespace",
            "in": "path",
            "required": true
          },
          {
            "name": "body",
            "in": "body",
            "required": true,
            "schema": {
              "$ref": "#/definitions/workflowWorkflowLintRequest"
            }
          }
        ],
        "responses": {
          "200": {
            "description": "A successful response.",
            "schema": {
              "$ref": "#/definitions/v1alpha1Workflow"
            }
          }
        }
      }
    },
    "/api/v1/workflows/{namespace}/{name}": {
      "get": {
        "tags": [
          "WorkflowService"
        ],
        "operationId": "GetWorkflow",
        "parameters": [
          {
            "type": "string",
            "name": "namespace",
            "in": "path",
            "required": true
          },
          {
            "type": "string",
            "name": "name",
            "in": "path",
            "required": true
          },
          {
            "type": "string",
            "description": "When specified:\n- if unset, then the result is returned from remote storage based on quorum-read flag;\n- if it's 0, then we simply return what we currently have in cache, no guarantee;\n- if set to non zero, then the result is at least as fresh as given rv.",
            "name": "getOptions.resourceVersion",
            "in": "query"
          }
        ],
        "responses": {
          "200": {
            "description": "A successful response.",
            "schema": {
              "$ref": "#/definitions/v1alpha1Workflow"
            }
          }
        }
      },
      "delete": {
        "tags": [
          "WorkflowService"
        ],
        "operationId": "DeleteWorkflow",
        "parameters": [
          {
            "type": "string",
            "name": "namespace",
            "in": "path",
            "required": true
          },
          {
            "type": "string",
            "name": "name",
            "in": "path",
            "required": true
          },
          {
            "type": "string",
            "format": "int64",
            "description": "The duration in seconds before the object should be deleted. Value must be non-negative integer.\nThe value zero indicates delete immediately. If this value is nil, the default grace period for the\nspecified type will be used.\nDefaults to a per object value if not specified. zero means delete immediately.\n+optional.",
            "name": "deleteOptions.gracePeriodSeconds",
            "in": "query"
          },
          {
            "type": "string",
            "description": "Specifies the target UID.\n+optional.",
            "name": "deleteOptions.preconditions.uid",
            "in": "query"
          },
          {
            "type": "string",
            "description": "Specifies the target ResourceVersion\n+optional.",
            "name": "deleteOptions.preconditions.resourceVersion",
            "in": "query"
          },
          {
            "type": "boolean",
            "format": "boolean",
            "description": "Deprecated: please use the PropagationPolicy, this field will be deprecated in 1.7.\nShould the dependent objects be orphaned. If true/false, the \"orphan\"\nfinalizer will be added to/removed from the object's finalizers list.\nEither this field or PropagationPolicy may be set, but not both.\n+optional.",
            "name": "deleteOptions.orphanDependents",
            "in": "query"
          },
          {
            "type": "string",
            "description": "Whether and how garbage collection will be performed.\nEither this field or OrphanDependents may be set, but not both.\nThe default policy is decided by the existing finalizer set in the\nmetadata.finalizers and the resource-specific default policy.\nAcceptable values are: 'Orphan' - orphan the dependents; 'Background' -\nallow the garbage collector to delete the dependents in the background;\n'Foreground' - a cascading policy that deletes all dependents in the\nforeground.\n+optional.",
            "name": "deleteOptions.propagationPolicy",
            "in": "query"
          },
          {
            "type": "array",
            "items": {
              "type": "string"
            },
            "collectionFormat": "multi",
            "description": "When present, indicates that modifications should not be\npersisted. An invalid or unrecognized dryRun directive will\nresult in an error response and no further processing of the\nrequest. Valid values are:\n- All: all dry run stages will be processed\n+optional.",
            "name": "deleteOptions.dryRun",
            "in": "query"
          }
        ],
        "responses": {
          "200": {
            "description": "A successful response.",
            "schema": {
              "$ref": "#/definitions/workflowWorkflowDeleteResponse"
            }
          }
        }
      }
    },
    "/api/v1/workflows/{namespace}/{name}/resubmit": {
      "put": {
        "tags": [
          "WorkflowService"
        ],
        "operationId": "ResubmitWorkflow",
        "parameters": [
          {
            "type": "string",
            "name": "namespace",
            "in": "path",
            "required": true
          },
          {
            "type": "string",
            "name": "name",
            "in": "path",
            "required": true
          },
          {
            "name": "body",
            "in": "body",
            "required": true,
            "schema": {
              "$ref": "#/definitions/workflowWorkflowResubmitRequest"
            }
          }
        ],
        "responses": {
          "200": {
            "description": "A successful response.",
            "schema": {
              "$ref": "#/definitions/v1alpha1Workflow"
            }
          }
        }
      }
    },
    "/api/v1/workflows/{namespace}/{name}/resume": {
      "put": {
        "tags": [
          "WorkflowService"
        ],
        "operationId": "ResumeWorkflow",
        "parameters": [
          {
            "type": "string",
            "name": "namespace",
            "in": "path",
            "required": true
          },
          {
            "type": "string",
            "name": "name",
            "in": "path",
            "required": true
          },
          {
            "name": "body",
            "in": "body",
            "required": true,
            "schema": {
              "$ref": "#/definitions/workflowWorkflowResumeRequest"
            }
          }
        ],
        "responses": {
          "200": {
            "description": "A successful response.",
            "schema": {
              "$ref": "#/definitions/v1alpha1Workflow"
            }
          }
        }
      }
    },
    "/api/v1/workflows/{namespace}/{name}/retry": {
      "put": {
        "tags": [
          "WorkflowService"
        ],
        "operationId": "RetryWorkflow",
        "parameters": [
          {
            "type": "string",
            "name": "namespace",
            "in": "path",
            "required": true
          },
          {
            "type": "string",
            "name": "name",
            "in": "path",
            "required": true
          },
          {
            "name": "body",
            "in": "body",
            "required": true,
            "schema": {
              "$ref": "#/definitions/workflowWorkflowRetryRequest"
            }
          }
        ],
        "responses": {
          "200": {
            "description": "A successful response.",
            "schema": {
              "$ref": "#/definitions/v1alpha1Workflow"
            }
          }
        }
      }
    },
    "/api/v1/workflows/{namespace}/{name}/suspend": {
      "put": {
        "tags": [
          "WorkflowService"
        ],
        "operationId": "SuspendWorkflow",
        "parameters": [
          {
            "type": "string",
            "name": "namespace",
            "in": "path",
            "required": true
          },
          {
            "type": "string",
            "name": "name",
            "in": "path",
            "required": true
          },
          {
            "name": "body",
            "in": "body",
            "required": true,
            "schema": {
              "$ref": "#/definitions/workflowWorkflowSuspendRequest"
            }
          }
        ],
        "responses": {
          "200": {
            "description": "A successful response.",
            "schema": {
              "$ref": "#/definitions/v1alpha1Workflow"
            }
          }
        }
      }
    },
    "/api/v1/workflows/{namespace}/{name}/terminate": {
      "put": {
        "tags": [
          "WorkflowService"
        ],
        "operationId": "TerminateWorkflow",
        "parameters": [
          {
            "type": "string",
            "name": "namespace",
            "in": "path",
            "required": true
          },
          {
            "type": "string",
            "name": "name",
            "in": "path",
            "required": true
          },
          {
            "name": "body",
            "in": "body",
            "required": true,
            "schema": {
              "$ref": "#/definitions/workflowWorkflowTerminateRequest"
            }
          }
        ],
        "responses": {
          "200": {
            "description": "A successful response.",
            "schema": {
              "$ref": "#/definitions/v1alpha1Workflow"
            }
          }
        }
      }
    },
    "/api/v1/workflows/{namespace}/{name}/{podName}/log": {
      "get": {
        "tags": [
          "WorkflowService"
        ],
        "operationId": "PodLogs",
        "parameters": [
          {
            "type": "string",
            "name": "namespace",
            "in": "path",
            "required": true
          },
          {
            "type": "string",
            "name": "name",
            "in": "path",
            "required": true
          },
          {
            "type": "string",
            "name": "podName",
            "in": "path",
            "required": true
          },
          {
            "type": "string",
            "description": "The container for which to stream logs. Defaults to only container if there is one container in the pod.\n+optional.",
            "name": "logOptions.container",
            "in": "query"
          },
          {
            "type": "boolean",
            "format": "boolean",
            "description": "Follow the log stream of the pod. Defaults to false.\n+optional.",
            "name": "logOptions.follow",
            "in": "query"
          },
          {
            "type": "boolean",
            "format": "boolean",
            "description": "Return previous terminated container logs. Defaults to false.\n+optional.",
            "name": "logOptions.previous",
            "in": "query"
          },
          {
            "type": "string",
            "format": "int64",
            "description": "A relative time in seconds before the current time from which to show logs. If this value\nprecedes the time a pod was started, only logs since the pod start will be returned.\nIf this value is in the future, no logs will be returned.\nOnly one of sinceSeconds or sinceTime may be specified.\n+optional.",
            "name": "logOptions.sinceSeconds",
            "in": "query"
          },
          {
            "type": "string",
            "format": "int64",
            "description": "Represents seconds of UTC time since Unix epoch\n1970-01-01T00:00:00Z. Must be from 0001-01-01T00:00:00Z to\n9999-12-31T23:59:59Z inclusive.",
            "name": "logOptions.sinceTime.seconds",
            "in": "query"
          },
          {
            "type": "integer",
            "format": "int32",
            "description": "Non-negative fractions of a second at nanosecond resolution. Negative\nsecond values with fractions must still have non-negative nanos values\nthat count forward in time. Must be from 0 to 999,999,999\ninclusive. This field may be limited in precision depending on context.",
            "name": "logOptions.sinceTime.nanos",
            "in": "query"
          },
          {
            "type": "boolean",
            "format": "boolean",
            "description": "If true, add an RFC3339 or RFC3339Nano timestamp at the beginning of every line\nof log output. Defaults to false.\n+optional.",
            "name": "logOptions.timestamps",
            "in": "query"
          },
          {
            "type": "string",
            "format": "int64",
            "description": "If set, the number of lines from the end of the logs to show. If not specified,\nlogs are shown from the creation of the container or sinceSeconds or sinceTime\n+optional.",
            "name": "logOptions.tailLines",
            "in": "query"
          },
          {
            "type": "string",
            "format": "int64",
            "description": "If set, the number of bytes to read from the server before terminating the\nlog output. This may not display a complete final line of logging, and may return\nslightly more or slightly less than the specified limit.\n+optional.",
            "name": "logOptions.limitBytes",
            "in": "query"
          }
        ],
        "responses": {
          "200": {
            "description": "A successful response.(streaming responses)",
            "schema": {
              "$ref": "#/x-stream-definitions/workflowLogEntry"
            }
          }
        }
      }
    }
  },
  "definitions": {
    "apismetav1Preconditions": {
      "description": "Preconditions must be fulfilled before an operation (update, delete, etc.) is carried out.",
      "type": "object",
      "properties": {
        "resourceVersion": {
          "type": "string",
          "title": "Specifies the target ResourceVersion\n+optional"
        },
        "uid": {
          "type": "string",
          "title": "Specifies the target UID.\n+optional"
        }
      }
    },
    "cronworkflowCreateCronWorkflowRequest": {
      "type": "object",
      "properties": {
        "createOptions": {
          "$ref": "#/definitions/v1CreateOptions"
        },
        "cronWorkflow": {
          "$ref": "#/definitions/v1alpha1CronWorkflow"
        },
        "namespace": {
          "type": "string"
        }
      }
    },
    "cronworkflowCronWorkflowDeletedResponse": {
      "type": "object"
    },
    "cronworkflowUpdateCronWorkflowRequest": {
      "type": "object",
      "properties": {
        "cronWorkflow": {
          "$ref": "#/definitions/v1alpha1CronWorkflow"
        },
        "name": {
          "type": "string"
        },
        "namespace": {
          "type": "string"
        }
      }
    },
    "infoInfoResponse": {
      "type": "object",
      "properties": {
        "managedNamespace": {
          "type": "string"
        }
      }
    },
    "intstrIntOrString": {
      "description": "+protobuf=true\n+protobuf.options.(gogoproto.goproto_stringer)=false\n+k8s:openapi-gen=true",
      "type": "object",
      "title": "IntOrString is a type that can hold an int32 or a string.  When used in\nJSON or YAML marshalling and unmarshalling, it produces or consumes the\ninner type.  This allows you to have, for example, a JSON field that can\naccept a name or number.\nTODO: Rename to Int32OrString",
      "properties": {
        "intVal": {
          "type": "integer",
          "format": "int32"
        },
        "strVal": {
          "type": "string"
        },
        "type": {
          "type": "string",
          "format": "int64"
        }
      }
    },
    "protobufAny": {
      "type": "object",
      "properties": {
        "type_url": {
          "type": "string"
        },
        "value": {
          "type": "string",
          "format": "byte"
        }
      }
    },
    "resourceQuantity": {
      "description": "Quantity is a fixed-point representation of a number.\nIt provides convenient marshaling/unmarshaling in JSON and YAML,\nin addition to String() and AsInt64() accessors.\n\nThe serialization format is:\n\n\u003cquantity\u003e        ::= \u003csignedNumber\u003e\u003csuffix\u003e\n  (Note that \u003csuffix\u003e may be empty, from the \"\" case in \u003cdecimalSI\u003e.)\n\u003cdigit\u003e           ::= 0 | 1 | ... | 9\n\u003cdigits\u003e          ::= \u003cdigit\u003e | \u003cdigit\u003e\u003cdigits\u003e\n\u003cnumber\u003e          ::= \u003cdigits\u003e | \u003cdigits\u003e.\u003cdigits\u003e | \u003cdigits\u003e. | .\u003cdigits\u003e\n\u003csign\u003e            ::= \"+\" | \"-\"\n\u003csignedNumber\u003e    ::= \u003cnumber\u003e | \u003csign\u003e\u003cnumber\u003e\n\u003csuffix\u003e          ::= \u003cbinarySI\u003e | \u003cdecimalExponent\u003e | \u003cdecimalSI\u003e\n\u003cbinarySI\u003e        ::= Ki | Mi | Gi | Ti | Pi | Ei\n  (International System of units; See: http://physics.nist.gov/cuu/Units/binary.html)\n\u003cdecimalSI\u003e       ::= m | \"\" | k | M | G | T | P | E\n  (Note that 1024 = 1Ki but 1000 = 1k; I didn't choose the capitalization.)\n\u003cdecimalExponent\u003e ::= \"e\" \u003csignedNumber\u003e | \"E\" \u003csignedNumber\u003e\n\nNo matter which of the three exponent forms is used, no quantity may represent\na number greater than 2^63-1 in magnitude, nor may it have more than 3 decimal\nplaces. Numbers larger or more precise will be capped or rounded up.\n(E.g.: 0.1m will rounded up to 1m.)\nThis may be extended in the future if we require larger or smaller quantities.\n\nWhen a Quantity is parsed from a string, it will remember the type of suffix\nit had, and will use the same type again when it is serialized.\n\nBefore serializing, Quantity will be put in \"canonical form\".\nThis means that Exponent/suffix will be adjusted up or down (with a\ncorresponding increase or decrease in Mantissa) such that:\n  a. No precision is lost\n  b. No fractional digits will be emitted\n  c. The exponent (or suffix) is as large as possible.\nThe sign will be omitted unless the number is negative.\n\nExamples:\n  1.5 will be serialized as \"1500m\"\n  1.5Gi will be serialized as \"1536Mi\"\n\nNote that the quantity will NEVER be internally represented by a\nfloating point number. That is the whole point of this exercise.\n\nNon-canonical values will still parse as long as they are well formed,\nbut will be re-emitted in their canonical form. (So always use canonical\nform, or don't diff.)\n\nThis format is intended to make it difficult to use these numbers without\nwriting some sort of special handling code in the hopes that that will\ncause implementors to also use a fixed point implementation.\n\n+protobuf=true\n+protobuf.embed=string\n+protobuf.options.marshal=false\n+protobuf.options.(gogoproto.goproto_stringer)=false\n+k8s:deepcopy-gen=true\n+k8s:openapi-gen=true",
      "type": "object",
      "properties": {
        "string": {
          "type": "string"
        }
      }
    },
    "runtimeStreamError": {
      "type": "object",
      "properties": {
        "details": {
          "type": "array",
          "items": {
            "$ref": "#/definitions/protobufAny"
          }
        },
        "grpc_code": {
          "type": "integer",
          "format": "int32"
        },
        "http_code": {
          "type": "integer",
          "format": "int32"
        },
        "http_status": {
          "type": "string"
        },
        "message": {
          "type": "string"
        }
      }
    },
    "v1AWSElasticBlockStoreVolumeSource": {
      "description": "Represents a Persistent Disk resource in AWS.\n\nAn AWS EBS disk must exist before mounting to a container. The disk\nmust also be in the same AWS zone as the kubelet. An AWS EBS disk\ncan only be mounted as read/write once. AWS EBS volumes support\nownership management and SELinux relabeling.",
      "type": "object",
      "properties": {
        "fsType": {
          "type": "string",
          "title": "Filesystem type of the volume that you want to mount.\nTip: Ensure that the filesystem type is supported by the host operating system.\nExamples: \"ext4\", \"xfs\", \"ntfs\". Implicitly inferred to be \"ext4\" if unspecified.\nMore info: https://kubernetes.io/docs/concepts/storage/volumes#awselasticblockstore\nTODO: how do we prevent errors in the filesystem from compromising the machine\n+optional"
        },
        "partition": {
          "type": "integer",
          "format": "int32",
          "title": "The partition in the volume that you want to mount.\nIf omitted, the default is to mount by volume name.\nExamples: For volume /dev/sda1, you specify the partition as \"1\".\nSimilarly, the volume partition for /dev/sda is \"0\" (or you can leave the property empty).\n+optional"
        },
        "readOnly": {
          "type": "boolean",
          "format": "boolean",
          "title": "Specify \"true\" to force and set the ReadOnly property in VolumeMounts to \"true\".\nIf omitted, the default is \"false\".\nMore info: https://kubernetes.io/docs/concepts/storage/volumes#awselasticblockstore\n+optional"
        },
        "volumeID": {
          "type": "string",
          "title": "Unique ID of the persistent disk resource in AWS (Amazon EBS volume).\nMore info: https://kubernetes.io/docs/concepts/storage/volumes#awselasticblockstore"
        }
      }
    },
    "v1Affinity": {
      "description": "Affinity is a group of affinity scheduling rules.",
      "type": "object",
      "properties": {
        "nodeAffinity": {
          "title": "Describes node affinity scheduling rules for the pod.\n+optional",
          "$ref": "#/definitions/v1NodeAffinity"
        },
        "podAffinity": {
          "title": "Describes pod affinity scheduling rules (e.g. co-locate this pod in the same node, zone, etc. as some other pod(s)).\n+optional",
          "$ref": "#/definitions/v1PodAffinity"
        },
        "podAntiAffinity": {
          "title": "Describes pod anti-affinity scheduling rules (e.g. avoid putting this pod in the same node, zone, etc. as some other pod(s)).\n+optional",
          "$ref": "#/definitions/v1PodAntiAffinity"
        }
      }
    },
    "v1AzureDiskVolumeSource": {
      "description": "AzureDisk represents an Azure Data Disk mount on the host and bind mount to the pod.",
      "type": "object",
      "properties": {
        "cachingMode": {
          "type": "string",
          "title": "Host Caching mode: None, Read Only, Read Write.\n+optional"
        },
        "diskName": {
          "type": "string",
          "title": "The Name of the data disk in the blob storage"
        },
        "diskURI": {
          "type": "string",
          "title": "The URI the data disk in the blob storage"
        },
        "fsType": {
          "type": "string",
          "title": "Filesystem type to mount.\nMust be a filesystem type supported by the host operating system.\nEx. \"ext4\", \"xfs\", \"ntfs\". Implicitly inferred to be \"ext4\" if unspecified.\n+optional"
        },
        "kind": {
          "type": "string",
          "title": "Expected values Shared: multiple blob disks per storage account  Dedicated: single blob disk per storage account  Managed: azure managed data disk (only in managed availability set). defaults to shared"
        },
        "readOnly": {
          "type": "boolean",
          "format": "boolean",
          "title": "Defaults to false (read/write). ReadOnly here will force\nthe ReadOnly setting in VolumeMounts.\n+optional"
        }
      }
    },
    "v1AzureFileVolumeSource": {
      "description": "AzureFile represents an Azure File Service mount on the host and bind mount to the pod.",
      "type": "object",
      "properties": {
        "readOnly": {
          "type": "boolean",
          "format": "boolean",
          "title": "Defaults to false (read/write). ReadOnly here will force\nthe ReadOnly setting in VolumeMounts.\n+optional"
        },
        "secretName": {
          "type": "string",
          "title": "the name of secret that contains Azure Storage Account Name and Key"
        },
        "shareName": {
          "type": "string",
          "title": "Share Name"
        }
      }
    },
    "v1CSIVolumeSource": {
      "type": "object",
      "title": "Represents a source location of a volume to mount, managed by an external CSI driver",
      "properties": {
        "driver": {
          "description": "Driver is the name of the CSI driver that handles this volume.\nConsult with your admin for the correct name as registered in the cluster.",
          "type": "string"
        },
        "fsType": {
          "type": "string",
          "title": "Filesystem type to mount. Ex. \"ext4\", \"xfs\", \"ntfs\".\nIf not provided, the empty value is passed to the associated CSI driver\nwhich will determine the default filesystem to apply.\n+optional"
        },
        "nodePublishSecretRef": {
          "title": "NodePublishSecretRef is a reference to the secret object containing\nsensitive information to pass to the CSI driver to complete the CSI\nNodePublishVolume and NodeUnpublishVolume calls.\nThis field is optional, and  may be empty if no secret is required. If the\nsecret object contains more than one secret, all secret references are passed.\n+optional",
          "$ref": "#/definitions/v1LocalObjectReference"
        },
        "readOnly": {
          "type": "boolean",
          "format": "boolean",
          "title": "Specifies a read-only configuration for the volume.\nDefaults to false (read/write).\n+optional"
        },
        "volumeAttributes": {
          "type": "object",
          "title": "VolumeAttributes stores driver-specific properties that are passed to the CSI\ndriver. Consult your driver's documentation for supported values.\n+optional",
          "additionalProperties": {
            "type": "string"
          }
        }
      }
    },
    "v1Capabilities": {
      "description": "Adds and removes POSIX capabilities from running containers.",
      "type": "object",
      "properties": {
        "add": {
          "type": "array",
          "title": "Added capabilities\n+optional",
          "items": {
            "type": "string"
          }
        },
        "drop": {
          "type": "array",
          "title": "Removed capabilities\n+optional",
          "items": {
            "type": "string"
          }
        }
      }
    },
    "v1CephFSVolumeSource": {
      "description": "Represents a Ceph Filesystem mount that lasts the lifetime of a pod\nCephfs volumes do not support ownership management or SELinux relabeling.",
      "type": "object",
      "properties": {
        "monitors": {
          "type": "array",
          "title": "Required: Monitors is a collection of Ceph monitors\nMore info: https://examples.k8s.io/volumes/cephfs/README.md#how-to-use-it",
          "items": {
            "type": "string"
          }
        },
        "path": {
          "type": "string",
          "title": "Optional: Used as the mounted root, rather than the full Ceph tree, default is /\n+optional"
        },
        "readOnly": {
          "type": "boolean",
          "format": "boolean",
          "title": "Optional: Defaults to false (read/write). ReadOnly here will force\nthe ReadOnly setting in VolumeMounts.\nMore info: https://examples.k8s.io/volumes/cephfs/README.md#how-to-use-it\n+optional"
        },
        "secretFile": {
          "type": "string",
          "title": "Optional: SecretFile is the path to key ring for User, default is /etc/ceph/user.secret\nMore info: https://examples.k8s.io/volumes/cephfs/README.md#how-to-use-it\n+optional"
        },
        "secretRef": {
          "title": "Optional: SecretRef is reference to the authentication secret for User, default is empty.\nMore info: https://examples.k8s.io/volumes/cephfs/README.md#how-to-use-it\n+optional",
          "$ref": "#/definitions/v1LocalObjectReference"
        },
        "user": {
          "type": "string",
          "title": "Optional: User is the rados user name, default is admin\nMore info: https://examples.k8s.io/volumes/cephfs/README.md#how-to-use-it\n+optional"
        }
      }
    },
    "v1CinderVolumeSource": {
      "description": "Represents a cinder volume resource in Openstack.\nA Cinder volume must exist before mounting to a container.\nThe volume must also be in the same region as the kubelet.\nCinder volumes support ownership management and SELinux relabeling.",
      "type": "object",
      "properties": {
        "fsType": {
          "type": "string",
          "title": "Filesystem type to mount.\nMust be a filesystem type supported by the host operating system.\nExamples: \"ext4\", \"xfs\", \"ntfs\". Implicitly inferred to be \"ext4\" if unspecified.\nMore info: https://examples.k8s.io/mysql-cinder-pd/README.md\n+optional"
        },
        "readOnly": {
          "type": "boolean",
          "format": "boolean",
          "title": "Optional: Defaults to false (read/write). ReadOnly here will force\nthe ReadOnly setting in VolumeMounts.\nMore info: https://examples.k8s.io/mysql-cinder-pd/README.md\n+optional"
        },
        "secretRef": {
          "title": "Optional: points to a secret object containing parameters used to connect\nto OpenStack.\n+optional",
          "$ref": "#/definitions/v1LocalObjectReference"
        },
        "volumeID": {
          "type": "string",
          "title": "volume id used to identify the volume in cinder.\nMore info: https://examples.k8s.io/mysql-cinder-pd/README.md"
        }
      }
    },
    "v1ConfigMapEnvSource": {
      "description": "ConfigMapEnvSource selects a ConfigMap to populate the environment\nvariables with.\n\nThe contents of the target ConfigMap's Data field will represent the\nkey-value pairs as environment variables.",
      "type": "object",
      "properties": {
        "localObjectReference": {
          "description": "The ConfigMap to select from.",
          "$ref": "#/definitions/v1LocalObjectReference"
        },
        "optional": {
          "type": "boolean",
          "format": "boolean",
          "title": "Specify whether the ConfigMap must be defined\n+optional"
        }
      }
    },
    "v1ConfigMapKeySelector": {
      "description": "Selects a key from a ConfigMap.",
      "type": "object",
      "properties": {
        "key": {
          "description": "The key to select.",
          "type": "string"
        },
        "localObjectReference": {
          "description": "The ConfigMap to select from.",
          "$ref": "#/definitions/v1LocalObjectReference"
        },
        "optional": {
          "type": "boolean",
          "format": "boolean",
          "title": "Specify whether the ConfigMap or its key must be defined\n+optional"
        }
      }
    },
    "v1ConfigMapProjection": {
      "description": "Adapts a ConfigMap into a projected volume.\n\nThe contents of the target ConfigMap's Data field will be presented in a\nprojected volume as files using the keys in the Data field as the file names,\nunless the items element is populated with specific mappings of keys to paths.\nNote that this is identical to a configmap volume source without the default\nmode.",
      "type": "object",
      "properties": {
        "items": {
          "type": "array",
          "title": "If unspecified, each key-value pair in the Data field of the referenced\nConfigMap will be projected into the volume as a file whose name is the\nkey and content is the value. If specified, the listed keys will be\nprojected into the specified paths, and unlisted keys will not be\npresent. If a key is specified which is not present in the ConfigMap,\nthe volume setup will error unless it is marked optional. Paths must be\nrelative and may not contain the '..' path or start with '..'.\n+optional",
          "items": {
            "$ref": "#/definitions/v1KeyToPath"
          }
        },
        "localObjectReference": {
          "$ref": "#/definitions/v1LocalObjectReference"
        },
        "optional": {
          "type": "boolean",
          "format": "boolean",
          "title": "Specify whether the ConfigMap or its keys must be defined\n+optional"
        }
      }
    },
    "v1ConfigMapVolumeSource": {
      "description": "Adapts a ConfigMap into a volume.\n\nThe contents of the target ConfigMap's Data field will be presented in a\nvolume as files using the keys in the Data field as the file names, unless\nthe items element is populated with specific mappings of keys to paths.\nConfigMap volumes support ownership management and SELinux relabeling.",
      "type": "object",
      "properties": {
        "defaultMode": {
          "type": "integer",
          "format": "int32",
          "title": "Optional: mode bits to use on created files by default. Must be a\nvalue between 0 and 0777. Defaults to 0644.\nDirectories within the path are not affected by this setting.\nThis might be in conflict with other options that affect the file\nmode, like fsGroup, and the result can be other mode bits set.\n+optional"
        },
        "items": {
          "type": "array",
          "title": "If unspecified, each key-value pair in the Data field of the referenced\nConfigMap will be projected into the volume as a file whose name is the\nkey and content is the value. If specified, the listed keys will be\nprojected into the specified paths, and unlisted keys will not be\npresent. If a key is specified which is not present in the ConfigMap,\nthe volume setup will error unless it is marked optional. Paths must be\nrelative and may not contain the '..' path or start with '..'.\n+optional",
          "items": {
            "$ref": "#/definitions/v1KeyToPath"
          }
        },
        "localObjectReference": {
          "$ref": "#/definitions/v1LocalObjectReference"
        },
        "optional": {
          "type": "boolean",
          "format": "boolean",
          "title": "Specify whether the ConfigMap or its keys must be defined\n+optional"
        }
      }
    },
    "v1Container": {
      "description": "A single application container that you want to run within a pod.",
      "type": "object",
      "properties": {
        "args": {
          "type": "array",
          "title": "Arguments to the entrypoint.\nThe docker image's CMD is used if this is not provided.\nVariable references $(VAR_NAME) are expanded using the container's environment. If a variable\ncannot be resolved, the reference in the input string will be unchanged. The $(VAR_NAME) syntax\ncan be escaped with a double $$, ie: $$(VAR_NAME). Escaped references will never be expanded,\nregardless of whether the variable exists or not.\nCannot be updated.\nMore info: https://kubernetes.io/docs/tasks/inject-data-application/define-command-argument-container/#running-a-command-in-a-shell\n+optional",
          "items": {
            "type": "string"
          }
        },
        "command": {
          "type": "array",
          "title": "Entrypoint array. Not executed within a shell.\nThe docker image's ENTRYPOINT is used if this is not provided.\nVariable references $(VAR_NAME) are expanded using the container's environment. If a variable\ncannot be resolved, the reference in the input string will be unchanged. The $(VAR_NAME) syntax\ncan be escaped with a double $$, ie: $$(VAR_NAME). Escaped references will never be expanded,\nregardless of whether the variable exists or not.\nCannot be updated.\nMore info: https://kubernetes.io/docs/tasks/inject-data-application/define-command-argument-container/#running-a-command-in-a-shell\n+optional",
          "items": {
            "type": "string"
          }
        },
        "env": {
          "type": "array",
          "title": "List of environment variables to set in the container.\nCannot be updated.\n+optional\n+patchMergeKey=name\n+patchStrategy=merge",
          "items": {
            "$ref": "#/definitions/v1EnvVar"
          }
        },
        "envFrom": {
          "type": "array",
          "title": "List of sources to populate environment variables in the container.\nThe keys defined within a source must be a C_IDENTIFIER. All invalid keys\nwill be reported as an event when the container is starting. When a key exists in multiple\nsources, the value associated with the last source will take precedence.\nValues defined by an Env with a duplicate key will take precedence.\nCannot be updated.\n+optional",
          "items": {
            "$ref": "#/definitions/v1EnvFromSource"
          }
        },
        "image": {
          "type": "string",
          "title": "Docker image name.\nMore info: https://kubernetes.io/docs/concepts/containers/images\nThis field is optional to allow higher level config management to default or override\ncontainer images in workload controllers like Deployments and StatefulSets.\n+optional"
        },
        "imagePullPolicy": {
          "type": "string",
          "title": "Image pull policy.\nOne of Always, Never, IfNotPresent.\nDefaults to Always if :latest tag is specified, or IfNotPresent otherwise.\nCannot be updated.\nMore info: https://kubernetes.io/docs/concepts/containers/images#updating-images\n+optional"
        },
        "lifecycle": {
          "title": "Actions that the management system should take in response to container lifecycle events.\nCannot be updated.\n+optional",
          "$ref": "#/definitions/v1Lifecycle"
        },
        "livenessProbe": {
          "title": "Periodic probe of container liveness.\nContainer will be restarted if the probe fails.\nCannot be updated.\nMore info: https://kubernetes.io/docs/concepts/workloads/pods/pod-lifecycle#container-probes\n+optional",
          "$ref": "#/definitions/v1Probe"
        },
        "name": {
          "description": "Name of the container specified as a DNS_LABEL.\nEach container in a pod must have a unique name (DNS_LABEL).\nCannot be updated.",
          "type": "string"
        },
        "ports": {
          "type": "array",
          "title": "List of ports to expose from the container. Exposing a port here gives\nthe system additional information about the network connections a\ncontainer uses, but is primarily informational. Not specifying a port here\nDOES NOT prevent that port from being exposed. Any port which is\nlistening on the default \"0.0.0.0\" address inside a container will be\naccessible from the network.\nCannot be updated.\n+optional\n+patchMergeKey=containerPort\n+patchStrategy=merge\n+listType=map\n+listMapKey=containerPort\n+listMapKey=protocol",
          "items": {
            "$ref": "#/definitions/v1ContainerPort"
          }
        },
        "readinessProbe": {
          "title": "Periodic probe of container service readiness.\nContainer will be removed from service endpoints if the probe fails.\nCannot be updated.\nMore info: https://kubernetes.io/docs/concepts/workloads/pods/pod-lifecycle#container-probes\n+optional",
          "$ref": "#/definitions/v1Probe"
        },
        "resources": {
          "title": "Compute Resources required by this container.\nCannot be updated.\nMore info: https://kubernetes.io/docs/concepts/configuration/manage-compute-resources-container/\n+optional",
          "$ref": "#/definitions/v1ResourceRequirements"
        },
        "securityContext": {
          "title": "Security options the pod should run with.\nMore info: https://kubernetes.io/docs/concepts/policy/security-context/\nMore info: https://kubernetes.io/docs/tasks/configure-pod-container/security-context/\n+optional",
          "$ref": "#/definitions/v1SecurityContext"
        },
        "startupProbe": {
          "title": "StartupProbe indicates that the Pod has successfully initialized.\nIf specified, no other probes are executed until this completes successfully.\nIf this probe fails, the Pod will be restarted, just as if the livenessProbe failed.\nThis can be used to provide different probe parameters at the beginning of a Pod's lifecycle,\nwhen it might take a long time to load data or warm a cache, than during steady-state operation.\nThis cannot be updated.\nThis is an alpha feature enabled by the StartupProbe feature flag.\nMore info: https://kubernetes.io/docs/concepts/workloads/pods/pod-lifecycle#container-probes\n+optional",
          "$ref": "#/definitions/v1Probe"
        },
        "stdin": {
          "type": "boolean",
          "format": "boolean",
          "title": "Whether this container should allocate a buffer for stdin in the container runtime. If this\nis not set, reads from stdin in the container will always result in EOF.\nDefault is false.\n+optional"
        },
        "stdinOnce": {
          "type": "boolean",
          "format": "boolean",
          "title": "Whether the container runtime should close the stdin channel after it has been opened by\na single attach. When stdin is true the stdin stream will remain open across multiple attach\nsessions. If stdinOnce is set to true, stdin is opened on container start, is empty until the\nfirst client attaches to stdin, and then remains open and accepts data until the client disconnects,\nat which time stdin is closed and remains closed until the container is restarted. If this\nflag is false, a container processes that reads from stdin will never receive an EOF.\nDefault is false\n+optional"
        },
        "terminationMessagePath": {
          "type": "string",
          "title": "Optional: Path at which the file to which the container's termination message\nwill be written is mounted into the container's filesystem.\nMessage written is intended to be brief final status, such as an assertion failure message.\nWill be truncated by the node if greater than 4096 bytes. The total message length across\nall containers will be limited to 12kb.\nDefaults to /dev/termination-log.\nCannot be updated.\n+optional"
        },
        "terminationMessagePolicy": {
          "type": "string",
          "title": "Indicate how the termination message should be populated. File will use the contents of\nterminationMessagePath to populate the container status message on both success and failure.\nFallbackToLogsOnError will use the last chunk of container log output if the termination\nmessage file is empty and the container exited with an error.\nThe log output is limited to 2048 bytes or 80 lines, whichever is smaller.\nDefaults to File.\nCannot be updated.\n+optional"
        },
        "tty": {
          "type": "boolean",
          "format": "boolean",
          "title": "Whether this container should allocate a TTY for itself, also requires 'stdin' to be true.\nDefault is false.\n+optional"
        },
        "volumeDevices": {
          "type": "array",
          "title": "volumeDevices is the list of block devices to be used by the container.\nThis is a beta feature.\n+patchMergeKey=devicePath\n+patchStrategy=merge\n+optional",
          "items": {
            "$ref": "#/definitions/v1VolumeDevice"
          }
        },
        "volumeMounts": {
          "type": "array",
          "title": "Pod volumes to mount into the container's filesystem.\nCannot be updated.\n+optional\n+patchMergeKey=mountPath\n+patchStrategy=merge",
          "items": {
            "$ref": "#/definitions/v1VolumeMount"
          }
        },
        "workingDir": {
          "type": "string",
          "title": "Container's working directory.\nIf not specified, the container runtime's default will be used, which\nmight be configured in the container image.\nCannot be updated.\n+optional"
        }
      }
    },
    "v1ContainerPort": {
      "description": "ContainerPort represents a network port in a single container.",
      "type": "object",
      "properties": {
        "containerPort": {
          "description": "Number of port to expose on the pod's IP address.\nThis must be a valid port number, 0 \u003c x \u003c 65536.",
          "type": "integer",
          "format": "int32"
        },
        "hostIP": {
          "type": "string",
          "title": "What host IP to bind the external port to.\n+optional"
        },
        "hostPort": {
          "type": "integer",
          "format": "int32",
          "title": "Number of port to expose on the host.\nIf specified, this must be a valid port number, 0 \u003c x \u003c 65536.\nIf HostNetwork is specified, this must match ContainerPort.\nMost containers do not need this.\n+optional"
        },
        "name": {
          "type": "string",
          "title": "If specified, this must be an IANA_SVC_NAME and unique within the pod. Each\nnamed port in a pod must have a unique name. Name for the port that can be\nreferred to by services.\n+optional"
        },
        "protocol": {
          "type": "string",
          "title": "Protocol for port. Must be UDP, TCP, or SCTP.\nDefaults to \"TCP\".\n+optional"
        }
      }
    },
    "v1CreateOptions": {
      "description": "CreateOptions may be provided when creating an API object.",
      "type": "object",
      "properties": {
        "dryRun": {
          "type": "array",
          "title": "When present, indicates that modifications should not be\npersisted. An invalid or unrecognized dryRun directive will\nresult in an error response and no further processing of the\nrequest. Valid values are:\n- All: all dry run stages will be processed\n+optional",
          "items": {
            "type": "string"
          }
        },
        "fieldManager": {
          "type": "string",
          "title": "fieldManager is a name associated with the actor or entity\nthat is making these changes. The value must be less than or\n128 characters long, and only contain printable characters,\nas defined by https://golang.org/pkg/unicode/#IsPrint.\n+optional"
        }
      }
    },
    "v1DeleteOptions": {
      "description": "DeleteOptions may be provided when deleting an API object.",
      "type": "object",
      "properties": {
        "dryRun": {
          "type": "array",
          "title": "When present, indicates that modifications should not be\npersisted. An invalid or unrecognized dryRun directive will\nresult in an error response and no further processing of the\nrequest. Valid values are:\n- All: all dry run stages will be processed\n+optional",
          "items": {
            "type": "string"
          }
        },
        "gracePeriodSeconds": {
          "type": "string",
          "format": "int64",
          "title": "The duration in seconds before the object should be deleted. Value must be non-negative integer.\nThe value zero indicates delete immediately. If this value is nil, the default grace period for the\nspecified type will be used.\nDefaults to a per object value if not specified. zero means delete immediately.\n+optional"
        },
        "orphanDependents": {
          "type": "boolean",
          "format": "boolean",
          "title": "Deprecated: please use the PropagationPolicy, this field will be deprecated in 1.7.\nShould the dependent objects be orphaned. If true/false, the \"orphan\"\nfinalizer will be added to/removed from the object's finalizers list.\nEither this field or PropagationPolicy may be set, but not both.\n+optional"
        },
        "preconditions": {
          "title": "Must be fulfilled before a deletion is carried out. If not possible, a 409 Conflict status will be\nreturned.\n+optional",
          "$ref": "#/definitions/apismetav1Preconditions"
        },
        "propagationPolicy": {
          "type": "string",
          "title": "Whether and how garbage collection will be performed.\nEither this field or OrphanDependents may be set, but not both.\nThe default policy is decided by the existing finalizer set in the\nmetadata.finalizers and the resource-specific default policy.\nAcceptable values are: 'Orphan' - orphan the dependents; 'Background' -\nallow the garbage collector to delete the dependents in the background;\n'Foreground' - a cascading policy that deletes all dependents in the\nforeground.\n+optional"
        }
      }
    },
    "v1DownwardAPIProjection": {
      "description": "Represents downward API info for projecting into a projected volume.\nNote that this is identical to a downwardAPI volume source without the default\nmode.",
      "type": "object",
      "properties": {
        "items": {
          "type": "array",
          "title": "Items is a list of DownwardAPIVolume file\n+optional",
          "items": {
            "$ref": "#/definitions/v1DownwardAPIVolumeFile"
          }
        }
      }
    },
    "v1DownwardAPIVolumeFile": {
      "type": "object",
      "title": "DownwardAPIVolumeFile represents information to create the file containing the pod field",
      "properties": {
        "fieldRef": {
          "title": "Required: Selects a field of the pod: only annotations, labels, name and namespace are supported.\n+optional",
          "$ref": "#/definitions/v1ObjectFieldSelector"
        },
        "mode": {
          "type": "integer",
          "format": "int32",
          "title": "Optional: mode bits to use on this file, must be a value between 0\nand 0777. If not specified, the volume defaultMode will be used.\nThis might be in conflict with other options that affect the file\nmode, like fsGroup, and the result can be other mode bits set.\n+optional"
        },
        "path": {
          "type": "string",
          "title": "Required: Path is  the relative path name of the file to be created. Must not be absolute or contain the '..' path. Must be utf-8 encoded. The first item of the relative path must not start with '..'"
        },
        "resourceFieldRef": {
          "title": "Selects a resource of the container: only resources limits and requests\n(limits.cpu, limits.memory, requests.cpu and requests.memory) are currently supported.\n+optional",
          "$ref": "#/definitions/v1ResourceFieldSelector"
        }
      }
    },
    "v1DownwardAPIVolumeSource": {
      "description": "DownwardAPIVolumeSource represents a volume containing downward API info.\nDownward API volumes support ownership management and SELinux relabeling.",
      "type": "object",
      "properties": {
        "defaultMode": {
          "type": "integer",
          "format": "int32",
          "title": "Optional: mode bits to use on created files by default. Must be a\nvalue between 0 and 0777. Defaults to 0644.\nDirectories within the path are not affected by this setting.\nThis might be in conflict with other options that affect the file\nmode, like fsGroup, and the result can be other mode bits set.\n+optional"
        },
        "items": {
          "type": "array",
          "title": "Items is a list of downward API volume file\n+optional",
          "items": {
            "$ref": "#/definitions/v1DownwardAPIVolumeFile"
          }
        }
      }
    },
    "v1EmptyDirVolumeSource": {
      "description": "Represents an empty directory for a pod.\nEmpty directory volumes support ownership management and SELinux relabeling.",
      "type": "object",
      "properties": {
        "medium": {
          "type": "string",
          "title": "What type of storage medium should back this directory.\nThe default is \"\" which means to use the node's default medium.\nMust be an empty string (default) or Memory.\nMore info: https://kubernetes.io/docs/concepts/storage/volumes#emptydir\n+optional"
        },
        "sizeLimit": {
          "title": "Total amount of local storage required for this EmptyDir volume.\nThe size limit is also applicable for memory medium.\nThe maximum usage on memory medium EmptyDir would be the minimum value between\nthe SizeLimit specified here and the sum of memory limits of all containers in a pod.\nThe default is nil which means that the limit is undefined.\nMore info: http://kubernetes.io/docs/user-guide/volumes#emptydir\n+optional",
          "$ref": "#/definitions/resourceQuantity"
        }
      }
    },
    "v1EnvFromSource": {
      "type": "object",
      "title": "EnvFromSource represents the source of a set of ConfigMaps",
      "properties": {
        "configMapRef": {
          "title": "The ConfigMap to select from\n+optional",
          "$ref": "#/definitions/v1ConfigMapEnvSource"
        },
        "prefix": {
          "type": "string",
          "title": "An optional identifier to prepend to each key in the ConfigMap. Must be a C_IDENTIFIER.\n+optional"
        },
        "secretRef": {
          "title": "The Secret to select from\n+optional",
          "$ref": "#/definitions/v1SecretEnvSource"
        }
      }
    },
    "v1EnvVar": {
      "description": "EnvVar represents an environment variable present in a Container.",
      "type": "object",
      "properties": {
        "name": {
          "description": "Name of the environment variable. Must be a C_IDENTIFIER.",
          "type": "string"
        },
        "value": {
          "type": "string",
          "title": "Variable references $(VAR_NAME) are expanded\nusing the previous defined environment variables in the container and\nany service environment variables. If a variable cannot be resolved,\nthe reference in the input string will be unchanged. The $(VAR_NAME)\nsyntax can be escaped with a double $$, ie: $$(VAR_NAME). Escaped\nreferences will never be expanded, regardless of whether the variable\nexists or not.\nDefaults to \"\".\n+optional"
        },
        "valueFrom": {
          "title": "Source for the environment variable's value. Cannot be used if value is not empty.\n+optional",
          "$ref": "#/definitions/v1EnvVarSource"
        }
      }
    },
    "v1EnvVarSource": {
      "description": "EnvVarSource represents a source for the value of an EnvVar.",
      "type": "object",
      "properties": {
        "configMapKeyRef": {
          "title": "Selects a key of a ConfigMap.\n+optional",
          "$ref": "#/definitions/v1ConfigMapKeySelector"
        },
        "fieldRef": {
          "title": "Selects a field of the pod: supports metadata.name, metadata.namespace, metadata.labels, metadata.annotations,\nspec.nodeName, spec.serviceAccountName, status.hostIP, status.podIP.\n+optional",
          "$ref": "#/definitions/v1ObjectFieldSelector"
        },
        "resourceFieldRef": {
          "title": "Selects a resource of the container: only resources limits and requests\n(limits.cpu, limits.memory, limits.ephemeral-storage, requests.cpu, requests.memory and requests.ephemeral-storage) are currently supported.\n+optional",
          "$ref": "#/definitions/v1ResourceFieldSelector"
        },
        "secretKeyRef": {
          "title": "Selects a key of a secret in the pod's namespace\n+optional",
          "$ref": "#/definitions/v1SecretKeySelector"
        }
      }
    },
    "v1ExecAction": {
      "description": "ExecAction describes a \"run in container\" action.",
      "type": "object",
      "properties": {
        "command": {
          "type": "array",
          "title": "Command is the command line to execute inside the container, the working directory for the\ncommand  is root ('/') in the container's filesystem. The command is simply exec'd, it is\nnot run inside a shell, so traditional shell instructions ('|', etc) won't work. To use\na shell, you need to explicitly call out to that shell.\nExit status of 0 is treated as live/healthy and non-zero is unhealthy.\n+optional",
          "items": {
            "type": "string"
          }
        }
      }
    },
    "v1FCVolumeSource": {
      "description": "Represents a Fibre Channel volume.\nFibre Channel volumes can only be mounted as read/write once.\nFibre Channel volumes support ownership management and SELinux relabeling.",
      "type": "object",
      "properties": {
        "fsType": {
          "type": "string",
          "title": "Filesystem type to mount.\nMust be a filesystem type supported by the host operating system.\nEx. \"ext4\", \"xfs\", \"ntfs\". Implicitly inferred to be \"ext4\" if unspecified.\nTODO: how do we prevent errors in the filesystem from compromising the machine\n+optional"
        },
        "lun": {
          "type": "integer",
          "format": "int32",
          "title": "Optional: FC target lun number\n+optional"
        },
        "readOnly": {
          "type": "boolean",
          "format": "boolean",
          "title": "Optional: Defaults to false (read/write). ReadOnly here will force\nthe ReadOnly setting in VolumeMounts.\n+optional"
        },
        "targetWWNs": {
          "type": "array",
          "title": "Optional: FC target worldwide names (WWNs)\n+optional",
          "items": {
            "type": "string"
          }
        },
        "wwids": {
          "type": "array",
          "title": "Optional: FC volume world wide identifiers (wwids)\nEither wwids or combination of targetWWNs and lun must be set, but not both simultaneously.\n+optional",
          "items": {
            "type": "string"
          }
        }
      }
    },
    "v1FieldsV1": {
      "description": "FieldsV1 stores a set of fields in a data structure like a Trie, in JSON format.\n\nEach key is either a '.' representing the field itself, and will always map to an empty set,\nor a string representing a sub-field or item. The string will follow one of these four formats:\n'f:\u003cname\u003e', where \u003cname\u003e is the name of a field in a struct, or key in a map\n'v:\u003cvalue\u003e', where \u003cvalue\u003e is the exact json formatted value of a list item\n'i:\u003cindex\u003e', where \u003cindex\u003e is position of a item in a list\n'k:\u003ckeys\u003e', where \u003ckeys\u003e is a map of  a list item's key fields to their unique values\nIf a key maps to an empty Fields value, the field that key represents is part of the set.\n\nThe exact format is defined in sigs.k8s.io/structured-merge-diff",
      "type": "object",
      "properties": {
        "Raw": {
          "description": "Raw is the underlying serialization of this object.",
          "type": "string",
          "format": "byte"
        }
      }
    },
    "v1FlexVolumeSource": {
      "description": "FlexVolume represents a generic volume resource that is\nprovisioned/attached using an exec based plugin.",
      "type": "object",
      "properties": {
        "driver": {
          "description": "Driver is the name of the driver to use for this volume.",
          "type": "string"
        },
        "fsType": {
          "type": "string",
          "title": "Filesystem type to mount.\nMust be a filesystem type supported by the host operating system.\nEx. \"ext4\", \"xfs\", \"ntfs\". The default filesystem depends on FlexVolume script.\n+optional"
        },
        "options": {
          "type": "object",
          "title": "Optional: Extra command options if any.\n+optional",
          "additionalProperties": {
            "type": "string"
          }
        },
        "readOnly": {
          "type": "boolean",
          "format": "boolean",
          "title": "Optional: Defaults to false (read/write). ReadOnly here will force\nthe ReadOnly setting in VolumeMounts.\n+optional"
        },
        "secretRef": {
          "title": "Optional: SecretRef is reference to the secret object containing\nsensitive information to pass to the plugin scripts. This may be\nempty if no secret object is specified. If the secret object\ncontains more than one secret, all secrets are passed to the plugin\nscripts.\n+optional",
          "$ref": "#/definitions/v1LocalObjectReference"
        }
      }
    },
    "v1FlockerVolumeSource": {
      "description": "Represents a Flocker volume mounted by the Flocker agent.\nOne and only one of datasetName and datasetUUID should be set.\nFlocker volumes do not support ownership management or SELinux relabeling.",
      "type": "object",
      "properties": {
        "datasetName": {
          "type": "string",
          "title": "Name of the dataset stored as metadata -\u003e name on the dataset for Flocker\nshould be considered as deprecated\n+optional"
        },
        "datasetUUID": {
          "type": "string",
          "title": "UUID of the dataset. This is unique identifier of a Flocker dataset\n+optional"
        }
      }
    },
    "v1GCEPersistentDiskVolumeSource": {
      "description": "Represents a Persistent Disk resource in Google Compute Engine.\n\nA GCE PD must exist before mounting to a container. The disk must\nalso be in the same GCE project and zone as the kubelet. A GCE PD\ncan only be mounted as read/write once or read-only many times. GCE\nPDs support ownership management and SELinux relabeling.",
      "type": "object",
      "properties": {
        "fsType": {
          "type": "string",
          "title": "Filesystem type of the volume that you want to mount.\nTip: Ensure that the filesystem type is supported by the host operating system.\nExamples: \"ext4\", \"xfs\", \"ntfs\". Implicitly inferred to be \"ext4\" if unspecified.\nMore info: https://kubernetes.io/docs/concepts/storage/volumes#gcepersistentdisk\nTODO: how do we prevent errors in the filesystem from compromising the machine\n+optional"
        },
        "partition": {
          "type": "integer",
          "format": "int32",
          "title": "The partition in the volume that you want to mount.\nIf omitted, the default is to mount by volume name.\nExamples: For volume /dev/sda1, you specify the partition as \"1\".\nSimilarly, the volume partition for /dev/sda is \"0\" (or you can leave the property empty).\nMore info: https://kubernetes.io/docs/concepts/storage/volumes#gcepersistentdisk\n+optional"
        },
        "pdName": {
          "type": "string",
          "title": "Unique name of the PD resource in GCE. Used to identify the disk in GCE.\nMore info: https://kubernetes.io/docs/concepts/storage/volumes#gcepersistentdisk"
        },
        "readOnly": {
          "type": "boolean",
          "format": "boolean",
          "title": "ReadOnly here will force the ReadOnly setting in VolumeMounts.\nDefaults to false.\nMore info: https://kubernetes.io/docs/concepts/storage/volumes#gcepersistentdisk\n+optional"
        }
      }
    },
    "v1GetOptions": {
      "description": "GetOptions is the standard query options to the standard REST get call.",
      "type": "object",
      "properties": {
        "resourceVersion": {
          "description": "When specified:\n- if unset, then the result is returned from remote storage based on quorum-read flag;\n- if it's 0, then we simply return what we currently have in cache, no guarantee;\n- if set to non zero, then the result is at least as fresh as given rv.",
          "type": "string"
        }
      }
    },
    "v1GitRepoVolumeSource": {
      "description": "Represents a volume that is populated with the contents of a git repository.\nGit repo volumes do not support ownership management.\nGit repo volumes support SELinux relabeling.\n\nDEPRECATED: GitRepo is deprecated. To provision a container with a git repo, mount an\nEmptyDir into an InitContainer that clones the repo using git, then mount the EmptyDir\ninto the Pod's container.",
      "type": "object",
      "properties": {
        "directory": {
          "type": "string",
          "title": "Target directory name.\nMust not contain or start with '..'.  If '.' is supplied, the volume directory will be the\ngit repository.  Otherwise, if specified, the volume will contain the git repository in\nthe subdirectory with the given name.\n+optional"
        },
        "repository": {
          "type": "string",
          "title": "Repository URL"
        },
        "revision": {
          "type": "string",
          "title": "Commit hash for the specified revision.\n+optional"
        }
      }
    },
    "v1GlusterfsVolumeSource": {
      "description": "Represents a Glusterfs mount that lasts the lifetime of a pod.\nGlusterfs volumes do not support ownership management or SELinux relabeling.",
      "type": "object",
      "properties": {
        "endpoints": {
          "type": "string",
          "title": "EndpointsName is the endpoint name that details Glusterfs topology.\nMore info: https://examples.k8s.io/volumes/glusterfs/README.md#create-a-pod"
        },
        "path": {
          "type": "string",
          "title": "Path is the Glusterfs volume path.\nMore info: https://examples.k8s.io/volumes/glusterfs/README.md#create-a-pod"
        },
        "readOnly": {
          "type": "boolean",
          "format": "boolean",
          "title": "ReadOnly here will force the Glusterfs volume to be mounted with read-only permissions.\nDefaults to false.\nMore info: https://examples.k8s.io/volumes/glusterfs/README.md#create-a-pod\n+optional"
        }
      }
    },
    "v1HTTPGetAction": {
      "description": "HTTPGetAction describes an action based on HTTP Get requests.",
      "type": "object",
      "properties": {
        "host": {
          "type": "string",
          "title": "Host name to connect to, defaults to the pod IP. You probably want to set\n\"Host\" in httpHeaders instead.\n+optional"
        },
        "httpHeaders": {
          "type": "array",
          "title": "Custom headers to set in the request. HTTP allows repeated headers.\n+optional",
          "items": {
            "$ref": "#/definitions/v1HTTPHeader"
          }
        },
        "path": {
          "type": "string",
          "title": "Path to access on the HTTP server.\n+optional"
        },
        "port": {
          "description": "Name or number of the port to access on the container.\nNumber must be in the range 1 to 65535.\nName must be an IANA_SVC_NAME.",
          "$ref": "#/definitions/intstrIntOrString"
        },
        "scheme": {
          "type": "string",
          "title": "Scheme to use for connecting to the host.\nDefaults to HTTP.\n+optional"
        }
      }
    },
    "v1HTTPHeader": {
      "type": "object",
      "title": "HTTPHeader describes a custom header to be used in HTTP probes",
      "properties": {
        "name": {
          "type": "string",
          "title": "The header field name"
        },
        "value": {
          "type": "string",
          "title": "The header field value"
        }
      }
    },
    "v1Handler": {
      "description": "Handler defines a specific action that should be taken\nTODO: pass structured data to these actions, and document that data here.",
      "type": "object",
      "properties": {
        "exec": {
          "title": "One and only one of the following should be specified.\nExec specifies the action to take.\n+optional",
          "$ref": "#/definitions/v1ExecAction"
        },
        "httpGet": {
          "title": "HTTPGet specifies the http request to perform.\n+optional",
          "$ref": "#/definitions/v1HTTPGetAction"
        },
        "tcpSocket": {
          "title": "TCPSocket specifies an action involving a TCP port.\nTCP hooks not yet supported\nTODO: implement a realistic TCP lifecycle hook\n+optional",
          "$ref": "#/definitions/v1TCPSocketAction"
        }
      }
    },
    "v1HostAlias": {
      "description": "HostAlias holds the mapping between IP and hostnames that will be injected as an entry in the\npod's hosts file.",
      "type": "object",
      "properties": {
        "hostnames": {
          "description": "Hostnames for the above IP address.",
          "type": "array",
          "items": {
            "type": "string"
          }
        },
        "ip": {
          "description": "IP address of the host file entry.",
          "type": "string"
        }
      }
    },
    "v1HostPathVolumeSource": {
      "description": "Represents a host path mapped into a pod.\nHost path volumes do not support ownership management or SELinux relabeling.",
      "type": "object",
      "properties": {
        "path": {
          "type": "string",
          "title": "Path of the directory on the host.\nIf the path is a symlink, it will follow the link to the real path.\nMore info: https://kubernetes.io/docs/concepts/storage/volumes#hostpath"
        },
        "type": {
          "type": "string",
          "title": "Type for HostPath Volume\nDefaults to \"\"\nMore info: https://kubernetes.io/docs/concepts/storage/volumes#hostpath\n+optional"
        }
      }
    },
    "v1ISCSIVolumeSource": {
      "description": "Represents an ISCSI disk.\nISCSI volumes can only be mounted as read/write once.\nISCSI volumes support ownership management and SELinux relabeling.",
      "type": "object",
      "properties": {
        "chapAuthDiscovery": {
          "type": "boolean",
          "format": "boolean",
          "title": "whether support iSCSI Discovery CHAP authentication\n+optional"
        },
        "chapAuthSession": {
          "type": "boolean",
          "format": "boolean",
          "title": "whether support iSCSI Session CHAP authentication\n+optional"
        },
        "fsType": {
          "type": "string",
          "title": "Filesystem type of the volume that you want to mount.\nTip: Ensure that the filesystem type is supported by the host operating system.\nExamples: \"ext4\", \"xfs\", \"ntfs\". Implicitly inferred to be \"ext4\" if unspecified.\nMore info: https://kubernetes.io/docs/concepts/storage/volumes#iscsi\nTODO: how do we prevent errors in the filesystem from compromising the machine\n+optional"
        },
        "initiatorName": {
          "type": "string",
          "title": "Custom iSCSI Initiator Name.\nIf initiatorName is specified with iscsiInterface simultaneously, new iSCSI interface\n\u003ctarget portal\u003e:\u003cvolume name\u003e will be created for the connection.\n+optional"
        },
        "iqn": {
          "description": "Target iSCSI Qualified Name.",
          "type": "string"
        },
        "iscsiInterface": {
          "type": "string",
          "title": "iSCSI Interface Name that uses an iSCSI transport.\nDefaults to 'default' (tcp).\n+optional"
        },
        "lun": {
          "description": "iSCSI Target Lun number.",
          "type": "integer",
          "format": "int32"
        },
        "portals": {
          "type": "array",
          "title": "iSCSI Target Portal List. The portal is either an IP or ip_addr:port if the port\nis other than default (typically TCP ports 860 and 3260).\n+optional",
          "items": {
            "type": "string"
          }
        },
        "readOnly": {
          "type": "boolean",
          "format": "boolean",
          "title": "ReadOnly here will force the ReadOnly setting in VolumeMounts.\nDefaults to false.\n+optional"
        },
        "secretRef": {
          "title": "CHAP Secret for iSCSI target and initiator authentication\n+optional",
          "$ref": "#/definitions/v1LocalObjectReference"
        },
        "targetPortal": {
          "description": "iSCSI Target Portal. The Portal is either an IP or ip_addr:port if the port\nis other than default (typically TCP ports 860 and 3260).",
          "type": "string"
        }
      }
    },
    "v1KeyToPath": {
      "description": "Maps a string key to a path within a volume.",
      "type": "object",
      "properties": {
        "key": {
          "description": "The key to project.",
          "type": "string"
        },
        "mode": {
          "type": "integer",
          "format": "int32",
          "title": "Optional: mode bits to use on this file, must be a value between 0\nand 0777. If not specified, the volume defaultMode will be used.\nThis might be in conflict with other options that affect the file\nmode, like fsGroup, and the result can be other mode bits set.\n+optional"
        },
        "path": {
          "description": "The relative path of the file to map the key to.\nMay not be an absolute path.\nMay not contain the path element '..'.\nMay not start with the string '..'.",
          "type": "string"
        }
      }
    },
    "v1LabelSelector": {
      "description": "A label selector is a label query over a set of resources. The result of matchLabels and\nmatchExpressions are ANDed. An empty label selector matches all objects. A null\nlabel selector matches no objects.",
      "type": "object",
      "properties": {
        "matchExpressions": {
          "type": "array",
          "title": "matchExpressions is a list of label selector requirements. The requirements are ANDed.\n+optional",
          "items": {
            "$ref": "#/definitions/v1LabelSelectorRequirement"
          }
        },
        "matchLabels": {
          "type": "object",
          "title": "matchLabels is a map of {key,value} pairs. A single {key,value} in the matchLabels\nmap is equivalent to an element of matchExpressions, whose key field is \"key\", the\noperator is \"In\", and the values array contains only \"value\". The requirements are ANDed.\n+optional",
          "additionalProperties": {
            "type": "string"
          }
        }
      }
    },
    "v1LabelSelectorRequirement": {
      "description": "A label selector requirement is a selector that contains values, a key, and an operator that\nrelates the key and values.",
      "type": "object",
      "properties": {
        "key": {
          "type": "string",
          "title": "key is the label key that the selector applies to.\n+patchMergeKey=key\n+patchStrategy=merge"
        },
        "operator": {
          "description": "operator represents a key's relationship to a set of values.\nValid operators are In, NotIn, Exists and DoesNotExist.",
          "type": "string"
        },
        "values": {
          "type": "array",
          "title": "values is an array of string values. If the operator is In or NotIn,\nthe values array must be non-empty. If the operator is Exists or DoesNotExist,\nthe values array must be empty. This array is replaced during a strategic\nmerge patch.\n+optional",
          "items": {
            "type": "string"
          }
        }
      }
    },
    "v1Lifecycle": {
      "description": "Lifecycle describes actions that the management system should take in response to container lifecycle\nevents. For the PostStart and PreStop lifecycle handlers, management of the container blocks\nuntil the action is complete, unless the container process fails, in which case the handler is aborted.",
      "type": "object",
      "properties": {
        "postStart": {
          "title": "PostStart is called immediately after a container is created. If the handler fails,\nthe container is terminated and restarted according to its restart policy.\nOther management of the container blocks until the hook completes.\nMore info: https://kubernetes.io/docs/concepts/containers/container-lifecycle-hooks/#container-hooks\n+optional",
          "$ref": "#/definitions/v1Handler"
        },
        "preStop": {
          "title": "PreStop is called immediately before a container is terminated due to an\nAPI request or management event such as liveness/startup probe failure,\npreemption, resource contention, etc. The handler is not called if the\ncontainer crashes or exits. The reason for termination is passed to the\nhandler. The Pod's termination grace period countdown begins before the\nPreStop hooked is executed. Regardless of the outcome of the handler, the\ncontainer will eventually terminate within the Pod's termination grace\nperiod. Other management of the container blocks until the hook completes\nor until the termination grace period is reached.\nMore info: https://kubernetes.io/docs/concepts/containers/container-lifecycle-hooks/#container-hooks\n+optional",
          "$ref": "#/definitions/v1Handler"
        }
      }
    },
    "v1ListMeta": {
      "description": "ListMeta describes metadata that synthetic resources must have, including lists and\nvarious status objects. A resource may have only one of {ObjectMeta, ListMeta}.",
      "type": "object",
      "properties": {
        "continue": {
          "description": "continue may be set if the user set a limit on the number of items returned, and indicates that\nthe server has more data available. The value is opaque and may be used to issue another request\nto the endpoint that served this list to retrieve the next set of available objects. Continuing a\nconsistent list may not be possible if the server configuration has changed or more than a few\nminutes have passed. The resourceVersion field returned when using this continue value will be\nidentical to the value in the first response, unless you have received this token from an error\nmessage.",
          "type": "string"
        },
        "remainingItemCount": {
          "type": "string",
          "format": "int64",
          "title": "remainingItemCount is the number of subsequent items in the list which are not included in this\nlist response. If the list request contained label or field selectors, then the number of\nremaining items is unknown and the field will be left unset and omitted during serialization.\nIf the list is complete (either because it is not chunking or because this is the last chunk),\nthen there are no more remaining items and this field will be left unset and omitted during\nserialization.\nServers older than v1.15 do not set this field.\nThe intended use of the remainingItemCount is *estimating* the size of a collection. Clients\nshould not rely on the remainingItemCount to be set or to be exact.\n+optional"
        },
        "resourceVersion": {
          "type": "string",
          "title": "String that identifies the server's internal version of this object that\ncan be used by clients to determine when objects have changed.\nValue must be treated as opaque by clients and passed unmodified back to the server.\nPopulated by the system.\nRead-only.\nMore info: https://git.k8s.io/community/contributors/devel/sig-architecture/api-conventions.md#concurrency-control-and-consistency\n+optional"
        },
        "selfLink": {
          "description": "selfLink is a URL representing this object.\nPopulated by the system.\nRead-only.\n\nDEPRECATED\nKubernetes will stop propagating this field in 1.20 release and the field is planned\nto be removed in 1.21 release.\n+optional",
          "type": "string"
        }
      }
    },
    "v1ListOptions": {
      "description": "ListOptions is the query options to a standard REST list call.",
      "type": "object",
      "properties": {
        "allowWatchBookmarks": {
          "description": "allowWatchBookmarks requests watch events with type \"BOOKMARK\".\nServers that do not implement bookmarks may ignore this flag and\nbookmarks are sent at the server's discretion. Clients should not\nassume bookmarks are returned at any specific interval, nor may they\nassume the server will send any BOOKMARK event during a session.\nIf this is not a watch, this field is ignored.\nIf the feature gate WatchBookmarks is not enabled in apiserver,\nthis field is ignored.\n\nThis field is beta.\n\n+optional",
          "type": "boolean",
          "format": "boolean"
        },
        "continue": {
          "description": "The continue option should be set when retrieving more results from the server. Since this value is\nserver defined, clients may only use the continue value from a previous query result with identical\nquery parameters (except for the value of continue) and the server may reject a continue value it\ndoes not recognize. If the specified continue value is no longer valid whether due to expiration\n(generally five to fifteen minutes) or a configuration change on the server, the server will\nrespond with a 410 ResourceExpired error together with a continue token. If the client needs a\nconsistent list, it must restart their list without the continue field. Otherwise, the client may\nsend another list request with the token received with the 410 error, the server will respond with\na list starting from the next key, but from the latest snapshot, which is inconsistent from the\nprevious list results - objects that are created, modified, or deleted after the first list request\nwill be included in the response, as long as their keys are after the \"next key\".\n\nThis field is not supported when watch is true. Clients may start a watch from the last\nresourceVersion value returned by the server and not miss any modifications.",
          "type": "string"
        },
        "fieldSelector": {
          "type": "string",
          "title": "A selector to restrict the list of returned objects by their fields.\nDefaults to everything.\n+optional"
        },
        "labelSelector": {
          "type": "string",
          "title": "A selector to restrict the list of returned objects by their labels.\nDefaults to everything.\n+optional"
        },
        "limit": {
          "description": "limit is a maximum number of responses to return for a list call. If more items exist, the\nserver will set the `continue` field on the list metadata to a value that can be used with the\nsame initial query to retrieve the next set of results. Setting a limit may return fewer than\nthe requested amount of items (up to zero items) in the event all requested objects are\nfiltered out and clients should only use the presence of the continue field to determine whether\nmore results are available. Servers may choose not to support the limit argument and will return\nall of the available results. If limit is specified and the continue field is empty, clients may\nassume that no more results are available. This field is not supported if watch is true.\n\nThe server guarantees that the objects returned when using continue will be identical to issuing\na single list call without a limit - that is, no objects created, modified, or deleted after the\nfirst request is issued will be included in any subsequent continued requests. This is sometimes\nreferred to as a consistent snapshot, and ensures that a client that is using limit to receive\nsmaller chunks of a very large result can ensure they see all possible objects. If objects are\nupdated during a chunked list the version of the object that was present at the time the first list\nresult was calculated is returned.",
          "type": "string",
          "format": "int64"
        },
        "resourceVersion": {
          "type": "string",
          "title": "When specified with a watch call, shows changes that occur after that particular version of a resource.\nDefaults to changes from the beginning of history.\nWhen specified for list:\n- if unset, then the result is returned from remote storage based on quorum-read flag;\n- if it's 0, then we simply return what we currently have in cache, no guarantee;\n- if set to non zero, then the result is at least as fresh as given rv.\n+optional"
        },
        "timeoutSeconds": {
          "type": "string",
          "format": "int64",
          "title": "Timeout for the list/watch call.\nThis limits the duration of the call, regardless of any activity or inactivity.\n+optional"
        },
        "watch": {
          "type": "boolean",
          "format": "boolean",
          "title": "Watch for changes to the described resources and return them as a stream of\nadd, update, and remove notifications. Specify resourceVersion.\n+optional"
        }
      }
    },
    "v1LocalObjectReference": {
      "description": "LocalObjectReference contains enough information to let you locate the\nreferenced object inside the same namespace.",
      "type": "object",
      "properties": {
        "name": {
          "type": "string",
          "title": "Name of the referent.\nMore info: https://kubernetes.io/docs/concepts/overview/working-with-objects/names/#names\nTODO: Add other useful fields. apiVersion, kind, uid?\n+optional"
        }
      }
    },
    "v1ManagedFieldsEntry": {
      "description": "ManagedFieldsEntry is a workflow-id, a FieldSet and the group version of the resource\nthat the fieldset applies to.",
      "type": "object",
      "properties": {
        "apiVersion": {
          "description": "APIVersion defines the version of this resource that this field set\napplies to. The format is \"group/version\" just like the top-level\nAPIVersion field. It is necessary to track the version of a field\nset because it cannot be automatically converted.",
          "type": "string"
        },
        "fieldsType": {
          "type": "string",
          "title": "FieldsType is the discriminator for the different fields format and version.\nThere is currently only one possible value: \"FieldsV1\""
        },
        "fieldsV1": {
          "title": "FieldsV1 holds the first JSON version format as described in the \"FieldsV1\" type.\n+optional",
          "$ref": "#/definitions/v1FieldsV1"
        },
        "manager": {
          "description": "Manager is an identifier of the workflow managing these fields.",
          "type": "string"
        },
        "operation": {
          "description": "Operation is the type of operation which lead to this ManagedFieldsEntry being created.\nThe only valid values for this field are 'Apply' and 'Update'.",
          "type": "string"
        },
        "time": {
          "title": "Time is timestamp of when these fields were set. It should always be empty if Operation is 'Apply'\n+optional",
          "$ref": "#/definitions/v1Time"
        }
      }
    },
    "v1NFSVolumeSource": {
      "description": "Represents an NFS mount that lasts the lifetime of a pod.\nNFS volumes do not support ownership management or SELinux relabeling.",
      "type": "object",
      "properties": {
        "path": {
          "type": "string",
          "title": "Path that is exported by the NFS server.\nMore info: https://kubernetes.io/docs/concepts/storage/volumes#nfs"
        },
        "readOnly": {
          "type": "boolean",
          "format": "boolean",
          "title": "ReadOnly here will force\nthe NFS export to be mounted with read-only permissions.\nDefaults to false.\nMore info: https://kubernetes.io/docs/concepts/storage/volumes#nfs\n+optional"
        },
        "server": {
          "type": "string",
          "title": "Server is the hostname or IP address of the NFS server.\nMore info: https://kubernetes.io/docs/concepts/storage/volumes#nfs"
        }
      }
    },
    "v1NodeAffinity": {
      "description": "Node affinity is a group of node affinity scheduling rules.",
      "type": "object",
      "properties": {
        "preferredDuringSchedulingIgnoredDuringExecution": {
          "type": "array",
          "title": "The scheduler will prefer to schedule pods to nodes that satisfy\nthe affinity expressions specified by this field, but it may choose\na node that violates one or more of the expressions. The node that is\nmost preferred is the one with the greatest sum of weights, i.e.\nfor each node that meets all of the scheduling requirements (resource\nrequest, requiredDuringScheduling affinity expressions, etc.),\ncompute a sum by iterating through the elements of this field and adding\n\"weight\" to the sum if the node matches the corresponding matchExpressions; the\nnode(s) with the highest sum are the most preferred.\n+optional",
          "items": {
            "$ref": "#/definitions/v1PreferredSchedulingTerm"
          }
        },
        "requiredDuringSchedulingIgnoredDuringExecution": {
          "title": "If the affinity requirements specified by this field are not met at\nscheduling time, the pod will not be scheduled onto the node.\nIf the affinity requirements specified by this field cease to be met\nat some point during pod execution (e.g. due to an update), the system\nmay or may not try to eventually evict the pod from its node.\n+optional",
          "$ref": "#/definitions/v1NodeSelector"
        }
      }
    },
    "v1NodeSelector": {
      "description": "A node selector represents the union of the results of one or more label queries\nover a set of nodes; that is, it represents the OR of the selectors represented\nby the node selector terms.",
      "type": "object",
      "properties": {
        "nodeSelectorTerms": {
          "description": "Required. A list of node selector terms. The terms are ORed.",
          "type": "array",
          "items": {
            "$ref": "#/definitions/v1NodeSelectorTerm"
          }
        }
      }
    },
    "v1NodeSelectorRequirement": {
      "description": "A node selector requirement is a selector that contains values, a key, and an operator\nthat relates the key and values.",
      "type": "object",
      "properties": {
        "key": {
          "description": "The label key that the selector applies to.",
          "type": "string"
        },
        "operator": {
          "description": "Represents a key's relationship to a set of values.\nValid operators are In, NotIn, Exists, DoesNotExist. Gt, and Lt.",
          "type": "string"
        },
        "values": {
          "type": "array",
          "title": "An array of string values. If the operator is In or NotIn,\nthe values array must be non-empty. If the operator is Exists or DoesNotExist,\nthe values array must be empty. If the operator is Gt or Lt, the values\narray must have a single element, which will be interpreted as an integer.\nThis array is replaced during a strategic merge patch.\n+optional",
          "items": {
            "type": "string"
          }
        }
      }
    },
    "v1NodeSelectorTerm": {
      "description": "A null or empty node selector term matches no objects. The requirements of\nthem are ANDed.\nThe TopologySelectorTerm type implements a subset of the NodeSelectorTerm.",
      "type": "object",
      "properties": {
        "matchExpressions": {
          "type": "array",
          "title": "A list of node selector requirements by node's labels.\n+optional",
          "items": {
            "$ref": "#/definitions/v1NodeSelectorRequirement"
          }
        },
        "matchFields": {
          "type": "array",
          "title": "A list of node selector requirements by node's fields.\n+optional",
          "items": {
            "$ref": "#/definitions/v1NodeSelectorRequirement"
          }
        }
      }
    },
    "v1ObjectFieldSelector": {
      "description": "ObjectFieldSelector selects an APIVersioned field of an object.",
      "type": "object",
      "properties": {
        "apiVersion": {
          "type": "string",
          "title": "Version of the schema the FieldPath is written in terms of, defaults to \"v1\".\n+optional"
        },
        "fieldPath": {
          "description": "Path of the field to select in the specified API version.",
          "type": "string"
        }
      }
    },
    "v1ObjectMeta": {
      "description": "ObjectMeta is metadata that all persisted resources must have, which includes all objects\nusers must create.",
      "type": "object",
      "properties": {
        "annotations": {
          "type": "object",
          "title": "Annotations is an unstructured key value map stored with a resource that may be\nset by external tools to store and retrieve arbitrary metadata. They are not\nqueryable and should be preserved when modifying objects.\nMore info: http://kubernetes.io/docs/user-guide/annotations\n+optional",
          "additionalProperties": {
            "type": "string"
          }
        },
        "clusterName": {
          "type": "string",
          "title": "The name of the cluster which the object belongs to.\nThis is used to distinguish resources with same name and namespace in different clusters.\nThis field is not set anywhere right now and apiserver is going to ignore it if set in create or update request.\n+optional"
        },
        "creationTimestamp": {
          "description": "CreationTimestamp is a timestamp representing the server time when this object was\ncreated. It is not guaranteed to be set in happens-before order across separate operations.\nClients may not set this value. It is represented in RFC3339 form and is in UTC.\n\nPopulated by the system.\nRead-only.\nNull for lists.\nMore info: https://git.k8s.io/community/contributors/devel/sig-architecture/api-conventions.md#metadata\n+optional",
          "$ref": "#/definitions/v1Time"
        },
        "deletionGracePeriodSeconds": {
          "type": "string",
          "format": "int64",
          "title": "Number of seconds allowed for this object to gracefully terminate before\nit will be removed from the system. Only set when deletionTimestamp is also set.\nMay only be shortened.\nRead-only.\n+optional"
        },
        "deletionTimestamp": {
          "description": "DeletionTimestamp is RFC 3339 date and time at which this resource will be deleted. This\nfield is set by the server when a graceful deletion is requested by the user, and is not\ndirectly settable by a client. The resource is expected to be deleted (no longer visible\nfrom resource lists, and not reachable by name) after the time in this field, once the\nfinalizers list is empty. As long as the finalizers list contains items, deletion is blocked.\nOnce the deletionTimestamp is set, this value may not be unset or be set further into the\nfuture, although it may be shortened or the resource may be deleted prior to this time.\nFor example, a user may request that a pod is deleted in 30 seconds. The Kubelet will react\nby sending a graceful termination signal to the containers in the pod. After that 30 seconds,\nthe Kubelet will send a hard termination signal (SIGKILL) to the container and after cleanup,\nremove the pod from the API. In the presence of network partitions, this object may still\nexist after this timestamp, until an administrator or automated process can determine the\nresource is fully terminated.\nIf not set, graceful deletion of the object has not been requested.\n\nPopulated by the system when a graceful deletion is requested.\nRead-only.\nMore info: https://git.k8s.io/community/contributors/devel/sig-architecture/api-conventions.md#metadata\n+optional",
          "$ref": "#/definitions/v1Time"
        },
        "finalizers": {
          "type": "array",
          "title": "Must be empty before the object is deleted from the registry. Each entry\nis an identifier for the responsible component that will remove the entry\nfrom the list. If the deletionTimestamp of the object is non-nil, entries\nin this list can only be removed.\n+optional\n+patchStrategy=merge",
          "items": {
            "type": "string"
          }
        },
        "generateName": {
          "description": "GenerateName is an optional prefix, used by the server, to generate a unique\nname ONLY IF the Name field has not been provided.\nIf this field is used, the name returned to the client will be different\nthan the name passed. This value will also be combined with a unique suffix.\nThe provided value has the same validation rules as the Name field,\nand may be truncated by the length of the suffix required to make the value\nunique on the server.\n\nIf this field is specified and the generated name exists, the server will\nNOT return a 409 - instead, it will either return 201 Created or 500 with Reason\nServerTimeout indicating a unique name could not be found in the time allotted, and the client\nshould retry (optionally after the time indicated in the Retry-After header).\n\nApplied only if Name is not specified.\nMore info: https://git.k8s.io/community/contributors/devel/sig-architecture/api-conventions.md#idempotency\n+optional",
          "type": "string"
        },
        "generation": {
          "type": "string",
          "format": "int64",
          "title": "A sequence number representing a specific generation of the desired state.\nPopulated by the system. Read-only.\n+optional"
        },
        "labels": {
          "type": "object",
          "title": "Map of string keys and values that can be used to organize and categorize\n(scope and select) objects. May match selectors of replication controllers\nand services.\nMore info: http://kubernetes.io/docs/user-guide/labels\n+optional",
          "additionalProperties": {
            "type": "string"
          }
        },
        "managedFields": {
          "description": "ManagedFields maps workflow-id and version to the set of fields\nthat are managed by that workflow. This is mostly for internal\nhousekeeping, and users typically shouldn't need to set or\nunderstand this field. A workflow can be the user's name, a\ncontroller's name, or the name of a specific apply path like\n\"ci-cd\". The set of fields is always in the version that the\nworkflow used when modifying the object.\n\n+optional",
          "type": "array",
          "items": {
            "$ref": "#/definitions/v1ManagedFieldsEntry"
          }
        },
        "name": {
          "type": "string",
          "title": "Name must be unique within a namespace. Is required when creating resources, although\nsome resources may allow a client to request the generation of an appropriate name\nautomatically. Name is primarily intended for creation idempotence and configuration\ndefinition.\nCannot be updated.\nMore info: http://kubernetes.io/docs/user-guide/identifiers#names\n+optional"
        },
        "namespace": {
          "description": "Namespace defines the space within each name must be unique. An empty namespace is\nequivalent to the \"default\" namespace, but \"default\" is the canonical representation.\nNot all objects are required to be scoped to a namespace - the value of this field for\nthose objects will be empty.\n\nMust be a DNS_LABEL.\nCannot be updated.\nMore info: http://kubernetes.io/docs/user-guide/namespaces\n+optional",
          "type": "string"
        },
        "ownerReferences": {
          "type": "array",
          "title": "List of objects depended by this object. If ALL objects in the list have\nbeen deleted, this object will be garbage collected. If this object is managed by a controller,\nthen an entry in this list will point to this controller, with the controller field set to true.\nThere cannot be more than one managing controller.\n+optional\n+patchMergeKey=uid\n+patchStrategy=merge",
          "items": {
            "$ref": "#/definitions/v1OwnerReference"
          }
        },
        "resourceVersion": {
          "description": "An opaque value that represents the internal version of this object that can\nbe used by clients to determine when objects have changed. May be used for optimistic\nconcurrency, change detection, and the watch operation on a resource or set of resources.\nClients must treat these values as opaque and passed unmodified back to the server.\nThey may only be valid for a particular resource or set of resources.\n\nPopulated by the system.\nRead-only.\nValue must be treated as opaque by clients and .\nMore info: https://git.k8s.io/community/contributors/devel/sig-architecture/api-conventions.md#concurrency-control-and-consistency\n+optional",
          "type": "string"
        },
        "selfLink": {
          "description": "SelfLink is a URL representing this object.\nPopulated by the system.\nRead-only.\n\nDEPRECATED\nKubernetes will stop propagating this field in 1.20 release and the field is planned\nto be removed in 1.21 release.\n+optional",
          "type": "string"
        },
        "uid": {
          "description": "UID is the unique in time and space value for this object. It is typically generated by\nthe server on successful creation of a resource and is not allowed to change on PUT\noperations.\n\nPopulated by the system.\nRead-only.\nMore info: http://kubernetes.io/docs/user-guide/identifiers#uids\n+optional",
          "type": "string"
        }
      }
    },
    "v1ObjectReference": {
      "type": "object",
      "title": "ObjectReference contains enough information to let you inspect or modify the referred object.\n+k8s:deepcopy-gen:interfaces=k8s.io/apimachinery/pkg/runtime.Object",
      "properties": {
        "apiVersion": {
          "type": "string",
          "title": "API version of the referent.\n+optional"
        },
        "fieldPath": {
          "type": "string",
          "title": "If referring to a piece of an object instead of an entire object, this string\nshould contain a valid JSON/Go field access statement, such as desiredState.manifest.containers[2].\nFor example, if the object reference is to a container within a pod, this would take on a value like:\n\"spec.containers{name}\" (where \"name\" refers to the name of the container that triggered\nthe event) or if no container name is specified \"spec.containers[2]\" (container with\nindex 2 in this pod). This syntax is chosen only to have some well-defined way of\nreferencing a part of an object.\nTODO: this design is not final and this field is subject to change in the future.\n+optional"
        },
        "kind": {
          "type": "string",
          "title": "Kind of the referent.\nMore info: https://git.k8s.io/community/contributors/devel/sig-architecture/api-conventions.md#types-kinds\n+optional"
        },
        "name": {
          "type": "string",
          "title": "Name of the referent.\nMore info: https://kubernetes.io/docs/concepts/overview/working-with-objects/names/#names\n+optional"
        },
        "namespace": {
          "type": "string",
          "title": "Namespace of the referent.\nMore info: https://kubernetes.io/docs/concepts/overview/working-with-objects/namespaces/\n+optional"
        },
        "resourceVersion": {
          "type": "string",
          "title": "Specific resourceVersion to which this reference is made, if any.\nMore info: https://git.k8s.io/community/contributors/devel/sig-architecture/api-conventions.md#concurrency-control-and-consistency\n+optional"
        },
        "uid": {
          "type": "string",
          "title": "UID of the referent.\nMore info: https://kubernetes.io/docs/concepts/overview/working-with-objects/names/#uids\n+optional"
        }
      }
    },
    "v1OwnerReference": {
      "description": "OwnerReference contains enough information to let you identify an owning\nobject. An owning object must be in the same namespace as the dependent, or\nbe cluster-scoped, so there is no namespace field.",
      "type": "object",
      "properties": {
        "apiVersion": {
          "description": "API version of the referent.",
          "type": "string"
        },
        "blockOwnerDeletion": {
          "type": "boolean",
          "format": "boolean",
          "title": "If true, AND if the owner has the \"foregroundDeletion\" finalizer, then\nthe owner cannot be deleted from the key-value store until this\nreference is removed.\nDefaults to false.\nTo set this field, a user needs \"delete\" permission of the owner,\notherwise 422 (Unprocessable Entity) will be returned.\n+optional"
        },
        "controller": {
          "type": "boolean",
          "format": "boolean",
          "title": "If true, this reference points to the managing controller.\n+optional"
        },
        "kind": {
          "type": "string",
          "title": "Kind of the referent.\nMore info: https://git.k8s.io/community/contributors/devel/sig-architecture/api-conventions.md#types-kinds"
        },
        "name": {
          "type": "string",
          "title": "Name of the referent.\nMore info: http://kubernetes.io/docs/user-guide/identifiers#names"
        },
        "uid": {
          "type": "string",
          "title": "UID of the referent.\nMore info: http://kubernetes.io/docs/user-guide/identifiers#uids"
        }
      }
    },
    "v1PersistentVolumeClaim": {
      "type": "object",
      "title": "PersistentVolumeClaim is a user's request for and claim to a persistent volume",
      "properties": {
        "metadata": {
          "title": "Standard object's metadata.\nMore info: https://git.k8s.io/community/contributors/devel/sig-architecture/api-conventions.md#metadata\n+optional",
          "$ref": "#/definitions/v1ObjectMeta"
        },
        "spec": {
          "title": "Spec defines the desired characteristics of a volume requested by a pod author.\nMore info: https://kubernetes.io/docs/concepts/storage/persistent-volumes#persistentvolumeclaims\n+optional",
          "$ref": "#/definitions/v1PersistentVolumeClaimSpec"
        },
        "status": {
          "title": "Status represents the current information/status of a persistent volume claim.\nRead-only.\nMore info: https://kubernetes.io/docs/concepts/storage/persistent-volumes#persistentvolumeclaims\n+optional",
          "$ref": "#/definitions/v1PersistentVolumeClaimStatus"
        }
      }
    },
    "v1PersistentVolumeClaimCondition": {
      "type": "object",
      "title": "PersistentVolumeClaimCondition contails details about state of pvc",
      "properties": {
        "lastProbeTime": {
          "title": "Last time we probed the condition.\n+optional",
          "$ref": "#/definitions/v1Time"
        },
        "lastTransitionTime": {
          "title": "Last time the condition transitioned from one status to another.\n+optional",
          "$ref": "#/definitions/v1Time"
        },
        "message": {
          "type": "string",
          "title": "Human-readable message indicating details about last transition.\n+optional"
        },
        "reason": {
          "type": "string",
          "title": "Unique, this should be a short, machine understandable string that gives the reason\nfor condition's last transition. If it reports \"ResizeStarted\" that means the underlying\npersistent volume is being resized.\n+optional"
        },
        "status": {
          "type": "string"
        },
        "type": {
          "type": "string"
        }
      }
    },
    "v1PersistentVolumeClaimSpec": {
      "type": "object",
      "title": "PersistentVolumeClaimSpec describes the common attributes of storage devices\nand allows a Source for provider-specific attributes",
      "properties": {
        "accessModes": {
          "type": "array",
          "title": "AccessModes contains the desired access modes the volume should have.\nMore info: https://kubernetes.io/docs/concepts/storage/persistent-volumes#access-modes-1\n+optional",
          "items": {
            "type": "string"
          }
        },
        "dataSource": {
          "title": "This field requires the VolumeSnapshotDataSource alpha feature gate to be\nenabled and currently VolumeSnapshot is the only supported data source.\nIf the provisioner can support VolumeSnapshot data source, it will create\na new volume and data will be restored to the volume at the same time.\nIf the provisioner does not support VolumeSnapshot data source, volume will\nnot be created and the failure will be reported as an event.\nIn the future, we plan to support more data source types and the behavior\nof the provisioner may change.\n+optional",
          "$ref": "#/definitions/v1TypedLocalObjectReference"
        },
        "resources": {
          "title": "Resources represents the minimum resources the volume should have.\nMore info: https://kubernetes.io/docs/concepts/storage/persistent-volumes#resources\n+optional",
          "$ref": "#/definitions/v1ResourceRequirements"
        },
        "selector": {
          "title": "A label query over volumes to consider for binding.\n+optional",
          "$ref": "#/definitions/v1LabelSelector"
        },
        "storageClassName": {
          "type": "string",
          "title": "Name of the StorageClass required by the claim.\nMore info: https://kubernetes.io/docs/concepts/storage/persistent-volumes#class-1\n+optional"
        },
        "volumeMode": {
          "type": "string",
          "title": "volumeMode defines what type of volume is required by the claim.\nValue of Filesystem is implied when not included in claim spec.\nThis is a beta feature.\n+optional"
        },
        "volumeName": {
          "type": "string",
          "title": "VolumeName is the binding reference to the PersistentVolume backing this claim.\n+optional"
        }
      }
    },
    "v1PersistentVolumeClaimStatus": {
      "description": "PersistentVolumeClaimStatus is the current status of a persistent volume claim.",
      "type": "object",
      "properties": {
        "accessModes": {
          "type": "array",
          "title": "AccessModes contains the actual access modes the volume backing the PVC has.\nMore info: https://kubernetes.io/docs/concepts/storage/persistent-volumes#access-modes-1\n+optional",
          "items": {
            "type": "string"
          }
        },
        "capacity": {
          "type": "object",
          "title": "Represents the actual resources of the underlying volume.\n+optional",
          "additionalProperties": {
            "$ref": "#/definitions/resourceQuantity"
          }
        },
        "conditions": {
          "type": "array",
          "title": "Current Condition of persistent volume claim. If underlying persistent volume is being\nresized then the Condition will be set to 'ResizeStarted'.\n+optional\n+patchMergeKey=type\n+patchStrategy=merge",
          "items": {
            "$ref": "#/definitions/v1PersistentVolumeClaimCondition"
          }
        },
        "phase": {
          "type": "string",
          "title": "Phase represents the current phase of PersistentVolumeClaim.\n+optional"
        }
      }
    },
    "v1PersistentVolumeClaimVolumeSource": {
      "description": "PersistentVolumeClaimVolumeSource references the user's PVC in the same namespace.\nThis volume finds the bound PV and mounts that volume for the pod. A\nPersistentVolumeClaimVolumeSource is, essentially, a wrapper around another\ntype of volume that is owned by someone else (the system).",
      "type": "object",
      "properties": {
        "claimName": {
          "type": "string",
          "title": "ClaimName is the name of a PersistentVolumeClaim in the same namespace as the pod using this volume.\nMore info: https://kubernetes.io/docs/concepts/storage/persistent-volumes#persistentvolumeclaims"
        },
        "readOnly": {
          "type": "boolean",
          "format": "boolean",
          "title": "Will force the ReadOnly setting in VolumeMounts.\nDefault false.\n+optional"
        }
      }
    },
    "v1PhotonPersistentDiskVolumeSource": {
      "description": "Represents a Photon Controller persistent disk resource.",
      "type": "object",
      "properties": {
        "fsType": {
          "description": "Filesystem type to mount.\nMust be a filesystem type supported by the host operating system.\nEx. \"ext4\", \"xfs\", \"ntfs\". Implicitly inferred to be \"ext4\" if unspecified.",
          "type": "string"
        },
        "pdID": {
          "type": "string",
          "title": "ID that identifies Photon Controller persistent disk"
        }
      }
    },
    "v1PodAffinity": {
      "description": "Pod affinity is a group of inter pod affinity scheduling rules.",
      "type": "object",
      "properties": {
        "preferredDuringSchedulingIgnoredDuringExecution": {
          "type": "array",
          "title": "The scheduler will prefer to schedule pods to nodes that satisfy\nthe affinity expressions specified by this field, but it may choose\na node that violates one or more of the expressions. The node that is\nmost preferred is the one with the greatest sum of weights, i.e.\nfor each node that meets all of the scheduling requirements (resource\nrequest, requiredDuringScheduling affinity expressions, etc.),\ncompute a sum by iterating through the elements of this field and adding\n\"weight\" to the sum if the node has pods which matches the corresponding podAffinityTerm; the\nnode(s) with the highest sum are the most preferred.\n+optional",
          "items": {
            "$ref": "#/definitions/v1WeightedPodAffinityTerm"
          }
        },
        "requiredDuringSchedulingIgnoredDuringExecution": {
          "type": "array",
          "title": "If the affinity requirements specified by this field are not met at\nscheduling time, the pod will not be scheduled onto the node.\nIf the affinity requirements specified by this field cease to be met\nat some point during pod execution (e.g. due to a pod label update), the\nsystem may or may not try to eventually evict the pod from its node.\nWhen there are multiple elements, the lists of nodes corresponding to each\npodAffinityTerm are intersected, i.e. all terms must be satisfied.\n+optional",
          "items": {
            "$ref": "#/definitions/v1PodAffinityTerm"
          }
        }
      }
    },
    "v1PodAffinityTerm": {
      "type": "object",
      "title": "Defines a set of pods (namely those matching the labelSelector\nrelative to the given namespace(s)) that this pod should be\nco-located (affinity) or not co-located (anti-affinity) with,\nwhere co-located is defined as running on a node whose value of\nthe label with key \u003ctopologyKey\u003e matches that of any node on which\na pod of the set of pods is running",
      "properties": {
        "labelSelector": {
          "title": "A label query over a set of resources, in this case pods.\n+optional",
          "$ref": "#/definitions/v1LabelSelector"
        },
        "namespaces": {
          "type": "array",
          "title": "namespaces specifies which namespaces the labelSelector applies to (matches against);\nnull or empty list means \"this pod's namespace\"\n+optional",
          "items": {
            "type": "string"
          }
        },
        "topologyKey": {
          "description": "This pod should be co-located (affinity) or not co-located (anti-affinity) with the pods matching\nthe labelSelector in the specified namespaces, where co-located is defined as running on a node\nwhose value of the label with key topologyKey matches that of any node on which any of the\nselected pods is running.\nEmpty topologyKey is not allowed.",
          "type": "string"
        }
      }
    },
    "v1PodAntiAffinity": {
      "description": "Pod anti affinity is a group of inter pod anti affinity scheduling rules.",
      "type": "object",
      "properties": {
        "preferredDuringSchedulingIgnoredDuringExecution": {
          "type": "array",
          "title": "The scheduler will prefer to schedule pods to nodes that satisfy\nthe anti-affinity expressions specified by this field, but it may choose\na node that violates one or more of the expressions. The node that is\nmost preferred is the one with the greatest sum of weights, i.e.\nfor each node that meets all of the scheduling requirements (resource\nrequest, requiredDuringScheduling anti-affinity expressions, etc.),\ncompute a sum by iterating through the elements of this field and adding\n\"weight\" to the sum if the node has pods which matches the corresponding podAffinityTerm; the\nnode(s) with the highest sum are the most preferred.\n+optional",
          "items": {
            "$ref": "#/definitions/v1WeightedPodAffinityTerm"
          }
        },
        "requiredDuringSchedulingIgnoredDuringExecution": {
          "type": "array",
          "title": "If the anti-affinity requirements specified by this field are not met at\nscheduling time, the pod will not be scheduled onto the node.\nIf the anti-affinity requirements specified by this field cease to be met\nat some point during pod execution (e.g. due to a pod label update), the\nsystem may or may not try to eventually evict the pod from its node.\nWhen there are multiple elements, the lists of nodes corresponding to each\npodAffinityTerm are intersected, i.e. all terms must be satisfied.\n+optional",
          "items": {
            "$ref": "#/definitions/v1PodAffinityTerm"
          }
        }
      }
    },
    "v1PodDNSConfig": {
      "description": "PodDNSConfig defines the DNS parameters of a pod in addition to\nthose generated from DNSPolicy.",
      "type": "object",
      "properties": {
        "nameservers": {
          "type": "array",
          "title": "A list of DNS name server IP addresses.\nThis will be appended to the base nameservers generated from DNSPolicy.\nDuplicated nameservers will be removed.\n+optional",
          "items": {
            "type": "string"
          }
        },
        "options": {
          "type": "array",
          "title": "A list of DNS resolver options.\nThis will be merged with the base options generated from DNSPolicy.\nDuplicated entries will be removed. Resolution options given in Options\nwill override those that appear in the base DNSPolicy.\n+optional",
          "items": {
            "$ref": "#/definitions/v1PodDNSConfigOption"
          }
        },
        "searches": {
          "type": "array",
          "title": "A list of DNS search domains for host-name lookup.\nThis will be appended to the base search paths generated from DNSPolicy.\nDuplicated search paths will be removed.\n+optional",
          "items": {
            "type": "string"
          }
        }
      }
    },
    "v1PodDNSConfigOption": {
      "description": "PodDNSConfigOption defines DNS resolver options of a pod.",
      "type": "object",
      "properties": {
        "name": {
          "description": "Required.",
          "type": "string"
        },
        "value": {
          "type": "string",
          "title": "+optional"
        }
      }
    },
    "v1PodLogOptions": {
      "description": "PodLogOptions is the query options for a Pod's logs REST call.",
      "type": "object",
      "properties": {
        "container": {
          "type": "string",
          "title": "The container for which to stream logs. Defaults to only container if there is one container in the pod.\n+optional"
        },
        "follow": {
          "type": "boolean",
          "format": "boolean",
          "title": "Follow the log stream of the pod. Defaults to false.\n+optional"
        },
        "limitBytes": {
          "type": "string",
          "format": "int64",
          "title": "If set, the number of bytes to read from the server before terminating the\nlog output. This may not display a complete final line of logging, and may return\nslightly more or slightly less than the specified limit.\n+optional"
        },
        "previous": {
          "type": "boolean",
          "format": "boolean",
          "title": "Return previous terminated container logs. Defaults to false.\n+optional"
        },
        "sinceSeconds": {
          "type": "string",
          "format": "int64",
          "title": "A relative time in seconds before the current time from which to show logs. If this value\nprecedes the time a pod was started, only logs since the pod start will be returned.\nIf this value is in the future, no logs will be returned.\nOnly one of sinceSeconds or sinceTime may be specified.\n+optional"
        },
        "sinceTime": {
          "title": "An RFC3339 timestamp from which to show logs. If this value\nprecedes the time a pod was started, only logs since the pod start will be returned.\nIf this value is in the future, no logs will be returned.\nOnly one of sinceSeconds or sinceTime may be specified.\n+optional",
          "$ref": "#/definitions/v1Time"
        },
        "tailLines": {
          "type": "string",
          "format": "int64",
          "title": "If set, the number of lines from the end of the logs to show. If not specified,\nlogs are shown from the creation of the container or sinceSeconds or sinceTime\n+optional"
        },
        "timestamps": {
          "type": "boolean",
          "format": "boolean",
          "title": "If true, add an RFC3339 or RFC3339Nano timestamp at the beginning of every line\nof log output. Defaults to false.\n+optional"
        }
      }
    },
    "v1PodSecurityContext": {
      "description": "PodSecurityContext holds pod-level security attributes and common container settings.\nSome fields are also present in container.securityContext.  Field values of\ncontainer.securityContext take precedence over field values of PodSecurityContext.",
      "type": "object",
      "properties": {
        "fsGroup": {
          "description": "1. The owning GID will be the FSGroup\n2. The setgid bit is set (new files created in the volume will be owned by FSGroup)\n3. The permission bits are OR'd with rw-rw----\n\nIf unset, the Kubelet will not modify the ownership and permissions of any volume.\n+optional",
          "type": "string",
          "format": "int64",
          "title": "A special supplemental group that applies to all containers in a pod.\nSome volume types allow the Kubelet to change the ownership of that volume\nto be owned by the pod:"
        },
        "runAsGroup": {
          "type": "string",
          "format": "int64",
          "title": "The GID to run the entrypoint of the container process.\nUses runtime default if unset.\nMay also be set in SecurityContext.  If set in both SecurityContext and\nPodSecurityContext, the value specified in SecurityContext takes precedence\nfor that container.\n+optional"
        },
        "runAsNonRoot": {
          "type": "boolean",
          "format": "boolean",
          "title": "Indicates that the container must run as a non-root user.\nIf true, the Kubelet will validate the image at runtime to ensure that it\ndoes not run as UID 0 (root) and fail to start the container if it does.\nIf unset or false, no such validation will be performed.\nMay also be set in SecurityContext.  If set in both SecurityContext and\nPodSecurityContext, the value specified in SecurityContext takes precedence.\n+optional"
        },
        "runAsUser": {
          "type": "string",
          "format": "int64",
          "title": "The UID to run the entrypoint of the container process.\nDefaults to user specified in image metadata if unspecified.\nMay also be set in SecurityContext.  If set in both SecurityContext and\nPodSecurityContext, the value specified in SecurityContext takes precedence\nfor that container.\n+optional"
        },
        "seLinuxOptions": {
          "title": "The SELinux context to be applied to all containers.\nIf unspecified, the container runtime will allocate a random SELinux context for each\ncontainer.  May also be set in SecurityContext.  If set in\nboth SecurityContext and PodSecurityContext, the value specified in SecurityContext\ntakes precedence for that container.\n+optional",
          "$ref": "#/definitions/v1SELinuxOptions"
        },
        "supplementalGroups": {
          "type": "array",
          "title": "A list of groups applied to the first process run in each container, in addition\nto the container's primary GID.  If unspecified, no groups will be added to\nany container.\n+optional",
          "items": {
            "type": "string",
            "format": "int64"
          }
        },
        "sysctls": {
          "type": "array",
          "title": "Sysctls hold a list of namespaced sysctls used for the pod. Pods with unsupported\nsysctls (by the container runtime) might fail to launch.\n+optional",
          "items": {
            "$ref": "#/definitions/v1Sysctl"
          }
        },
        "windowsOptions": {
          "title": "The Windows specific settings applied to all containers.\nIf unspecified, the options within a container's SecurityContext will be used.\nIf set in both SecurityContext and PodSecurityContext, the value specified in SecurityContext takes precedence.\n+optional",
          "$ref": "#/definitions/v1WindowsSecurityContextOptions"
        }
      }
    },
    "v1PortworxVolumeSource": {
      "description": "PortworxVolumeSource represents a Portworx volume resource.",
      "type": "object",
      "properties": {
        "fsType": {
          "description": "FSType represents the filesystem type to mount\nMust be a filesystem type supported by the host operating system.\nEx. \"ext4\", \"xfs\". Implicitly inferred to be \"ext4\" if unspecified.",
          "type": "string"
        },
        "readOnly": {
          "type": "boolean",
          "format": "boolean",
          "title": "Defaults to false (read/write). ReadOnly here will force\nthe ReadOnly setting in VolumeMounts.\n+optional"
        },
        "volumeID": {
          "type": "string",
          "title": "VolumeID uniquely identifies a Portworx volume"
        }
      }
    },
    "v1PreferredSchedulingTerm": {
      "description": "An empty preferred scheduling term matches all objects with implicit weight 0\n(i.e. it's a no-op). A null preferred scheduling term matches no objects (i.e. is also a no-op).",
      "type": "object",
      "properties": {
        "preference": {
          "description": "A node selector term, associated with the corresponding weight.",
          "$ref": "#/definitions/v1NodeSelectorTerm"
        },
        "weight": {
          "description": "Weight associated with matching the corresponding nodeSelectorTerm, in the range 1-100.",
          "type": "integer",
          "format": "int32"
        }
      }
    },
    "v1Probe": {
      "description": "Probe describes a health check to be performed against a container to determine whether it is\nalive or ready to receive traffic.",
      "type": "object",
      "properties": {
        "failureThreshold": {
          "type": "integer",
          "format": "int32",
          "title": "Minimum consecutive failures for the probe to be considered failed after having succeeded.\nDefaults to 3. Minimum value is 1.\n+optional"
        },
        "handler": {
          "title": "The action taken to determine the health of a container",
          "$ref": "#/definitions/v1Handler"
        },
        "initialDelaySeconds": {
          "type": "integer",
          "format": "int32",
          "title": "Number of seconds after the container has started before liveness probes are initiated.\nMore info: https://kubernetes.io/docs/concepts/workloads/pods/pod-lifecycle#container-probes\n+optional"
        },
        "periodSeconds": {
          "type": "integer",
          "format": "int32",
          "title": "How often (in seconds) to perform the probe.\nDefault to 10 seconds. Minimum value is 1.\n+optional"
        },
        "successThreshold": {
          "type": "integer",
          "format": "int32",
          "title": "Minimum consecutive successes for the probe to be considered successful after having failed.\nDefaults to 1. Must be 1 for liveness and startup. Minimum value is 1.\n+optional"
        },
        "timeoutSeconds": {
          "type": "integer",
          "format": "int32",
          "title": "Number of seconds after which the probe times out.\nDefaults to 1 second. Minimum value is 1.\nMore info: https://kubernetes.io/docs/concepts/workloads/pods/pod-lifecycle#container-probes\n+optional"
        }
      }
    },
    "v1ProjectedVolumeSource": {
      "type": "object",
      "title": "Represents a projected volume source",
      "properties": {
        "defaultMode": {
          "type": "integer",
          "format": "int32",
          "title": "Mode bits to use on created files by default. Must be a value between\n0 and 0777.\nDirectories within the path are not affected by this setting.\nThis might be in conflict with other options that affect the file\nmode, like fsGroup, and the result can be other mode bits set.\n+optional"
        },
        "sources": {
          "type": "array",
          "title": "list of volume projections",
          "items": {
            "$ref": "#/definitions/v1VolumeProjection"
          }
        }
      }
    },
    "v1QuobyteVolumeSource": {
      "description": "Represents a Quobyte mount that lasts the lifetime of a pod.\nQuobyte volumes do not support ownership management or SELinux relabeling.",
      "type": "object",
      "properties": {
        "group": {
          "type": "string",
          "title": "Group to map volume access to\nDefault is no group\n+optional"
        },
        "readOnly": {
          "type": "boolean",
          "format": "boolean",
          "title": "ReadOnly here will force the Quobyte volume to be mounted with read-only permissions.\nDefaults to false.\n+optional"
        },
        "registry": {
          "type": "string",
          "title": "Registry represents a single or multiple Quobyte Registry services\nspecified as a string as host:port pair (multiple entries are separated with commas)\nwhich acts as the central registry for volumes"
        },
        "tenant": {
          "type": "string",
          "title": "Tenant owning the given Quobyte volume in the Backend\nUsed with dynamically provisioned Quobyte volumes, value is set by the plugin\n+optional"
        },
        "user": {
          "type": "string",
          "title": "User to map volume access to\nDefaults to serivceaccount user\n+optional"
        },
        "volume": {
          "description": "Volume is a string that references an already created Quobyte volume by name.",
          "type": "string"
        }
      }
    },
    "v1RBDVolumeSource": {
      "description": "Represents a Rados Block Device mount that lasts the lifetime of a pod.\nRBD volumes support ownership management and SELinux relabeling.",
      "type": "object",
      "properties": {
        "fsType": {
          "type": "string",
          "title": "Filesystem type of the volume that you want to mount.\nTip: Ensure that the filesystem type is supported by the host operating system.\nExamples: \"ext4\", \"xfs\", \"ntfs\". Implicitly inferred to be \"ext4\" if unspecified.\nMore info: https://kubernetes.io/docs/concepts/storage/volumes#rbd\nTODO: how do we prevent errors in the filesystem from compromising the machine\n+optional"
        },
        "image": {
          "type": "string",
          "title": "The rados image name.\nMore info: https://examples.k8s.io/volumes/rbd/README.md#how-to-use-it"
        },
        "keyring": {
          "type": "string",
          "title": "Keyring is the path to key ring for RBDUser.\nDefault is /etc/ceph/keyring.\nMore info: https://examples.k8s.io/volumes/rbd/README.md#how-to-use-it\n+optional"
        },
        "monitors": {
          "type": "array",
          "title": "A collection of Ceph monitors.\nMore info: https://examples.k8s.io/volumes/rbd/README.md#how-to-use-it",
          "items": {
            "type": "string"
          }
        },
        "pool": {
          "type": "string",
          "title": "The rados pool name.\nDefault is rbd.\nMore info: https://examples.k8s.io/volumes/rbd/README.md#how-to-use-it\n+optional"
        },
        "readOnly": {
          "type": "boolean",
          "format": "boolean",
          "title": "ReadOnly here will force the ReadOnly setting in VolumeMounts.\nDefaults to false.\nMore info: https://examples.k8s.io/volumes/rbd/README.md#how-to-use-it\n+optional"
        },
        "secretRef": {
          "title": "SecretRef is name of the authentication secret for RBDUser. If provided\noverrides keyring.\nDefault is nil.\nMore info: https://examples.k8s.io/volumes/rbd/README.md#how-to-use-it\n+optional",
          "$ref": "#/definitions/v1LocalObjectReference"
        },
        "user": {
          "type": "string",
          "title": "The rados user name.\nDefault is admin.\nMore info: https://examples.k8s.io/volumes/rbd/README.md#how-to-use-it\n+optional"
        }
      }
    },
    "v1ResourceFieldSelector": {
      "type": "object",
      "title": "ResourceFieldSelector represents container resources (cpu, memory) and their output format",
      "properties": {
        "containerName": {
          "type": "string",
          "title": "Container name: required for volumes, optional for env vars\n+optional"
        },
        "divisor": {
          "title": "Specifies the output format of the exposed resources, defaults to \"1\"\n+optional",
          "$ref": "#/definitions/resourceQuantity"
        },
        "resource": {
          "type": "string",
          "title": "Required: resource to select"
        }
      }
    },
    "v1ResourceRequirements": {
      "description": "ResourceRequirements describes the compute resource requirements.",
      "type": "object",
      "properties": {
        "limits": {
          "type": "object",
          "title": "Limits describes the maximum amount of compute resources allowed.\nMore info: https://kubernetes.io/docs/concepts/configuration/manage-compute-resources-container/\n+optional",
          "additionalProperties": {
            "$ref": "#/definitions/resourceQuantity"
          }
        },
        "requests": {
          "type": "object",
          "title": "Requests describes the minimum amount of compute resources required.\nIf Requests is omitted for a container, it defaults to Limits if that is explicitly specified,\notherwise to an implementation-defined value.\nMore info: https://kubernetes.io/docs/concepts/configuration/manage-compute-resources-container/\n+optional",
          "additionalProperties": {
            "$ref": "#/definitions/resourceQuantity"
          }
        }
      }
    },
    "v1SELinuxOptions": {
      "type": "object",
      "title": "SELinuxOptions are the labels to be applied to the container",
      "properties": {
        "level": {
          "type": "string",
          "title": "Level is SELinux level label that applies to the container.\n+optional"
        },
        "role": {
          "type": "string",
          "title": "Role is a SELinux role label that applies to the container.\n+optional"
        },
        "type": {
          "type": "string",
          "title": "Type is a SELinux type label that applies to the container.\n+optional"
        },
        "user": {
          "type": "string",
          "title": "User is a SELinux user label that applies to the container.\n+optional"
        }
      }
    },
    "v1ScaleIOVolumeSource": {
      "type": "object",
      "title": "ScaleIOVolumeSource represents a persistent ScaleIO volume",
      "properties": {
        "fsType": {
          "type": "string",
          "title": "Filesystem type to mount.\nMust be a filesystem type supported by the host operating system.\nEx. \"ext4\", \"xfs\", \"ntfs\".\nDefault is \"xfs\".\n+optional"
        },
        "gateway": {
          "description": "The host address of the ScaleIO API Gateway.",
          "type": "string"
        },
        "protectionDomain": {
          "type": "string",
          "title": "The name of the ScaleIO Protection Domain for the configured storage.\n+optional"
        },
        "readOnly": {
          "type": "boolean",
          "format": "boolean",
          "title": "Defaults to false (read/write). ReadOnly here will force\nthe ReadOnly setting in VolumeMounts.\n+optional"
        },
        "secretRef": {
          "description": "SecretRef references to the secret for ScaleIO user and other\nsensitive information. If this is not provided, Login operation will fail.",
          "$ref": "#/definitions/v1LocalObjectReference"
        },
        "sslEnabled": {
          "type": "boolean",
          "format": "boolean",
          "title": "Flag to enable/disable SSL communication with Gateway, default false\n+optional"
        },
        "storageMode": {
          "type": "string",
          "title": "Indicates whether the storage for a volume should be ThickProvisioned or ThinProvisioned.\nDefault is ThinProvisioned.\n+optional"
        },
        "storagePool": {
          "type": "string",
          "title": "The ScaleIO Storage Pool associated with the protection domain.\n+optional"
        },
        "system": {
          "description": "The name of the storage system as configured in ScaleIO.",
          "type": "string"
        },
        "volumeName": {
          "description": "The name of a volume already created in the ScaleIO system\nthat is associated with this volume source.",
          "type": "string"
        }
      }
    },
    "v1SecretEnvSource": {
      "description": "SecretEnvSource selects a Secret to populate the environment\nvariables with.\n\nThe contents of the target Secret's Data field will represent the\nkey-value pairs as environment variables.",
      "type": "object",
      "properties": {
        "localObjectReference": {
          "description": "The Secret to select from.",
          "$ref": "#/definitions/v1LocalObjectReference"
        },
        "optional": {
          "type": "boolean",
          "format": "boolean",
          "title": "Specify whether the Secret must be defined\n+optional"
        }
      }
    },
    "v1SecretKeySelector": {
      "description": "SecretKeySelector selects a key of a Secret.",
      "type": "object",
      "properties": {
        "key": {
          "description": "The key of the secret to select from.  Must be a valid secret key.",
          "type": "string"
        },
        "localObjectReference": {
          "description": "The name of the secret in the pod's namespace to select from.",
          "$ref": "#/definitions/v1LocalObjectReference"
        },
        "optional": {
          "type": "boolean",
          "format": "boolean",
          "title": "Specify whether the Secret or its key must be defined\n+optional"
        }
      }
    },
    "v1SecretProjection": {
      "description": "Adapts a secret into a projected volume.\n\nThe contents of the target Secret's Data field will be presented in a\nprojected volume as files using the keys in the Data field as the file names.\nNote that this is identical to a secret volume source without the default\nmode.",
      "type": "object",
      "properties": {
        "items": {
          "type": "array",
          "title": "If unspecified, each key-value pair in the Data field of the referenced\nSecret will be projected into the volume as a file whose name is the\nkey and content is the value. If specified, the listed keys will be\nprojected into the specified paths, and unlisted keys will not be\npresent. If a key is specified which is not present in the Secret,\nthe volume setup will error unless it is marked optional. Paths must be\nrelative and may not contain the '..' path or start with '..'.\n+optional",
          "items": {
            "$ref": "#/definitions/v1KeyToPath"
          }
        },
        "localObjectReference": {
          "$ref": "#/definitions/v1LocalObjectReference"
        },
        "optional": {
          "type": "boolean",
          "format": "boolean",
          "title": "Specify whether the Secret or its key must be defined\n+optional"
        }
      }
    },
    "v1SecretVolumeSource": {
      "description": "Adapts a Secret into a volume.\n\nThe contents of the target Secret's Data field will be presented in a volume\nas files using the keys in the Data field as the file names.\nSecret volumes support ownership management and SELinux relabeling.",
      "type": "object",
      "properties": {
        "defaultMode": {
          "type": "integer",
          "format": "int32",
          "title": "Optional: mode bits to use on created files by default. Must be a\nvalue between 0 and 0777. Defaults to 0644.\nDirectories within the path are not affected by this setting.\nThis might be in conflict with other options that affect the file\nmode, like fsGroup, and the result can be other mode bits set.\n+optional"
        },
        "items": {
          "type": "array",
          "title": "If unspecified, each key-value pair in the Data field of the referenced\nSecret will be projected into the volume as a file whose name is the\nkey and content is the value. If specified, the listed keys will be\nprojected into the specified paths, and unlisted keys will not be\npresent. If a key is specified which is not present in the Secret,\nthe volume setup will error unless it is marked optional. Paths must be\nrelative and may not contain the '..' path or start with '..'.\n+optional",
          "items": {
            "$ref": "#/definitions/v1KeyToPath"
          }
        },
        "optional": {
          "type": "boolean",
          "format": "boolean",
          "title": "Specify whether the Secret or its keys must be defined\n+optional"
        },
        "secretName": {
          "type": "string",
          "title": "Name of the secret in the pod's namespace to use.\nMore info: https://kubernetes.io/docs/concepts/storage/volumes#secret\n+optional"
        }
      }
    },
    "v1SecurityContext": {
      "description": "SecurityContext holds security configuration that will be applied to a container.\nSome fields are present in both SecurityContext and PodSecurityContext.  When both\nare set, the values in SecurityContext take precedence.",
      "type": "object",
      "properties": {
        "allowPrivilegeEscalation": {
          "type": "boolean",
          "format": "boolean",
          "title": "AllowPrivilegeEscalation controls whether a process can gain more\nprivileges than its parent process. This bool directly controls if\nthe no_new_privs flag will be set on the container process.\nAllowPrivilegeEscalation is true always when the container is:\n1) run as Privileged\n2) has CAP_SYS_ADMIN\n+optional"
        },
        "capabilities": {
          "title": "The capabilities to add/drop when running containers.\nDefaults to the default set of capabilities granted by the container runtime.\n+optional",
          "$ref": "#/definitions/v1Capabilities"
        },
        "privileged": {
          "type": "boolean",
          "format": "boolean",
          "title": "Run container in privileged mode.\nProcesses in privileged containers are essentially equivalent to root on the host.\nDefaults to false.\n+optional"
        },
        "procMount": {
          "type": "string",
          "title": "procMount denotes the type of proc mount to use for the containers.\nThe default is DefaultProcMount which uses the container runtime defaults for\nreadonly paths and masked paths.\nThis requires the ProcMountType feature flag to be enabled.\n+optional"
        },
        "readOnlyRootFilesystem": {
          "type": "boolean",
          "format": "boolean",
          "title": "Whether this container has a read-only root filesystem.\nDefault is false.\n+optional"
        },
        "runAsGroup": {
          "type": "string",
          "format": "int64",
          "title": "The GID to run the entrypoint of the container process.\nUses runtime default if unset.\nMay also be set in PodSecurityContext.  If set in both SecurityContext and\nPodSecurityContext, the value specified in SecurityContext takes precedence.\n+optional"
        },
        "runAsNonRoot": {
          "type": "boolean",
          "format": "boolean",
          "title": "Indicates that the container must run as a non-root user.\nIf true, the Kubelet will validate the image at runtime to ensure that it\ndoes not run as UID 0 (root) and fail to start the container if it does.\nIf unset or false, no such validation will be performed.\nMay also be set in PodSecurityContext.  If set in both SecurityContext and\nPodSecurityContext, the value specified in SecurityContext takes precedence.\n+optional"
        },
        "runAsUser": {
          "type": "string",
          "format": "int64",
          "title": "The UID to run the entrypoint of the container process.\nDefaults to user specified in image metadata if unspecified.\nMay also be set in PodSecurityContext.  If set in both SecurityContext and\nPodSecurityContext, the value specified in SecurityContext takes precedence.\n+optional"
        },
        "seLinuxOptions": {
          "title": "The SELinux context to be applied to the container.\nIf unspecified, the container runtime will allocate a random SELinux context for each\ncontainer.  May also be set in PodSecurityContext.  If set in both SecurityContext and\nPodSecurityContext, the value specified in SecurityContext takes precedence.\n+optional",
          "$ref": "#/definitions/v1SELinuxOptions"
        },
        "windowsOptions": {
          "title": "The Windows specific settings applied to all containers.\nIf unspecified, the options from the PodSecurityContext will be used.\nIf set in both SecurityContext and PodSecurityContext, the value specified in SecurityContext takes precedence.\n+optional",
          "$ref": "#/definitions/v1WindowsSecurityContextOptions"
        }
      }
    },
    "v1ServiceAccountTokenProjection": {
      "description": "ServiceAccountTokenProjection represents a projected service account token\nvolume. This projection can be used to insert a service account token into\nthe pods runtime filesystem for use against APIs (Kubernetes API Server or\notherwise).",
      "type": "object",
      "properties": {
        "audience": {
          "type": "string",
          "title": "Audience is the intended audience of the token. A recipient of a token\nmust identify itself with an identifier specified in the audience of the\ntoken, and otherwise should reject the token. The audience defaults to the\nidentifier of the apiserver.\n+optional"
        },
        "expirationSeconds": {
          "type": "string",
          "format": "int64",
          "title": "ExpirationSeconds is the requested duration of validity of the service\naccount token. As the token approaches expiration, the kubelet volume\nplugin will proactively rotate the service account token. The kubelet will\nstart trying to rotate the token if the token is older than 80 percent of\nits time to live or if the token is older than 24 hours.Defaults to 1 hour\nand must be at least 10 minutes.\n+optional"
        },
        "path": {
          "description": "Path is the path relative to the mount point of the file to project the\ntoken into.",
          "type": "string"
        }
      }
    },
    "v1StorageOSVolumeSource": {
      "description": "Represents a StorageOS persistent volume resource.",
      "type": "object",
      "properties": {
        "fsType": {
          "type": "string",
          "title": "Filesystem type to mount.\nMust be a filesystem type supported by the host operating system.\nEx. \"ext4\", \"xfs\", \"ntfs\". Implicitly inferred to be \"ext4\" if unspecified.\n+optional"
        },
        "readOnly": {
          "type": "boolean",
          "format": "boolean",
          "title": "Defaults to false (read/write). ReadOnly here will force\nthe ReadOnly setting in VolumeMounts.\n+optional"
        },
        "secretRef": {
          "title": "SecretRef specifies the secret to use for obtaining the StorageOS API\ncredentials.  If not specified, default values will be attempted.\n+optional",
          "$ref": "#/definitions/v1LocalObjectReference"
        },
        "volumeName": {
          "description": "VolumeName is the human-readable name of the StorageOS volume.  Volume\nnames are only unique within a namespace.",
          "type": "string"
        },
        "volumeNamespace": {
          "type": "string",
          "title": "VolumeNamespace specifies the scope of the volume within StorageOS.  If no\nnamespace is specified then the Pod's namespace will be used.  This allows the\nKubernetes name scoping to be mirrored within StorageOS for tighter integration.\nSet VolumeName to any name to override the default behaviour.\nSet to \"default\" if you are not using namespaces within StorageOS.\nNamespaces that do not pre-exist within StorageOS will be created.\n+optional"
        }
      }
    },
    "v1Sysctl": {
      "type": "object",
      "title": "Sysctl defines a kernel parameter to be set",
      "properties": {
        "name": {
          "type": "string",
          "title": "Name of a property to set"
        },
        "value": {
          "type": "string",
          "title": "Value of a property to set"
        }
      }
    },
    "v1TCPSocketAction": {
      "type": "object",
      "title": "TCPSocketAction describes an action based on opening a socket",
      "properties": {
        "host": {
          "type": "string",
          "title": "Optional: Host name to connect to, defaults to the pod IP.\n+optional"
        },
        "port": {
          "description": "Number or name of the port to access on the container.\nNumber must be in the range 1 to 65535.\nName must be an IANA_SVC_NAME.",
          "$ref": "#/definitions/intstrIntOrString"
        }
      }
    },
    "v1Time": {
      "description": "Time is a wrapper around time.Time which supports correct\nmarshaling to YAML and JSON.  Wrappers are provided for many\nof the factory methods that the time package offers.\n\n+protobuf.options.marshal=false\n+protobuf.as=Timestamp\n+protobuf.options.(gogoproto.goproto_stringer)=false",
      "type": "object",
      "properties": {
        "nanos": {
          "description": "Non-negative fractions of a second at nanosecond resolution. Negative\nsecond values with fractions must still have non-negative nanos values\nthat count forward in time. Must be from 0 to 999,999,999\ninclusive. This field may be limited in precision depending on context.",
          "type": "integer",
          "format": "int32"
        },
        "seconds": {
          "description": "Represents seconds of UTC time since Unix epoch\n1970-01-01T00:00:00Z. Must be from 0001-01-01T00:00:00Z to\n9999-12-31T23:59:59Z inclusive.",
          "type": "string",
          "format": "int64"
        }
      }
    },
    "v1Toleration": {
      "description": "The pod this Toleration is attached to tolerates any taint that matches\nthe triple \u003ckey,value,effect\u003e using the matching operator \u003coperator\u003e.",
      "type": "object",
      "properties": {
        "effect": {
          "type": "string",
          "title": "Effect indicates the taint effect to match. Empty means match all taint effects.\nWhen specified, allowed values are NoSchedule, PreferNoSchedule and NoExecute.\n+optional"
        },
        "key": {
          "type": "string",
          "title": "Key is the taint key that the toleration applies to. Empty means match all taint keys.\nIf the key is empty, operator must be Exists; this combination means to match all values and all keys.\n+optional"
        },
        "operator": {
          "type": "string",
          "title": "Operator represents a key's relationship to the value.\nValid operators are Exists and Equal. Defaults to Equal.\nExists is equivalent to wildcard for value, so that a pod can\ntolerate all taints of a particular category.\n+optional"
        },
        "tolerationSeconds": {
          "type": "string",
          "format": "int64",
          "title": "TolerationSeconds represents the period of time the toleration (which must be\nof effect NoExecute, otherwise this field is ignored) tolerates the taint. By default,\nit is not set, which means tolerate the taint forever (do not evict). Zero and\nnegative values will be treated as 0 (evict immediately) by the system.\n+optional"
        },
        "value": {
          "type": "string",
          "title": "Value is the taint value the toleration matches to.\nIf the operator is Exists, the value should be empty, otherwise just a regular string.\n+optional"
        }
      }
    },
    "v1TypedLocalObjectReference": {
      "description": "TypedLocalObjectReference contains enough information to let you locate the\ntyped referenced object inside the same namespace.",
      "type": "object",
      "properties": {
        "apiGroup": {
          "type": "string",
          "title": "APIGroup is the group for the resource being referenced.\nIf APIGroup is not specified, the specified Kind must be in the core API group.\nFor any other third-party types, APIGroup is required.\n+optional"
        },
        "kind": {
          "type": "string",
          "title": "Kind is the type of resource being referenced"
        },
        "name": {
          "type": "string",
          "title": "Name is the name of resource being referenced"
        }
      }
    },
    "v1Volume": {
      "description": "Volume represents a named volume in a pod that may be accessed by any container in the pod.",
      "type": "object",
      "properties": {
        "name": {
          "type": "string",
          "title": "Volume's name.\nMust be a DNS_LABEL and unique within the pod.\nMore info: https://kubernetes.io/docs/concepts/overview/working-with-objects/names/#names"
        },
        "volumeSource": {
          "description": "VolumeSource represents the location and type of the mounted volume.\nIf not specified, the Volume is implied to be an EmptyDir.\nThis implied behavior is deprecated and will be removed in a future version.",
          "$ref": "#/definitions/v1VolumeSource"
        }
      }
    },
    "v1VolumeDevice": {
      "description": "volumeDevice describes a mapping of a raw block device within a container.",
      "type": "object",
      "properties": {
        "devicePath": {
          "description": "devicePath is the path inside of the container that the device will be mapped to.",
          "type": "string"
        },
        "name": {
          "type": "string",
          "title": "name must match the name of a persistentVolumeClaim in the pod"
        }
      }
    },
    "v1VolumeMount": {
      "description": "VolumeMount describes a mounting of a Volume within a container.",
      "type": "object",
      "properties": {
        "mountPath": {
          "description": "Path within the container at which the volume should be mounted.  Must\nnot contain ':'.",
          "type": "string"
        },
        "mountPropagation": {
          "type": "string",
          "title": "mountPropagation determines how mounts are propagated from the host\nto container and the other way around.\nWhen not set, MountPropagationNone is used.\nThis field is beta in 1.10.\n+optional"
        },
        "name": {
          "description": "This must match the Name of a Volume.",
          "type": "string"
        },
        "readOnly": {
          "type": "boolean",
          "format": "boolean",
          "title": "Mounted read-only if true, read-write otherwise (false or unspecified).\nDefaults to false.\n+optional"
        },
        "subPath": {
          "type": "string",
          "title": "Path within the volume from which the container's volume should be mounted.\nDefaults to \"\" (volume's root).\n+optional"
        },
        "subPathExpr": {
          "type": "string",
          "title": "Expanded path within the volume from which the container's volume should be mounted.\nBehaves similarly to SubPath but environment variable references $(VAR_NAME) are expanded using the container's environment.\nDefaults to \"\" (volume's root).\nSubPathExpr and SubPath are mutually exclusive.\nThis field is beta in 1.15.\n+optional"
        }
      }
    },
    "v1VolumeProjection": {
      "type": "object",
      "title": "Projection that may be projected along with other supported volume types",
      "properties": {
        "configMap": {
          "title": "information about the configMap data to project\n+optional",
          "$ref": "#/definitions/v1ConfigMapProjection"
        },
        "downwardAPI": {
          "title": "information about the downwardAPI data to project\n+optional",
          "$ref": "#/definitions/v1DownwardAPIProjection"
        },
        "secret": {
          "title": "information about the secret data to project\n+optional",
          "$ref": "#/definitions/v1SecretProjection"
        },
        "serviceAccountToken": {
          "title": "information about the serviceAccountToken data to project\n+optional",
          "$ref": "#/definitions/v1ServiceAccountTokenProjection"
        }
      }
    },
    "v1VolumeSource": {
      "description": "Represents the source of a volume to mount.\nOnly one of its members may be specified.",
      "type": "object",
      "properties": {
        "awsElasticBlockStore": {
          "title": "AWSElasticBlockStore represents an AWS Disk resource that is attached to a\nkubelet's host machine and then exposed to the pod.\nMore info: https://kubernetes.io/docs/concepts/storage/volumes#awselasticblockstore\n+optional",
          "$ref": "#/definitions/v1AWSElasticBlockStoreVolumeSource"
        },
        "azureDisk": {
          "title": "AzureDisk represents an Azure Data Disk mount on the host and bind mount to the pod.\n+optional",
          "$ref": "#/definitions/v1AzureDiskVolumeSource"
        },
        "azureFile": {
          "title": "AzureFile represents an Azure File Service mount on the host and bind mount to the pod.\n+optional",
          "$ref": "#/definitions/v1AzureFileVolumeSource"
        },
        "cephfs": {
          "title": "CephFS represents a Ceph FS mount on the host that shares a pod's lifetime\n+optional",
          "$ref": "#/definitions/v1CephFSVolumeSource"
        },
        "cinder": {
          "title": "Cinder represents a cinder volume attached and mounted on kubelets host machine.\nMore info: https://examples.k8s.io/mysql-cinder-pd/README.md\n+optional",
          "$ref": "#/definitions/v1CinderVolumeSource"
        },
        "configMap": {
          "title": "ConfigMap represents a configMap that should populate this volume\n+optional",
          "$ref": "#/definitions/v1ConfigMapVolumeSource"
        },
        "csi": {
          "title": "CSI (Container Storage Interface) represents storage that is handled by an external CSI driver (Alpha feature).\n+optional",
          "$ref": "#/definitions/v1CSIVolumeSource"
        },
        "downwardAPI": {
          "title": "DownwardAPI represents downward API about the pod that should populate this volume\n+optional",
          "$ref": "#/definitions/v1DownwardAPIVolumeSource"
        },
        "emptyDir": {
          "title": "EmptyDir represents a temporary directory that shares a pod's lifetime.\nMore info: https://kubernetes.io/docs/concepts/storage/volumes#emptydir\n+optional",
          "$ref": "#/definitions/v1EmptyDirVolumeSource"
        },
        "fc": {
          "title": "FC represents a Fibre Channel resource that is attached to a kubelet's host machine and then exposed to the pod.\n+optional",
          "$ref": "#/definitions/v1FCVolumeSource"
        },
        "flexVolume": {
          "title": "FlexVolume represents a generic volume resource that is\nprovisioned/attached using an exec based plugin.\n+optional",
          "$ref": "#/definitions/v1FlexVolumeSource"
        },
        "flocker": {
          "title": "Flocker represents a Flocker volume attached to a kubelet's host machine. This depends on the Flocker control service being running\n+optional",
          "$ref": "#/definitions/v1FlockerVolumeSource"
        },
        "gcePersistentDisk": {
          "title": "GCEPersistentDisk represents a GCE Disk resource that is attached to a\nkubelet's host machine and then exposed to the pod.\nMore info: https://kubernetes.io/docs/concepts/storage/volumes#gcepersistentdisk\n+optional",
          "$ref": "#/definitions/v1GCEPersistentDiskVolumeSource"
        },
        "gitRepo": {
          "title": "GitRepo represents a git repository at a particular revision.\nDEPRECATED: GitRepo is deprecated. To provision a container with a git repo, mount an\nEmptyDir into an InitContainer that clones the repo using git, then mount the EmptyDir\ninto the Pod's container.\n+optional",
          "$ref": "#/definitions/v1GitRepoVolumeSource"
        },
        "glusterfs": {
          "title": "Glusterfs represents a Glusterfs mount on the host that shares a pod's lifetime.\nMore info: https://examples.k8s.io/volumes/glusterfs/README.md\n+optional",
          "$ref": "#/definitions/v1GlusterfsVolumeSource"
        },
        "hostPath": {
          "title": "HostPath represents a pre-existing file or directory on the host\nmachine that is directly exposed to the container. This is generally\nused for system agents or other privileged things that are allowed\nto see the host machine. Most containers will NOT need this.\nMore info: https://kubernetes.io/docs/concepts/storage/volumes#hostpath\n---\nTODO(jonesdl) We need to restrict who can use host directory mounts and who can/can not\nmount host directories as read/write.\n+optional",
          "$ref": "#/definitions/v1HostPathVolumeSource"
        },
        "iscsi": {
          "title": "ISCSI represents an ISCSI Disk resource that is attached to a\nkubelet's host machine and then exposed to the pod.\nMore info: https://examples.k8s.io/volumes/iscsi/README.md\n+optional",
          "$ref": "#/definitions/v1ISCSIVolumeSource"
        },
        "nfs": {
          "title": "NFS represents an NFS mount on the host that shares a pod's lifetime\nMore info: https://kubernetes.io/docs/concepts/storage/volumes#nfs\n+optional",
          "$ref": "#/definitions/v1NFSVolumeSource"
        },
        "persistentVolumeClaim": {
          "title": "PersistentVolumeClaimVolumeSource represents a reference to a\nPersistentVolumeClaim in the same namespace.\nMore info: https://kubernetes.io/docs/concepts/storage/persistent-volumes#persistentvolumeclaims\n+optional",
          "$ref": "#/definitions/v1PersistentVolumeClaimVolumeSource"
        },
        "photonPersistentDisk": {
          "title": "PhotonPersistentDisk represents a PhotonController persistent disk attached and mounted on kubelets host machine",
          "$ref": "#/definitions/v1PhotonPersistentDiskVolumeSource"
        },
        "portworxVolume": {
          "title": "PortworxVolume represents a portworx volume attached and mounted on kubelets host machine\n+optional",
          "$ref": "#/definitions/v1PortworxVolumeSource"
        },
        "projected": {
          "title": "Items for all in one resources secrets, configmaps, and downward API",
          "$ref": "#/definitions/v1ProjectedVolumeSource"
        },
        "quobyte": {
          "title": "Quobyte represents a Quobyte mount on the host that shares a pod's lifetime\n+optional",
          "$ref": "#/definitions/v1QuobyteVolumeSource"
        },
        "rbd": {
          "title": "RBD represents a Rados Block Device mount on the host that shares a pod's lifetime.\nMore info: https://examples.k8s.io/volumes/rbd/README.md\n+optional",
          "$ref": "#/definitions/v1RBDVolumeSource"
        },
        "scaleIO": {
          "title": "ScaleIO represents a ScaleIO persistent volume attached and mounted on Kubernetes nodes.\n+optional",
          "$ref": "#/definitions/v1ScaleIOVolumeSource"
        },
        "secret": {
          "title": "Secret represents a secret that should populate this volume.\nMore info: https://kubernetes.io/docs/concepts/storage/volumes#secret\n+optional",
          "$ref": "#/definitions/v1SecretVolumeSource"
        },
        "storageos": {
          "title": "StorageOS represents a StorageOS volume attached and mounted on Kubernetes nodes.\n+optional",
          "$ref": "#/definitions/v1StorageOSVolumeSource"
        },
        "vsphereVolume": {
          "title": "VsphereVolume represents a vSphere volume attached and mounted on kubelets host machine\n+optional",
          "$ref": "#/definitions/v1VsphereVirtualDiskVolumeSource"
        }
      }
    },
    "v1VsphereVirtualDiskVolumeSource": {
      "description": "Represents a vSphere volume resource.",
      "type": "object",
      "properties": {
        "fsType": {
          "type": "string",
          "title": "Filesystem type to mount.\nMust be a filesystem type supported by the host operating system.\nEx. \"ext4\", \"xfs\", \"ntfs\". Implicitly inferred to be \"ext4\" if unspecified.\n+optional"
        },
        "storagePolicyID": {
          "type": "string",
          "title": "Storage Policy Based Management (SPBM) profile ID associated with the StoragePolicyName.\n+optional"
        },
        "storagePolicyName": {
          "type": "string",
          "title": "Storage Policy Based Management (SPBM) profile name.\n+optional"
        },
        "volumePath": {
          "type": "string",
          "title": "Path that identifies vSphere volume vmdk"
        }
      }
    },
    "v1WeightedPodAffinityTerm": {
      "type": "object",
      "title": "The weights of all of the matched WeightedPodAffinityTerm fields are added per-node to find the most preferred node(s)",
      "properties": {
        "podAffinityTerm": {
          "description": "Required. A pod affinity term, associated with the corresponding weight.",
          "$ref": "#/definitions/v1PodAffinityTerm"
        },
        "weight": {
          "description": "weight associated with matching the corresponding podAffinityTerm,\nin the range 1-100.",
          "type": "integer",
          "format": "int32"
        }
      }
    },
    "v1WindowsSecurityContextOptions": {
      "description": "WindowsSecurityContextOptions contain Windows-specific options and credentials.",
      "type": "object",
      "properties": {
        "gmsaCredentialSpec": {
          "type": "string",
          "title": "GMSACredentialSpec is where the GMSA admission webhook\n(https://github.com/kubernetes-sigs/windows-gmsa) inlines the contents of the\nGMSA credential spec named by the GMSACredentialSpecName field.\nThis field is alpha-level and is only honored by servers that enable the WindowsGMSA feature flag.\n+optional"
        },
        "gmsaCredentialSpecName": {
          "type": "string",
          "title": "GMSACredentialSpecName is the name of the GMSA credential spec to use.\nThis field is alpha-level and is only honored by servers that enable the WindowsGMSA feature flag.\n+optional"
        },
        "runAsUserName": {
          "type": "string",
          "title": "The UserName in Windows to run the entrypoint of the container process.\nDefaults to the user specified in image metadata if unspecified.\nMay also be set in PodSecurityContext. If set in both SecurityContext and\nPodSecurityContext, the value specified in SecurityContext takes precedence.\nThis field is alpha-level and it is only honored by servers that enable the WindowsRunAsUserName feature flag.\n+optional"
        }
      }
    },
    "v1alpha1ArchiveStrategy": {
      "type": "object",
      "title": "ArchiveStrategy describes how to archive files/directory when saving artifacts",
      "properties": {
        "none": {
          "$ref": "#/definitions/v1alpha1NoneStrategy"
        },
        "tar": {
          "$ref": "#/definitions/v1alpha1TarStrategy"
        }
      }
    },
    "v1alpha1Arguments": {
      "type": "object",
      "title": "Arguments to a template",
      "properties": {
        "artifacts": {
          "type": "array",
          "title": "Artifacts is the list of artifacts to pass to the template or workflow\n+patchStrategy=merge\n+patchMergeKey=name",
          "items": {
            "$ref": "#/definitions/v1alpha1Artifact"
          }
        },
        "parameters": {
          "type": "array",
          "title": "Parameters is the list of parameters to pass to the template or workflow\n+patchStrategy=merge\n+patchMergeKey=name",
          "items": {
            "$ref": "#/definitions/v1alpha1Parameter"
          }
        }
      }
    },
    "v1alpha1Artifact": {
      "type": "object",
      "title": "Artifact indicates an artifact to place at a specified path",
      "properties": {
        "archive": {
          "description": "Archive controls how the artifact will be saved to the artifact repository.",
          "$ref": "#/definitions/v1alpha1ArchiveStrategy"
        },
        "artifactLocation": {
          "title": "ArtifactLocation contains the location of the artifact",
          "$ref": "#/definitions/v1alpha1ArtifactLocation"
        },
        "from": {
          "type": "string",
          "title": "From allows an artifact to reference an artifact from a previous step"
        },
        "globalName": {
          "type": "string",
          "title": "GlobalName exports an output artifact to the global scope, making it available as\n'{{workflow.outputs.artifacts.XXXX}} and in workflow.status.outputs.artifacts"
        },
        "mode": {
          "description": "mode bits to use on this file, must be a value between 0 and 0777\nset when loading input artifacts.",
          "type": "integer",
          "format": "int32"
        },
        "name": {
          "description": "name of the artifact. must be unique within a template's inputs/outputs.",
          "type": "string"
        },
        "optional": {
          "type": "boolean",
          "format": "boolean",
          "title": "Make Artifacts optional, if Artifacts doesn't generate or exist"
        },
        "path": {
          "type": "string",
          "title": "Path is the container path to the artifact"
        }
      }
    },
    "v1alpha1ArtifactLocation": {
      "description": "ArtifactLocation describes a location for a single or multiple artifacts.\nIt is used as single artifact in the context of inputs/outputs (e.g. outputs.artifacts.artname).\nIt is also used to describe the location of multiple artifacts such as the archive location\nof a single workflow step, which the executor will use as a default location to store its files.",
      "type": "object",
      "properties": {
        "archiveLogs": {
          "type": "boolean",
          "format": "boolean",
          "title": "ArchiveLogs indicates if the container logs should be archived"
        },
        "artifactory": {
          "title": "Artifactory contains artifactory artifact location details",
          "$ref": "#/definitions/v1alpha1ArtifactoryArtifact"
        },
        "git": {
          "title": "Git contains git artifact location details",
          "$ref": "#/definitions/v1alpha1GitArtifact"
        },
        "hdfs": {
          "title": "HDFS contains HDFS artifact location details",
          "$ref": "#/definitions/v1alpha1HDFSArtifact"
        },
        "http": {
          "title": "HTTP contains HTTP artifact location details",
          "$ref": "#/definitions/v1alpha1HTTPArtifact"
        },
        "raw": {
          "title": "Raw contains raw artifact location details",
          "$ref": "#/definitions/v1alpha1RawArtifact"
        },
        "s3": {
          "title": "S3 contains S3 artifact location details",
          "$ref": "#/definitions/v1alpha1S3Artifact"
        }
      }
    },
    "v1alpha1ArtifactRepositoryRef": {
      "type": "object",
      "properties": {
        "configMap": {
          "type": "string"
        },
        "key": {
          "type": "string"
        }
      }
    },
    "v1alpha1ArtifactoryArtifact": {
      "type": "object",
      "title": "ArtifactoryArtifact is the location of an artifactory artifact",
      "properties": {
        "artifactoryAuth": {
          "$ref": "#/definitions/v1alpha1ArtifactoryAuth"
        },
        "url": {
          "type": "string",
          "title": "URL of the artifact"
        }
      }
    },
    "v1alpha1ArtifactoryAuth": {
      "type": "object",
      "title": "ArtifactoryAuth describes the secret selectors required for authenticating to artifactory",
      "properties": {
        "passwordSecret": {
          "title": "PasswordSecret is the secret selector to the repository password",
          "$ref": "#/definitions/v1SecretKeySelector"
        },
        "usernameSecret": {
          "title": "UsernameSecret is the secret selector to the repository username",
          "$ref": "#/definitions/v1SecretKeySelector"
        }
      }
    },
    "v1alpha1Backoff": {
      "type": "object",
      "properties": {
        "duration": {
          "type": "string"
        },
        "factor": {
          "type": "integer",
          "format": "int32"
        },
        "maxDuration": {
          "type": "string"
        }
      }
    },
    "v1alpha1ContinueOn": {
      "description": "ContinueOn defines if a workflow should continue even if a task or step fails/errors.\nIt can be specified if the workflow should continue when the pod errors, fails or both.",
      "type": "object",
      "properties": {
        "error": {
          "type": "boolean",
          "format": "boolean",
          "title": "+optional"
        },
        "failed": {
          "type": "boolean",
          "format": "boolean",
          "title": "+optional"
        }
      }
    },
    "v1alpha1CronWorkflow": {
      "type": "object",
      "title": "CronWorkflow is the definition of a scheduled workflow resource\n+genclient\n+genclient:noStatus\n+k8s:deepcopy-gen:interfaces=k8s.io/apimachinery/pkg/runtime.Object",
      "properties": {
        "metadata": {
          "$ref": "#/definitions/v1ObjectMeta"
        },
        "spec": {
          "$ref": "#/definitions/v1alpha1CronWorkflowSpec"
        },
        "status": {
          "$ref": "#/definitions/v1alpha1CronWorkflowStatus"
        }
      }
    },
    "v1alpha1CronWorkflowList": {
      "type": "object",
      "title": "CronWorkflowList is list of CronWorkflow resources\n+k8s:deepcopy-gen:interfaces=k8s.io/apimachinery/pkg/runtime.Object",
      "properties": {
        "items": {
          "type": "array",
          "items": {
            "$ref": "#/definitions/v1alpha1CronWorkflow"
          }
        },
        "metadata": {
          "$ref": "#/definitions/v1ListMeta"
        }
      }
    },
    "v1alpha1CronWorkflowSpec": {
      "type": "object",
      "properties": {
        "concurrencyPolicy": {
          "type": "string",
          "title": "ConcurrencyPolicy is the K8s-style concurrency policy that will be used"
        },
        "failedJobsHistoryLimit": {
          "type": "integer",
          "format": "int32",
          "title": "FailedJobsHistoryLimit is the number of successful jobs to be kept at a time"
        },
        "schedule": {
          "type": "string",
          "title": "Schedule is a schedule to run the Workflow in Cron format"
        },
        "startingDeadlineSeconds": {
          "description": "StartingDeadlineSeconds is the K8s-style deadline that will limit the time a CronWorkflow will be run after its\noriginal scheduled time if it is missed.",
          "type": "string",
          "format": "int64"
        },
        "successfulJobsHistoryLimit": {
          "type": "integer",
          "format": "int32",
          "title": "SuccessfulJobsHistoryLimit is the number of successful jobs to be kept at a time"
        },
        "suspend": {
          "type": "boolean",
          "format": "boolean",
          "title": "Suspend is a flag that will stop new CronWorkflows from running if set to true"
        },
        "timezone": {
          "description": "Timezone is the timezone against which the cron schedule will be calculated, e.g. \"Asia/Tokyo\". Default is machine's local time.",
          "type": "string"
        },
        "workflowSpec": {
          "title": "WorkflowSpec is the spec of the workflow to be run",
          "$ref": "#/definitions/v1alpha1WorkflowSpec"
        }
      }
    },
    "v1alpha1CronWorkflowStatus": {
      "type": "object",
      "properties": {
        "active": {
          "type": "array",
          "title": "Active is a list of active workflows stemming from this CronWorkflow",
          "items": {
            "$ref": "#/definitions/v1ObjectReference"
          }
        },
        "lastScheduledTime": {
          "title": "LastScheduleTime is the last time the CronWorkflow was scheduled",
          "$ref": "#/definitions/v1Time"
        }
      }
    },
    "v1alpha1DAGTask": {
      "type": "object",
      "title": "DAGTask represents a node in the graph during DAG execution",
      "properties": {
        "arguments": {
          "title": "Arguments are the parameter and artifact arguments to the template",
          "$ref": "#/definitions/v1alpha1Arguments"
        },
        "continueOn": {
          "title": "ContinueOn makes argo to proceed with the following step even if this step fails.\nErrors and Failed states can be specified",
          "$ref": "#/definitions/v1alpha1ContinueOn"
        },
        "dependencies": {
          "type": "array",
          "title": "Dependencies are name of other targets which this depends on",
          "items": {
            "type": "string"
          }
        },
        "name": {
          "type": "string",
          "title": "Name is the name of the target"
        },
        "onExit": {
          "description": "OnExit is a template reference which is invoked at the end of the\ntemplate, irrespective of the success, failure, or error of the\nprimary template.",
          "type": "string"
        },
        "template": {
          "type": "string",
          "title": "Name of template to execute"
        },
        "templateRef": {
          "description": "TemplateRef is the reference to the template resource to execute.",
          "$ref": "#/definitions/v1alpha1TemplateRef"
        },
        "when": {
          "type": "string",
          "title": "When is an expression in which the task should conditionally execute"
        },
        "withItems": {
          "type": "array",
          "title": "WithItems expands a task into multiple parallel tasks from the items in the list",
          "items": {
            "$ref": "#/definitions/v1alpha1Item"
          }
        },
        "withParam": {
          "description": "WithParam expands a task into multiple parallel tasks from the value in the parameter,\nwhich is expected to be a JSON list.",
          "type": "string"
        },
        "withSequence": {
          "title": "WithSequence expands a task into a numeric sequence",
          "$ref": "#/definitions/v1alpha1Sequence"
        }
      }
    },
    "v1alpha1DAGTemplate": {
      "type": "object",
      "title": "DAGTemplate is a template subtype for directed acyclic graph templates",
      "properties": {
        "failFast": {
          "type": "boolean",
          "format": "boolean",
          "title": "This flag is for DAG logic. The DAG logic has a built-in \"fail fast\" feature to stop scheduling new steps,\nas soon as it detects that one of the DAG nodes is failed. Then it waits until all DAG nodes are completed\nbefore failing the DAG itself.\nThe FailFast flag default is true,  if set to false, it will allow a DAG to run all branches of the DAG to\ncompletion (either success or failure), regardless of the failed outcomes of branches in the DAG.\nMore info and example about this feature at https://github.com/argoproj/argo/issues/1442"
        },
        "target": {
          "type": "string",
          "title": "Target are one or more names of targets to execute in a DAG"
        },
        "tasks": {
          "type": "array",
          "title": "Tasks are a list of DAG tasks\n+patchStrategy=merge\n+patchMergeKey=name",
          "items": {
            "$ref": "#/definitions/v1alpha1DAGTask"
          }
        }
      }
    },
    "v1alpha1ExecutorConfig": {
      "description": "ExecutorConfig holds configurations of an executor container.",
      "type": "object",
      "properties": {
        "serviceAccountName": {
          "description": "ServiceAccountName specifies the service account name of the executor container.",
          "type": "string"
        }
      }
    },
    "v1alpha1GitArtifact": {
      "type": "object",
      "title": "GitArtifact is the location of an git artifact",
      "properties": {
        "depth": {
          "type": "string",
          "format": "uint64",
          "title": "Depth specifies clones/fetches should be shallow and include the given\nnumber of commits from the branch tip"
        },
        "fetch": {
          "type": "array",
          "title": "Fetch specifies a number of refs that should be fetched before checkout",
          "items": {
            "type": "string"
          }
        },
        "insecureIgnoreHostKey": {
          "type": "boolean",
          "format": "boolean",
          "title": "InsecureIgnoreHostKey disables SSH strict host key checking during git clone"
        },
        "passwordSecret": {
          "title": "PasswordSecret is the secret selector to the repository password",
          "$ref": "#/definitions/v1SecretKeySelector"
        },
        "repo": {
          "type": "string",
          "title": "Repo is the git repository"
        },
        "revision": {
          "type": "string",
          "title": "Revision is the git commit, tag, branch to checkout"
        },
        "sshPrivateKeySecret": {
          "title": "SSHPrivateKeySecret is the secret selector to the repository ssh private key",
          "$ref": "#/definitions/v1SecretKeySelector"
        },
        "usernameSecret": {
          "title": "UsernameSecret is the secret selector to the repository username",
          "$ref": "#/definitions/v1SecretKeySelector"
        }
      }
    },
    "v1alpha1HDFSArtifact": {
      "type": "object",
      "title": "HDFSArtifact is the location of an HDFS artifact",
      "properties": {
        "force": {
          "type": "boolean",
          "format": "boolean",
          "title": "Force copies a file forcibly even if it exists (default: false)"
        },
        "hDFSConfig": {
          "$ref": "#/definitions/v1alpha1HDFSConfig"
        },
        "path": {
          "type": "string",
          "title": "Path is a file path in HDFS"
        }
      }
    },
    "v1alpha1HDFSConfig": {
      "type": "object",
      "title": "HDFSConfig is configurations for HDFS",
      "properties": {
        "addresses": {
          "type": "array",
          "title": "Addresses is accessible addresses of HDFS name nodes",
          "items": {
            "type": "string"
          }
        },
        "hDFSKrbConfig": {
          "$ref": "#/definitions/v1alpha1HDFSKrbConfig"
        },
        "hdfsUser": {
          "description": "HDFSUser is the user to access HDFS file system.\nIt is ignored if either ccache or keytab is used.",
          "type": "string"
        }
      }
    },
    "v1alpha1HDFSKrbConfig": {
      "type": "object",
      "title": "HDFSKrbConfig is auth configurations for Kerberos",
      "properties": {
        "krbCCacheSecret": {
          "description": "KrbCCacheSecret is the secret selector for Kerberos ccache\nEither ccache or keytab can be set to use Kerberos.",
          "$ref": "#/definitions/v1SecretKeySelector"
        },
        "krbConfigConfigMap": {
          "description": "KrbConfig is the configmap selector for Kerberos config as string\nIt must be set if either ccache or keytab is used.",
          "$ref": "#/definitions/v1ConfigMapKeySelector"
        },
        "krbKeytabSecret": {
          "description": "KrbKeytabSecret is the secret selector for Kerberos keytab\nEither ccache or keytab can be set to use Kerberos.",
          "$ref": "#/definitions/v1SecretKeySelector"
        },
        "krbRealm": {
          "description": "KrbRealm is the Kerberos realm used with Kerberos keytab\nIt must be set if keytab is used.",
          "type": "string"
        },
        "krbServicePrincipalName": {
          "description": "KrbServicePrincipalName is the principal name of Kerberos service\nIt must be set if either ccache or keytab is used.",
          "type": "string"
        },
        "krbUsername": {
          "description": "KrbUsername is the Kerberos username used with Kerberos keytab\nIt must be set if keytab is used.",
          "type": "string"
        }
      }
    },
    "v1alpha1HTTPArtifact": {
      "type": "object",
      "title": "HTTPArtifact allows an file served on HTTP to be placed as an input artifact in a container",
      "properties": {
        "url": {
          "type": "string",
          "title": "URL of the artifact"
        }
      }
    },
    "v1alpha1Inputs": {
      "type": "object",
      "title": "Inputs are the mechanism for passing parameters, artifacts, volumes from one template to another",
      "properties": {
        "artifacts": {
          "type": "array",
          "title": "Artifact are a list of artifacts passed as inputs\n+patchStrategy=merge\n+patchMergeKey=name",
          "items": {
            "$ref": "#/definitions/v1alpha1Artifact"
          }
        },
        "parameters": {
          "type": "array",
          "title": "Parameters are a list of parameters passed as inputs\n+patchStrategy=merge\n+patchMergeKey=name",
          "items": {
            "$ref": "#/definitions/v1alpha1Parameter"
          }
        }
      }
    },
    "v1alpha1Item": {
      "description": "+protobuf=true\n+protobuf.options.(gogoproto.goproto_stringer)=false\n+k8s:openapi-gen=true",
      "type": "object",
      "title": "Item expands a single workflow step into multiple parallel steps\nThe value of Item can be a map, string, bool, or number",
      "properties": {
        "boolVal": {
          "type": "boolean",
          "format": "boolean"
        },
        "listVal": {
          "type": "array",
          "items": {
            "$ref": "#/definitions/v1alpha1ItemValue"
          }
        },
        "mapVal": {
          "type": "object",
          "additionalProperties": {
            "$ref": "#/definitions/v1alpha1ItemValue"
          }
        },
        "numVal": {
          "type": "string"
        },
        "strVal": {
          "type": "string"
        },
        "type": {
          "type": "string",
          "format": "int64"
        }
      }
    },
    "v1alpha1ItemValue": {
      "type": "object",
      "title": "+protobuf=true\n+protobuf.options.(gogoproto.goproto_stringer)=false\n+k8s:openapi-gen=true",
      "properties": {
        "boolVal": {
          "type": "boolean",
          "format": "boolean"
        },
        "listVal": {
          "type": "array",
          "items": {
            "type": "string",
            "format": "byte"
          }
        },
        "mapVal": {
          "type": "object",
          "additionalProperties": {
            "type": "string"
          }
        },
        "numVal": {
          "type": "string"
        },
        "strVal": {
          "type": "string"
        },
        "type": {
          "type": "string",
          "format": "int64"
        }
      }
    },
    "v1alpha1Metadata": {
      "type": "object",
      "title": "Pod metdata",
      "properties": {
        "annotations": {
          "type": "object",
          "additionalProperties": {
            "type": "string"
          }
        },
        "labels": {
          "type": "object",
          "additionalProperties": {
            "type": "string"
          }
        }
      }
    },
    "v1alpha1NoneStrategy": {
      "description": "NoneStrategy indicates to skip tar process and upload the files or directory tree as independent\nfiles. Note that if the artifact is a directory, the artifact driver must support the ability to\nsave/load the directory appropriately.",
      "type": "object"
    },
    "v1alpha1Outputs": {
      "type": "object",
      "title": "Outputs hold parameters, artifacts, and results from a step",
      "properties": {
        "artifacts": {
          "type": "array",
          "title": "Artifacts holds the list of output artifacts produced by a step\n+patchStrategy=merge\n+patchMergeKey=name",
          "items": {
            "$ref": "#/definitions/v1alpha1Artifact"
          }
        },
        "parameters": {
          "type": "array",
          "title": "Parameters holds the list of output parameters produced by a step\n+patchStrategy=merge\n+patchMergeKey=name",
          "items": {
            "$ref": "#/definitions/v1alpha1Parameter"
          }
        },
        "result": {
          "type": "string",
          "title": "Result holds the result (stdout) of a script template"
        }
      }
    },
    "v1alpha1ParallelSteps": {
      "type": "object",
      "properties": {
        "steps": {
          "type": "array",
          "items": {
            "$ref": "#/definitions/v1alpha1WorkflowStep"
          }
        }
      }
    },
    "v1alpha1Parameter": {
      "type": "object",
      "title": "Parameter indicate a passed string parameter to a service template with an optional default value",
      "properties": {
        "default": {
          "type": "string",
          "title": "Default is the default value to use for an input parameter if a value was not supplied"
        },
        "globalName": {
          "type": "string",
          "title": "GlobalName exports an output parameter to the global scope, making it available as\n'{{workflow.outputs.parameters.XXXX}} and in workflow.status.outputs.parameters"
        },
        "name": {
          "type": "string",
          "title": "Name is the parameter name"
        },
        "value": {
          "type": "string",
          "title": "Value is the literal value to use for the parameter.\nIf specified in the context of an input parameter, the value takes precedence over any passed values"
        },
        "valueFrom": {
          "title": "ValueFrom is the source for the output parameter's value",
          "$ref": "#/definitions/v1alpha1ValueFrom"
        }
      }
    },
    "v1alpha1PodGC": {
      "type": "object",
      "title": "PodGC describes how to delete completed pods as they complete",
      "properties": {
        "strategy": {
          "type": "string"
        }
      }
    },
    "v1alpha1RawArtifact": {
      "type": "object",
      "title": "RawArtifact allows raw string content to be placed as an artifact in a container",
      "properties": {
        "data": {
          "type": "string",
          "title": "Data is the string contents of the artifact"
        }
      }
    },
    "v1alpha1ResourceTemplate": {
      "type": "object",
      "title": "ResourceTemplate is a template subtype to manipulate kubernetes resources",
      "properties": {
        "action": {
          "type": "string",
          "title": "Action is the action to perform to the resource.\nMust be one of: get, create, apply, delete, replace, patch"
        },
        "failureCondition": {
          "type": "string",
          "title": "FailureCondition is a label selector expression which describes the conditions\nof the k8s resource in which the step was considered failed"
        },
        "manifest": {
          "type": "string",
          "title": "Manifest contains the kubernetes manifest"
        },
        "mergeStrategy": {
          "type": "string",
          "title": "MergeStrategy is the strategy used to merge a patch. It defaults to \"strategic\"\nMust be one of: strategic, merge, json"
        },
        "setOwnerReference": {
          "description": "SetOwnerReference sets the reference to the workflow on the OwnerReference of generated resource.",
          "type": "boolean",
          "format": "boolean"
        },
        "successCondition": {
          "type": "string",
          "title": "SuccessCondition is a label selector expression which describes the conditions\nof the k8s resource in which it is acceptable to proceed to the following step"
        }
      }
    },
    "v1alpha1RetryStrategy": {
      "type": "object",
      "title": "RetryStrategy provides controls on how to retry a workflow step",
      "properties": {
        "backoff": {
          "title": "Backoff is a backoff strategy",
          "$ref": "#/definitions/v1alpha1Backoff"
        },
        "limit": {
          "type": "integer",
          "format": "int32",
          "title": "Limit is the maximum number of attempts when retrying a container"
        },
        "retryPolicy": {
          "type": "string",
          "title": "RetryPolicy is a policy of NodePhase statuses that will be retried"
        }
      }
    },
    "v1alpha1S3Artifact": {
      "type": "object",
      "title": "S3Artifact is the location of an S3 artifact",
      "properties": {
        "key": {
          "type": "string",
          "title": "Key is the key in the bucket where the artifact resides"
        },
        "s3Bucket": {
          "$ref": "#/definitions/v1alpha1S3Bucket"
        }
      }
    },
    "v1alpha1S3Bucket": {
      "type": "object",
      "title": "S3Bucket contains the access information required for interfacing with an S3 bucket",
      "properties": {
        "accessKeySecret": {
          "title": "AccessKeySecret is the secret selector to the bucket's access key",
          "$ref": "#/definitions/v1SecretKeySelector"
        },
        "bucket": {
          "type": "string",
          "title": "Bucket is the name of the bucket"
        },
        "endpoint": {
          "type": "string",
          "title": "Endpoint is the hostname of the bucket endpoint"
        },
        "insecure": {
          "type": "boolean",
          "format": "boolean",
          "title": "Insecure will connect to the service with TLS"
        },
        "region": {
          "type": "string",
          "title": "Region contains the optional bucket region"
        },
        "roleARN": {
          "description": "RoleARN is the Amazon Resource Name (ARN) of the role to assume.",
          "type": "string"
        },
        "secretKeySecret": {
          "title": "SecretKeySecret is the secret selector to the bucket's secret key",
          "$ref": "#/definitions/v1SecretKeySelector"
        }
      }
    },
    "v1alpha1ScriptTemplate": {
      "type": "object",
      "title": "ScriptTemplate is a template subtype to enable scripting through code steps",
      "properties": {
        "container": {
          "$ref": "#/definitions/v1Container"
        },
        "source": {
          "type": "string",
          "title": "Source contains the source code of the script to execute"
        }
      }
    },
    "v1alpha1Sequence": {
      "type": "object",
      "title": "Sequence expands a workflow step into numeric range",
      "properties": {
        "count": {
          "type": "string",
          "title": "Count is number of elements in the sequence (default: 0). Not to be used with end"
        },
        "end": {
          "type": "string",
          "title": "Number at which to end the sequence (default: 0). Not to be used with Count"
        },
        "format": {
          "type": "string",
          "title": "Format is a printf format string to format the value in the sequence"
        },
        "start": {
          "type": "string",
          "title": "Number at which to start the sequence (default: 0)"
        }
      }
    },
    "v1alpha1SuspendTemplate": {
      "type": "object",
      "title": "SuspendTemplate is a template subtype to suspend a workflow at a predetermined point in time",
      "properties": {
        "duration": {
          "type": "string",
          "title": "Duration is the seconds to wait before automatically resuming a template"
        }
      }
    },
    "v1alpha1TTLStrategy": {
      "type": "object",
      "title": "TTLStrategy is the strategy for the time to live depending on if the workflow succeded or failed",
      "properties": {
        "secondsAfterCompletion": {
          "type": "integer",
          "format": "int32"
        },
        "secondsAfterFailure": {
          "type": "integer",
          "format": "int32"
        },
        "secondsAfterSuccess": {
          "type": "integer",
          "format": "int32"
        }
      }
    },
    "v1alpha1TarStrategy": {
      "type": "object",
      "title": "TarStrategy will tar and gzip the file or directory when saving"
    },
    "v1alpha1Template": {
      "type": "object",
      "title": "Template is a reusable and composable unit of execution in a workflow",
      "properties": {
        "activeDeadlineSeconds": {
          "description": "Optional duration in seconds relative to the StartTime that the pod may be active on a node\nbefore the system actively tries to terminate the pod; value must be positive integer\nThis field is only applicable to container and script templates.",
          "type": "string",
          "format": "int64"
        },
        "affinity": {
          "title": "Affinity sets the pod's scheduling constraints\nOverrides the affinity set at the workflow level (if any)",
          "$ref": "#/definitions/v1Affinity"
        },
        "archiveLocation": {
          "description": "Location in which all files related to the step will be stored (logs, artifacts, etc...).\nCan be overridden by individual items in Outputs. If omitted, will use the default\nartifact repository location configured in the controller, appended with the\n\u003cworkflowname\u003e/\u003cnodename\u003e in the key.",
          "$ref": "#/definitions/v1alpha1ArtifactLocation"
        },
        "automountServiceAccountToken": {
          "description": "AutomountServiceAccountToken indicates whether a service account token should be automatically mounted in pods.\nServiceAccountName of ExecutorConfig must be specified if this value is false.",
          "type": "boolean",
          "format": "boolean"
        },
        "container": {
          "title": "Container is the main container image to run in the pod",
          "$ref": "#/definitions/v1Container"
        },
        "daemon": {
          "type": "boolean",
          "format": "boolean",
          "title": "Deamon will allow a workflow to proceed to the next step so long as the container reaches readiness"
        },
        "dag": {
          "title": "DAG template subtype which runs a DAG",
          "$ref": "#/definitions/v1alpha1DAGTemplate"
        },
        "executor": {
          "description": "Executor holds configurations of the executor container.",
          "$ref": "#/definitions/v1alpha1ExecutorConfig"
        },
        "hostAliases": {
          "type": "array",
          "title": "HostAliases is an optional list of hosts and IPs that will be injected into the pod spec\n+patchStrategy=merge\n+patchMergeKey=ip",
          "items": {
            "$ref": "#/definitions/v1HostAlias"
          }
        },
        "initContainers": {
          "type": "array",
          "title": "InitContainers is a list of containers which run before the main container.\n+patchStrategy=merge\n+patchMergeKey=name",
          "items": {
            "$ref": "#/definitions/v1alpha1UserContainer"
          }
        },
        "inputs": {
          "title": "Inputs describe what inputs parameters and artifacts are supplied to this template",
          "$ref": "#/definitions/v1alpha1Inputs"
        },
        "metadata": {
          "title": "Metdata sets the pods's metadata, i.e. annotations and labels",
          "$ref": "#/definitions/v1alpha1Metadata"
        },
        "name": {
          "type": "string",
          "title": "Name is the name of the template"
        },
        "nodeSelector": {
          "description": "NodeSelector is a selector to schedule this step of the workflow to be\nrun on the selected node(s). Overrides the selector set at the workflow level.",
          "type": "object",
          "additionalProperties": {
            "type": "string"
          }
        },
        "outputs": {
          "title": "Outputs describe the parameters and artifacts that this template produces",
          "$ref": "#/definitions/v1alpha1Outputs"
        },
        "parallelism": {
          "description": "Parallelism limits the max total parallel pods that can execute at the same time within the\nboundaries of this template invocation. If additional steps/dag templates are invoked, the\npods created by those templates will not be counted towards this total.",
          "type": "string",
          "format": "int64"
        },
        "podSpecPatch": {
          "description": "PodSpecPatch holds strategic merge patch to apply against the pod spec. Allows parameterization of\ncontainer fields which are not strings (e.g. resource limits).",
          "type": "string"
        },
        "priority": {
          "description": "Priority to apply to workflow pods.",
          "type": "integer",
          "format": "int32"
        },
        "priorityClassName": {
          "description": "PriorityClassName to apply to workflow pods.",
          "type": "string"
        },
        "resource": {
          "title": "Resource template subtype which can run k8s resources",
          "$ref": "#/definitions/v1alpha1ResourceTemplate"
        },
        "retryStrategy": {
          "title": "RetryStrategy describes how to retry a template when it fails",
          "$ref": "#/definitions/v1alpha1RetryStrategy"
        },
        "schedulerName": {
          "type": "string",
          "title": "If specified, the pod will be dispatched by specified scheduler.\nOr it will be dispatched by workflow scope scheduler if specified.\nIf neither specified, the pod will be dispatched by default scheduler.\n+optional"
        },
        "script": {
          "title": "Script runs a portion of code against an interpreter",
          "$ref": "#/definitions/v1alpha1ScriptTemplate"
        },
        "securityContext": {
          "title": "SecurityContext holds pod-level security attributes and common container settings.\nOptional: Defaults to empty.  See type description for default values of each field.\n+optional",
          "$ref": "#/definitions/v1PodSecurityContext"
        },
        "serviceAccountName": {
          "type": "string",
          "title": "ServiceAccountName to apply to workflow pods"
        },
        "sidecars": {
          "type": "array",
          "title": "Sidecars is a list of containers which run alongside the main container\nSidecars are automatically killed when the main container completes\n+patchStrategy=merge\n+patchMergeKey=name",
          "items": {
            "$ref": "#/definitions/v1alpha1UserContainer"
          }
        },
        "steps": {
          "type": "array",
          "title": "Steps define a series of sequential/parallel workflow steps",
          "items": {
            "$ref": "#/definitions/v1alpha1ParallelSteps"
          }
        },
        "suspend": {
          "title": "Suspend template subtype which can suspend a workflow when reaching the step",
          "$ref": "#/definitions/v1alpha1SuspendTemplate"
        },
        "template": {
          "description": "Template is the name of the template which is used as the base of this template.",
          "type": "string"
        },
        "templateRef": {
          "description": "TemplateRef is the reference to the template resource which is used as the base of this template.",
          "$ref": "#/definitions/v1alpha1TemplateRef"
        },
        "tolerations": {
          "type": "array",
          "title": "Tolerations to apply to workflow pods.\n+patchStrategy=merge\n+patchMergeKey=key",
          "items": {
            "$ref": "#/definitions/v1Toleration"
          }
        },
        "volumes": {
          "type": "array",
          "title": "Volumes is a list of volumes that can be mounted by containers in a template.\n+patchStrategy=merge\n+patchMergeKey=name",
          "items": {
            "$ref": "#/definitions/v1Volume"
          }
        }
      }
    },
    "v1alpha1TemplateRef": {
      "description": "TemplateRef is a reference of template resource.",
      "type": "object",
      "properties": {
        "name": {
          "description": "Name is the resource name of the template.",
          "type": "string"
        },
        "runtimeResolution": {
          "description": "RuntimeResolution skips validation at creation time.\nBy enabling this option, you can create the referred workflow template before the actual runtime.",
          "type": "boolean",
          "format": "boolean"
        },
        "template": {
          "description": "Template is the name of referred template in the resource.",
          "type": "string"
        }
      }
    },
    "v1alpha1UserContainer": {
      "description": "UserContainer is a container specified by a user.",
      "type": "object",
      "properties": {
        "container": {
          "$ref": "#/definitions/v1Container"
        },
        "mirrorVolumeMounts": {
          "type": "boolean",
          "format": "boolean",
          "title": "MirrorVolumeMounts will mount the same volumes specified in the main container\nto the container (including artifacts), at the same mountPaths. This enables\ndind daemon to partially see the same filesystem as the main container in\norder to use features such as docker volume binding"
        }
      }
    },
    "v1alpha1ValueFrom": {
      "type": "object",
      "title": "ValueFrom describes a location in which to obtain the value to a parameter",
      "properties": {
        "jqFilter": {
          "type": "string",
          "title": "JQFilter expression against the resource object in resource templates"
        },
        "jsonPath": {
          "type": "string",
          "title": "JSONPath of a resource to retrieve an output parameter value from in resource templates"
        },
        "parameter": {
          "type": "string",
          "title": "Parameter reference to a step or dag task in which to retrieve an output parameter value from\n(e.g. '{{steps.mystep.outputs.myparam}}')"
        },
        "path": {
          "type": "string",
          "title": "Path in the container to retrieve an output parameter value from in container templates"
        }
      }
    },
    "v1alpha1Workflow": {
      "type": "object",
      "title": "Workflow is the definition of a workflow resource\n+genclient\n+genclient:noStatus\n+k8s:deepcopy-gen:interfaces=k8s.io/apimachinery/pkg/runtime.Object",
      "properties": {
        "metadata": {
          "$ref": "#/definitions/v1ObjectMeta"
        },
        "spec": {
          "$ref": "#/definitions/v1alpha1WorkflowSpec"
        },
        "status": {
          "$ref": "#/definitions/v1alpha1WorkflowStatus"
        }
      }
    },
    "v1alpha1WorkflowList": {
      "type": "object",
      "title": "WorkflowList is list of Workflow resources\n+k8s:deepcopy-gen:interfaces=k8s.io/apimachinery/pkg/runtime.Object",
      "properties": {
        "items": {
          "type": "array",
          "items": {
            "$ref": "#/definitions/v1alpha1Workflow"
          }
        },
        "metadata": {
          "$ref": "#/definitions/v1ListMeta"
        }
      }
    },
    "v1alpha1WorkflowSpec": {
      "description": "WorkflowSpec is the specification of a Workflow.",
      "type": "object",
      "properties": {
        "activeDeadlineSeconds": {
          "type": "string",
          "format": "int64",
          "title": "Optional duration in seconds relative to the workflow start time which the workflow is\nallowed to run before the controller terminates the workflow. A value of zero is used to\nterminate a Running workflow"
        },
        "affinity": {
          "title": "Affinity sets the scheduling constraints for all pods in the workflow.\nCan be overridden by an affinity specified in the template",
          "$ref": "#/definitions/v1Affinity"
        },
        "arguments": {
          "title": "Arguments contain the parameters and artifacts sent to the workflow entrypoint\nParameters are referencable globally using the 'workflow' variable prefix.\ne.g. {{workflow.parameters.myparam}}",
          "$ref": "#/definitions/v1alpha1Arguments"
        },
        "artifactRepositoryRef": {
          "description": "ArtifactRepositoryRef specifies the configMap name and key containing the artifact repository config.",
          "$ref": "#/definitions/v1alpha1ArtifactRepositoryRef"
        },
        "automountServiceAccountToken": {
          "description": "AutomountServiceAccountToken indicates whether a service account token should be automatically mounted in pods.\nServiceAccountName of ExecutorConfig must be specified if this value is false.",
          "type": "boolean",
          "format": "boolean"
        },
        "dnsConfig": {
          "description": "PodDNSConfig defines the DNS parameters of a pod in addition to\nthose generated from DNSPolicy.",
          "$ref": "#/definitions/v1PodDNSConfig"
        },
        "dnsPolicy": {
          "description": "Set DNS policy for the pod.\nDefaults to \"ClusterFirst\".\nValid values are 'ClusterFirstWithHostNet', 'ClusterFirst', 'Default' or 'None'.\nDNS parameters given in DNSConfig will be merged with the policy selected with DNSPolicy.\nTo have DNS options set along with hostNetwork, you have to specify DNS policy\nexplicitly to 'ClusterFirstWithHostNet'.",
          "type": "string"
        },
        "entrypoint": {
          "type": "string",
          "title": "Entrypoint is a template reference to the starting point of the workflow"
        },
        "executor": {
          "description": "Executor holds configurations of executor containers of the workflow.",
          "$ref": "#/definitions/v1alpha1ExecutorConfig"
        },
        "hostAliases": {
          "type": "array",
          "title": "+patchStrategy=merge\n+patchMergeKey=ip",
          "items": {
            "$ref": "#/definitions/v1HostAlias"
          }
        },
        "hostNetwork": {
          "description": "Host networking requested for this workflow pod. Default to false.",
          "type": "boolean",
          "format": "boolean"
        },
        "imagePullSecrets": {
          "type": "array",
          "title": "ImagePullSecrets is a list of references to secrets in the same namespace to use for pulling any images\nin pods that reference this ServiceAccount. ImagePullSecrets are distinct from Secrets because Secrets\ncan be mounted in the pod, but ImagePullSecrets are only accessed by the kubelet.\nMore info: https://kubernetes.io/docs/concepts/containers/images/#specifying-imagepullsecrets-on-a-pod\n+patchStrategy=merge\n+patchMergeKey=name",
          "items": {
            "$ref": "#/definitions/v1LocalObjectReference"
          }
        },
        "nodeSelector": {
          "description": "NodeSelector is a selector which will result in all pods of the workflow\nto be scheduled on the selected node(s). This is able to be overridden by\na nodeSelector specified in the template.",
          "type": "object",
          "additionalProperties": {
            "type": "string"
          }
        },
        "onExit": {
          "description": "OnExit is a template reference which is invoked at the end of the\nworkflow, irrespective of the success, failure, or error of the\nprimary workflow.",
          "type": "string"
        },
        "parallelism": {
          "type": "string",
          "format": "int64",
          "title": "Parallelism limits the max total parallel pods that can execute at the same time in a workflow"
        },
        "podGC": {
          "title": "PodGC describes the strategy to use when to deleting completed pods",
          "$ref": "#/definitions/v1alpha1PodGC"
        },
        "podPriority": {
          "description": "Priority to apply to workflow pods.",
          "type": "integer",
          "format": "int32"
        },
        "podPriorityClassName": {
          "description": "PriorityClassName to apply to workflow pods.",
          "type": "string"
        },
        "podSpecPatch": {
          "description": "PodSpecPatch holds strategic merge patch to apply against the pod spec. Allows parameterization of\ncontainer fields which are not strings (e.g. resource limits).",
          "type": "string"
        },
        "priority": {
          "description": "Priority is used if controller is configured to process limited number of workflows in parallel. Workflows with higher priority are processed first.",
          "type": "integer",
          "format": "int32"
        },
        "schedulerName": {
          "type": "string",
          "title": "Set scheduler name for all pods.\nWill be overridden if container/script template's scheduler name is set.\nDefault scheduler will be used if neither specified.\n+optional"
        },
        "securityContext": {
          "title": "SecurityContext holds pod-level security attributes and common container settings.\nOptional: Defaults to empty.  See type description for default values of each field.\n+optional",
          "$ref": "#/definitions/v1PodSecurityContext"
        },
        "serviceAccountName": {
          "description": "ServiceAccountName is the name of the ServiceAccount to run all pods of the workflow as.",
          "type": "string"
        },
        "suspend": {
          "type": "boolean",
          "format": "boolean",
          "title": "Suspend will suspend the workflow and prevent execution of any future steps in the workflow"
        },
        "templates": {
          "type": "array",
          "title": "Templates is a list of workflow templates used in a workflow\n+patchStrategy=merge\n+patchMergeKey=name",
          "items": {
            "$ref": "#/definitions/v1alpha1Template"
          }
        },
        "tolerations": {
          "type": "array",
          "title": "Tolerations to apply to workflow pods.\n+patchStrategy=merge\n+patchMergeKey=key",
          "items": {
            "$ref": "#/definitions/v1Toleration"
          }
        },
        "ttlSecondsAfterFinished": {
          "description": "TTLSecondsAfterFinished limits the lifetime of a Workflow that has finished execution\n(Succeeded, Failed, Error). If this field is set, once the Workflow finishes, it will be\ndeleted after ttlSecondsAfterFinished expires. If this field is unset,\nttlSecondsAfterFinished will not expire. If this field is set to zero,\nttlSecondsAfterFinished expires immediately after the Workflow finishes.\nDEPRECATED: Use TTLStrategy.SecondsAfterCompletion instead.",
          "type": "integer",
          "format": "int32"
        },
        "ttlStrategy": {
          "title": "TTLStrategy limits the lifetime of a Workflow that has finished execution depending on if it\nSucceeded or Failed. If this struct is set, once the Workflow finishes, it will be\ndeleted after the time to live expires. If this field is unset,\nthe controller config map will hold the default values\nUpdate",
          "$ref": "#/definitions/v1alpha1TTLStrategy"
        },
        "volumeClaimTemplates": {
          "type": "array",
          "title": "VolumeClaimTemplates is a list of claims that containers are allowed to reference.\nThe Workflow controller will create the claims at the beginning of the workflow\nand delete the claims upon completion of the workflow\n+patchStrategy=merge\n+patchMergeKey=name",
          "items": {
            "$ref": "#/definitions/v1PersistentVolumeClaim"
          }
        },
        "volumes": {
          "type": "array",
          "title": "Volumes is a list of volumes that can be mounted by containers in a workflow.\n+patchStrategy=merge\n+patchMergeKey=name",
          "items": {
            "$ref": "#/definitions/v1Volume"
          }
        }
      }
    },
    "v1alpha1WorkflowStatus": {
      "type": "object",
      "title": "WorkflowStatus contains overall status information about a workflow",
      "properties": {
        "compressedNodes": {
          "type": "string",
          "title": "Compressed and base64 decoded Nodes map"
        },
        "finishedAt": {
          "title": "Time at which this workflow completed",
          "$ref": "#/definitions/v1Time"
        },
        "message": {
          "description": "A human readable message indicating details about why the workflow is in this condition.",
          "type": "string"
        },
        "nodes": {
          "description": "Nodes is a mapping between a node ID and the node's status.",
          "type": "object",
          "additionalProperties": {
            "$ref": "#/definitions/workflowv1alpha1NodeStatus"
          }
        },
        "offloadNodeStatusVersion": {
          "description": "Whether on not node status has been offloaded to a database. If exists, then Nodes and CompressedNodes will be empty.\nThis will actually be populated with a hash of the offloaded data.",
          "type": "string"
        },
        "outputs": {
          "title": "Outputs captures output values and artifact locations produced by the workflow via global outputs",
          "$ref": "#/definitions/v1alpha1Outputs"
        },
        "persistentVolumeClaims": {
          "description": "PersistentVolumeClaims tracks all PVCs that were created as part of the workflow.\nThe contents of this list are drained at the end of the workflow.",
          "type": "array",
          "items": {
            "$ref": "#/definitions/v1Volume"
          }
        },
        "phase": {
          "description": "Phase a simple, high-level summary of where the workflow is in its lifecycle.",
          "type": "string"
        },
        "startedAt": {
          "title": "Time at which this workflow started",
          "$ref": "#/definitions/v1Time"
        },
        "storedTemplates": {
          "description": "StoredTemplates is a mapping between a template ref and the node's status.",
          "type": "object",
          "additionalProperties": {
            "$ref": "#/definitions/v1alpha1Template"
          }
        }
      }
    },
    "v1alpha1WorkflowStep": {
      "type": "object",
      "title": "WorkflowStep is a reference to a template to execute in a series of step",
      "properties": {
        "arguments": {
          "title": "Arguments hold arguments to the template",
          "$ref": "#/definitions/v1alpha1Arguments"
        },
        "continueOn": {
          "title": "ContinueOn makes argo to proceed with the following step even if this step fails.\nErrors and Failed states can be specified",
          "$ref": "#/definitions/v1alpha1ContinueOn"
        },
        "name": {
          "type": "string",
          "title": "Name of the step"
        },
        "onExit": {
          "description": "OnExit is a template reference which is invoked at the end of the\ntemplate, irrespective of the success, failure, or error of the\nprimary template.",
          "type": "string"
        },
        "template": {
          "type": "string",
          "title": "Template is the name of the template to execute as the step"
        },
        "templateRef": {
          "description": "TemplateRef is the reference to the template resource to execute as the step.",
          "$ref": "#/definitions/v1alpha1TemplateRef"
        },
        "when": {
          "type": "string",
          "title": "When is an expression in which the step should conditionally execute"
        },
        "withItems": {
          "type": "array",
          "title": "WithItems expands a step into multiple parallel steps from the items in the list",
          "items": {
            "$ref": "#/definitions/v1alpha1Item"
          }
        },
        "withParam": {
          "description": "WithParam expands a step into multiple parallel steps from the value in the parameter,\nwhich is expected to be a JSON list.",
          "type": "string"
        },
        "withSequence": {
          "title": "WithSequence expands a step into a numeric sequence",
          "$ref": "#/definitions/v1alpha1Sequence"
        }
      }
    },
    "v1alpha1WorkflowTemplate": {
      "type": "object",
      "title": "WorkflowTemplate is the definition of a workflow template resource\n+genclient\n+genclient:noStatus\n+k8s:deepcopy-gen:interfaces=k8s.io/apimachinery/pkg/runtime.Object",
      "properties": {
        "metadata": {
          "$ref": "#/definitions/v1ObjectMeta"
        },
        "spec": {
          "$ref": "#/definitions/v1alpha1WorkflowTemplateSpec"
        }
      }
    },
    "v1alpha1WorkflowTemplateList": {
      "type": "object",
      "title": "WorkflowTemplateList is list of WorkflowTemplate resources\n+k8s:deepcopy-gen:interfaces=k8s.io/apimachinery/pkg/runtime.Object",
      "properties": {
        "items": {
          "type": "array",
          "items": {
            "$ref": "#/definitions/v1alpha1WorkflowTemplate"
          }
        },
        "metadata": {
          "$ref": "#/definitions/v1ListMeta"
        }
      }
    },
    "v1alpha1WorkflowTemplateSpec": {
      "description": "WorkflowTemplateSpec is a spec of WorkflowTemplate.",
      "type": "object",
      "properties": {
        "arguments": {
          "description": "Arguments hold arguments to the template.",
          "$ref": "#/definitions/v1alpha1Arguments"
        },
        "templates": {
          "description": "Templates is a list of workflow templates.",
          "type": "array",
          "items": {
            "$ref": "#/definitions/v1alpha1Template"
          }
        }
      }
    },
    "workflowLogEntry": {
      "type": "object",
      "properties": {
        "content": {
          "type": "string"
        }
      }
    },
    "workflowWorkflowCreateRequest": {
      "type": "object",
      "properties": {
        "createOptions": {
          "$ref": "#/definitions/v1CreateOptions"
        },
        "instanceID": {
          "type": "string"
        },
        "namespace": {
          "type": "string"
        },
        "serverDryRun": {
          "type": "boolean",
          "format": "boolean"
        },
        "workflow": {
          "$ref": "#/definitions/v1alpha1Workflow"
        }
      }
    },
    "workflowWorkflowDeleteResponse": {
      "type": "object"
    },
    "workflowWorkflowLintRequest": {
      "type": "object",
      "properties": {
        "namespace": {
          "type": "string"
        },
        "workflow": {
          "$ref": "#/definitions/v1alpha1Workflow"
        }
      }
    },
    "workflowWorkflowResubmitRequest": {
      "type": "object",
      "properties": {
        "memoized": {
          "type": "boolean",
          "format": "boolean"
        },
        "name": {
          "type": "string"
        },
        "namespace": {
          "type": "string"
        }
      }
    },
    "workflowWorkflowResumeRequest": {
      "type": "object",
      "properties": {
        "name": {
          "type": "string"
        },
        "namespace": {
          "type": "string"
        }
      }
    },
    "workflowWorkflowRetryRequest": {
      "type": "object",
      "properties": {
        "name": {
          "type": "string"
        },
        "namespace": {
          "type": "string"
        }
      }
    },
    "workflowWorkflowSuspendRequest": {
      "type": "object",
      "properties": {
        "name": {
          "type": "string"
        },
        "namespace": {
          "type": "string"
        }
      }
    },
    "workflowWorkflowTerminateRequest": {
      "type": "object",
      "properties": {
        "name": {
          "type": "string"
        },
        "namespace": {
          "type": "string"
        }
      }
    },
    "workflowWorkflowWatchEvent": {
      "type": "object",
      "properties": {
        "object": {
          "title": "the workflow",
          "$ref": "#/definitions/v1alpha1Workflow"
        },
        "type": {
          "type": "string",
          "title": "the type of change"
        }
      }
    },
    "workflowarchiveArchivedWorkflowDeletedResponse": {
      "type": "object"
    },
    "workflowtemplateWorkflowDeleteResponse": {
      "type": "object"
    },
    "workflowtemplateWorkflowTemplateCreateRequest": {
      "type": "object",
      "properties": {
        "createOptions": {
          "$ref": "#/definitions/v1CreateOptions"
        },
        "namespace": {
          "type": "string"
        },
        "template": {
          "$ref": "#/definitions/v1alpha1WorkflowTemplate"
        }
      }
    },
    "workflowtemplateWorkflowTemplateLintRequest": {
      "type": "object",
      "properties": {
        "createOptions": {
          "$ref": "#/definitions/v1CreateOptions"
        },
        "namespace": {
          "type": "string"
        },
        "template": {
          "$ref": "#/definitions/v1alpha1WorkflowTemplate"
        }
      }
    },
    "workflowtemplateWorkflowTemplateUpdateRequest": {
      "type": "object",
      "properties": {
        "name": {
          "type": "string"
        },
        "namespace": {
          "type": "string"
        },
        "template": {
          "$ref": "#/definitions/v1alpha1WorkflowTemplate"
        }
      }
    },
    "workflowv1alpha1NodeStatus": {
      "type": "object",
      "title": "NodeStatus contains status information about an individual node in the workflow",
      "properties": {
        "boundaryID": {
          "type": "string",
          "title": "BoundaryID indicates the node ID of the associated template root node in which this node belongs to"
        },
        "children": {
          "type": "array",
          "title": "Children is a list of child node IDs",
          "items": {
            "type": "string"
          }
        },
        "daemoned": {
          "type": "boolean",
          "format": "boolean",
          "title": "Daemoned tracks whether or not this node was daemoned and need to be terminated"
        },
        "displayName": {
          "type": "string",
          "title": "DisplayName is a human readable representation of the node. Unique within a template boundary"
        },
        "finishedAt": {
          "title": "Time at which this node completed",
          "$ref": "#/definitions/v1Time"
        },
        "id": {
          "type": "string",
          "title": "ID is a unique identifier of a node within the worklow\nIt is implemented as a hash of the node name, which makes the ID deterministic"
        },
        "inputs": {
          "title": "Inputs captures input parameter values and artifact locations supplied to this template invocation",
          "$ref": "#/definitions/v1alpha1Inputs"
        },
        "message": {
          "description": "A human readable message indicating details about why the node is in this condition.",
          "type": "string"
        },
        "name": {
          "type": "string",
          "title": "Name is unique name in the node tree used to generate the node ID"
        },
        "outboundNodes": {
          "description": "OutboundNodes tracks the node IDs which are considered \"outbound\" nodes to a template invocation.\nFor every invocation of a template, there are nodes which we considered as \"outbound\". Essentially,\nthese are last nodes in the execution sequence to run, before the template is considered completed.\nThese nodes are then connected as parents to a following step.\n\nIn the case of single pod steps (i.e. container, script, resource templates), this list will be nil\nsince the pod itself is already considered the \"outbound\" node.\nIn the case of DAGs, outbound nodes are the \"target\" tasks (tasks with no children).\nIn the case of steps, outbound nodes are all the containers involved in the last step group.\nNOTE: since templates are composable, the list of outbound nodes are carried upwards when\na DAG/steps template invokes another DAG/steps template. In other words, the outbound nodes of\na template, will be a superset of the outbound nodes of its last children.",
          "type": "array",
          "items": {
            "type": "string"
          }
        },
        "outputs": {
          "title": "Outputs captures output parameter values and artifact locations produced by this template invocation",
          "$ref": "#/definitions/v1alpha1Outputs"
        },
        "phase": {
          "description": "Phase a simple, high-level summary of where the node is in its lifecycle.\nCan be used as a state machine.",
          "type": "string"
        },
        "podIP": {
          "type": "string",
          "title": "PodIP captures the IP of the pod for daemoned steps"
        },
        "startedAt": {
          "title": "Time at which this node started",
          "$ref": "#/definitions/v1Time"
        },
        "storedTemplateID": {
          "description": "StoredTemplateID is the ID of stored template.\nDEPRECATED: This value is not used anymore.",
          "type": "string"
        },
        "templateName": {
          "type": "string",
          "title": "TemplateName is the template name which this node corresponds to.\nNot applicable to virtual nodes (e.g. Retry, StepGroup)"
        },
        "templateRef": {
          "title": "TemplateRef is the reference to the template resource which this node corresponds to.\nNot applicable to virtual nodes (e.g. Retry, StepGroup)",
          "$ref": "#/definitions/v1alpha1TemplateRef"
        },
        "templateScope": {
          "description": "TemplateScope is the template scope in which the template of this node was retrieved.",
          "type": "string"
        },
        "type": {
          "type": "string",
          "title": "Type indicates type of node"
        },
        "workflowTemplateName": {
          "description": "WorkflowTemplateName is the WorkflowTemplate resource name on which the resolved template of this node is retrieved.\nDEPRECATED: This value is not used anymore.",
          "type": "string"
        }
      }
    }
  }
}<|MERGE_RESOLUTION|>--- conflicted
+++ resolved
@@ -9,11 +9,7 @@
   "info": {
     "description": "Argo Server",
     "title": "Argo Server",
-<<<<<<< HEAD
     "version": "v2.6.0-rc1"
-=======
-    "version": "issue2285"
->>>>>>> cdbc6194
   },
   "paths": {
     "/api/v1/archived-workflows": {

{
  "consumes": [
    "application/json"
  ],
  "produces": [
    "application/json"
  ],
  "swagger": "2.0",
  "info": {
    "description": "Argo Server",
    "title": "Argo Server",
<<<<<<< HEAD
    "version": "pdbdefault"
=======
    "version": "latest"
>>>>>>> d0a9b528
  },
  "paths": {
    "/api/v1/archived-workflows": {
      "get": {
        "tags": [
          "ArchivedWorkflowService"
        ],
        "operationId": "ListArchivedWorkflows",
        "parameters": [
          {
            "type": "string",
            "description": "A selector to restrict the list of returned objects by their labels.\nDefaults to everything.\n+optional.",
            "name": "listOptions.labelSelector",
            "in": "query"
          },
          {
            "type": "string",
            "description": "A selector to restrict the list of returned objects by their fields.\nDefaults to everything.\n+optional.",
            "name": "listOptions.fieldSelector",
            "in": "query"
          },
          {
            "type": "boolean",
            "format": "boolean",
            "description": "Watch for changes to the described resources and return them as a stream of\nadd, update, and remove notifications. Specify resourceVersion.\n+optional.",
            "name": "listOptions.watch",
            "in": "query"
          },
          {
            "type": "boolean",
            "format": "boolean",
            "description": "allowWatchBookmarks requests watch events with type \"BOOKMARK\".\nServers that do not implement bookmarks may ignore this flag and\nbookmarks are sent at the server's discretion. Clients should not\nassume bookmarks are returned at any specific interval, nor may they\nassume the server will send any BOOKMARK event during a session.\nIf this is not a watch, this field is ignored.\nIf the feature gate WatchBookmarks is not enabled in apiserver,\nthis field is ignored.\n\nThis field is beta.\n\n+optional",
            "name": "listOptions.allowWatchBookmarks",
            "in": "query"
          },
          {
            "type": "string",
            "description": "When specified with a watch call, shows changes that occur after that particular version of a resource.\nDefaults to changes from the beginning of history.\nWhen specified for list:\n- if unset, then the result is returned from remote storage based on quorum-read flag;\n- if it's 0, then we simply return what we currently have in cache, no guarantee;\n- if set to non zero, then the result is at least as fresh as given rv.\n+optional.",
            "name": "listOptions.resourceVersion",
            "in": "query"
          },
          {
            "type": "string",
            "format": "int64",
            "description": "Timeout for the list/watch call.\nThis limits the duration of the call, regardless of any activity or inactivity.\n+optional.",
            "name": "listOptions.timeoutSeconds",
            "in": "query"
          },
          {
            "type": "string",
            "format": "int64",
            "description": "limit is a maximum number of responses to return for a list call. If more items exist, the\nserver will set the `continue` field on the list metadata to a value that can be used with the\nsame initial query to retrieve the next set of results. Setting a limit may return fewer than\nthe requested amount of items (up to zero items) in the event all requested objects are\nfiltered out and clients should only use the presence of the continue field to determine whether\nmore results are available. Servers may choose not to support the limit argument and will return\nall of the available results. If limit is specified and the continue field is empty, clients may\nassume that no more results are available. This field is not supported if watch is true.\n\nThe server guarantees that the objects returned when using continue will be identical to issuing\na single list call without a limit - that is, no objects created, modified, or deleted after the\nfirst request is issued will be included in any subsequent continued requests. This is sometimes\nreferred to as a consistent snapshot, and ensures that a client that is using limit to receive\nsmaller chunks of a very large result can ensure they see all possible objects. If objects are\nupdated during a chunked list the version of the object that was present at the time the first list\nresult was calculated is returned.",
            "name": "listOptions.limit",
            "in": "query"
          },
          {
            "type": "string",
            "description": "The continue option should be set when retrieving more results from the server. Since this value is\nserver defined, clients may only use the continue value from a previous query result with identical\nquery parameters (except for the value of continue) and the server may reject a continue value it\ndoes not recognize. If the specified continue value is no longer valid whether due to expiration\n(generally five to fifteen minutes) or a configuration change on the server, the server will\nrespond with a 410 ResourceExpired error together with a continue token. If the client needs a\nconsistent list, it must restart their list without the continue field. Otherwise, the client may\nsend another list request with the token received with the 410 error, the server will respond with\na list starting from the next key, but from the latest snapshot, which is inconsistent from the\nprevious list results - objects that are created, modified, or deleted after the first list request\nwill be included in the response, as long as their keys are after the \"next key\".\n\nThis field is not supported when watch is true. Clients may start a watch from the last\nresourceVersion value returned by the server and not miss any modifications.",
            "name": "listOptions.continue",
            "in": "query"
          }
        ],
        "responses": {
          "200": {
            "description": "A successful response.",
            "schema": {
              "$ref": "#/definitions/v1alpha1WorkflowList"
            }
          }
        }
      }
    },
    "/api/v1/archived-workflows/{uid}": {
      "get": {
        "tags": [
          "ArchivedWorkflowService"
        ],
        "operationId": "GetArchivedWorkflow",
        "parameters": [
          {
            "type": "string",
            "name": "uid",
            "in": "path",
            "required": true
          }
        ],
        "responses": {
          "200": {
            "description": "A successful response.",
            "schema": {
              "$ref": "#/definitions/v1alpha1Workflow"
            }
          }
        }
      },
      "delete": {
        "tags": [
          "ArchivedWorkflowService"
        ],
        "operationId": "DeleteArchivedWorkflow",
        "parameters": [
          {
            "type": "string",
            "name": "uid",
            "in": "path",
            "required": true
          }
        ],
        "responses": {
          "200": {
            "description": "A successful response.",
            "schema": {
              "$ref": "#/definitions/workflowarchiveArchivedWorkflowDeletedResponse"
            }
          }
        }
      }
    },
    "/api/v1/cron-workflows/{namespace}": {
      "get": {
        "tags": [
          "CronWorkflowService"
        ],
        "operationId": "ListCronWorkflows",
        "parameters": [
          {
            "type": "string",
            "name": "namespace",
            "in": "path",
            "required": true
          },
          {
            "type": "string",
            "description": "A selector to restrict the list of returned objects by their labels.\nDefaults to everything.\n+optional.",
            "name": "listOptions.labelSelector",
            "in": "query"
          },
          {
            "type": "string",
            "description": "A selector to restrict the list of returned objects by their fields.\nDefaults to everything.\n+optional.",
            "name": "listOptions.fieldSelector",
            "in": "query"
          },
          {
            "type": "boolean",
            "format": "boolean",
            "description": "Watch for changes to the described resources and return them as a stream of\nadd, update, and remove notifications. Specify resourceVersion.\n+optional.",
            "name": "listOptions.watch",
            "in": "query"
          },
          {
            "type": "boolean",
            "format": "boolean",
            "description": "allowWatchBookmarks requests watch events with type \"BOOKMARK\".\nServers that do not implement bookmarks may ignore this flag and\nbookmarks are sent at the server's discretion. Clients should not\nassume bookmarks are returned at any specific interval, nor may they\nassume the server will send any BOOKMARK event during a session.\nIf this is not a watch, this field is ignored.\nIf the feature gate WatchBookmarks is not enabled in apiserver,\nthis field is ignored.\n\nThis field is beta.\n\n+optional",
            "name": "listOptions.allowWatchBookmarks",
            "in": "query"
          },
          {
            "type": "string",
            "description": "When specified with a watch call, shows changes that occur after that particular version of a resource.\nDefaults to changes from the beginning of history.\nWhen specified for list:\n- if unset, then the result is returned from remote storage based on quorum-read flag;\n- if it's 0, then we simply return what we currently have in cache, no guarantee;\n- if set to non zero, then the result is at least as fresh as given rv.\n+optional.",
            "name": "listOptions.resourceVersion",
            "in": "query"
          },
          {
            "type": "string",
            "format": "int64",
            "description": "Timeout for the list/watch call.\nThis limits the duration of the call, regardless of any activity or inactivity.\n+optional.",
            "name": "listOptions.timeoutSeconds",
            "in": "query"
          },
          {
            "type": "string",
            "format": "int64",
            "description": "limit is a maximum number of responses to return for a list call. If more items exist, the\nserver will set the `continue` field on the list metadata to a value that can be used with the\nsame initial query to retrieve the next set of results. Setting a limit may return fewer than\nthe requested amount of items (up to zero items) in the event all requested objects are\nfiltered out and clients should only use the presence of the continue field to determine whether\nmore results are available. Servers may choose not to support the limit argument and will return\nall of the available results. If limit is specified and the continue field is empty, clients may\nassume that no more results are available. This field is not supported if watch is true.\n\nThe server guarantees that the objects returned when using continue will be identical to issuing\na single list call without a limit - that is, no objects created, modified, or deleted after the\nfirst request is issued will be included in any subsequent continued requests. This is sometimes\nreferred to as a consistent snapshot, and ensures that a client that is using limit to receive\nsmaller chunks of a very large result can ensure they see all possible objects. If objects are\nupdated during a chunked list the version of the object that was present at the time the first list\nresult was calculated is returned.",
            "name": "listOptions.limit",
            "in": "query"
          },
          {
            "type": "string",
            "description": "The continue option should be set when retrieving more results from the server. Since this value is\nserver defined, clients may only use the continue value from a previous query result with identical\nquery parameters (except for the value of continue) and the server may reject a continue value it\ndoes not recognize. If the specified continue value is no longer valid whether due to expiration\n(generally five to fifteen minutes) or a configuration change on the server, the server will\nrespond with a 410 ResourceExpired error together with a continue token. If the client needs a\nconsistent list, it must restart their list without the continue field. Otherwise, the client may\nsend another list request with the token received with the 410 error, the server will respond with\na list starting from the next key, but from the latest snapshot, which is inconsistent from the\nprevious list results - objects that are created, modified, or deleted after the first list request\nwill be included in the response, as long as their keys are after the \"next key\".\n\nThis field is not supported when watch is true. Clients may start a watch from the last\nresourceVersion value returned by the server and not miss any modifications.",
            "name": "listOptions.continue",
            "in": "query"
          }
        ],
        "responses": {
          "200": {
            "description": "A successful response.",
            "schema": {
              "$ref": "#/definitions/v1alpha1CronWorkflowList"
            }
          }
        }
      },
      "post": {
        "tags": [
          "CronWorkflowService"
        ],
        "operationId": "CreateCronWorkflow",
        "parameters": [
          {
            "type": "string",
            "name": "namespace",
            "in": "path",
            "required": true
          },
          {
            "name": "body",
            "in": "body",
            "required": true,
            "schema": {
              "$ref": "#/definitions/cronworkflowCreateCronWorkflowRequest"
            }
          }
        ],
        "responses": {
          "200": {
            "description": "A successful response.",
            "schema": {
              "$ref": "#/definitions/v1alpha1CronWorkflow"
            }
          }
        }
      }
    },
    "/api/v1/cron-workflows/{namespace}/lint": {
      "post": {
        "tags": [
          "CronWorkflowService"
        ],
        "operationId": "LintCronWorkflow",
        "parameters": [
          {
            "type": "string",
            "name": "namespace",
            "in": "path",
            "required": true
          },
          {
            "name": "body",
            "in": "body",
            "required": true,
            "schema": {
              "$ref": "#/definitions/cronworkflowLintCronWorkflowRequest"
            }
          }
        ],
        "responses": {
          "200": {
            "description": "A successful response.",
            "schema": {
              "$ref": "#/definitions/v1alpha1CronWorkflow"
            }
          }
        }
      }
    },
    "/api/v1/cron-workflows/{namespace}/{name}": {
      "get": {
        "tags": [
          "CronWorkflowService"
        ],
        "operationId": "GetCronWorkflow",
        "parameters": [
          {
            "type": "string",
            "name": "namespace",
            "in": "path",
            "required": true
          },
          {
            "type": "string",
            "name": "name",
            "in": "path",
            "required": true
          },
          {
            "type": "string",
            "description": "When specified:\n- if unset, then the result is returned from remote storage based on quorum-read flag;\n- if it's 0, then we simply return what we currently have in cache, no guarantee;\n- if set to non zero, then the result is at least as fresh as given rv.",
            "name": "getOptions.resourceVersion",
            "in": "query"
          }
        ],
        "responses": {
          "200": {
            "description": "A successful response.",
            "schema": {
              "$ref": "#/definitions/v1alpha1CronWorkflow"
            }
          }
        }
      },
      "put": {
        "tags": [
          "CronWorkflowService"
        ],
        "operationId": "UpdateCronWorkflow",
        "parameters": [
          {
            "type": "string",
            "name": "namespace",
            "in": "path",
            "required": true
          },
          {
            "type": "string",
            "name": "name",
            "in": "path",
            "required": true
          },
          {
            "name": "body",
            "in": "body",
            "required": true,
            "schema": {
              "$ref": "#/definitions/cronworkflowUpdateCronWorkflowRequest"
            }
          }
        ],
        "responses": {
          "200": {
            "description": "A successful response.",
            "schema": {
              "$ref": "#/definitions/v1alpha1CronWorkflow"
            }
          }
        }
      },
      "delete": {
        "tags": [
          "CronWorkflowService"
        ],
        "operationId": "DeleteCronWorkflow",
        "parameters": [
          {
            "type": "string",
            "name": "namespace",
            "in": "path",
            "required": true
          },
          {
            "type": "string",
            "name": "name",
            "in": "path",
            "required": true
          },
          {
            "type": "string",
            "format": "int64",
            "description": "The duration in seconds before the object should be deleted. Value must be non-negative integer.\nThe value zero indicates delete immediately. If this value is nil, the default grace period for the\nspecified type will be used.\nDefaults to a per object value if not specified. zero means delete immediately.\n+optional.",
            "name": "deleteOptions.gracePeriodSeconds",
            "in": "query"
          },
          {
            "type": "string",
            "description": "Specifies the target UID.\n+optional.",
            "name": "deleteOptions.preconditions.uid",
            "in": "query"
          },
          {
            "type": "string",
            "description": "Specifies the target ResourceVersion\n+optional.",
            "name": "deleteOptions.preconditions.resourceVersion",
            "in": "query"
          },
          {
            "type": "boolean",
            "format": "boolean",
            "description": "Deprecated: please use the PropagationPolicy, this field will be deprecated in 1.7.\nShould the dependent objects be orphaned. If true/false, the \"orphan\"\nfinalizer will be added to/removed from the object's finalizers list.\nEither this field or PropagationPolicy may be set, but not both.\n+optional.",
            "name": "deleteOptions.orphanDependents",
            "in": "query"
          },
          {
            "type": "string",
            "description": "Whether and how garbage collection will be performed.\nEither this field or OrphanDependents may be set, but not both.\nThe default policy is decided by the existing finalizer set in the\nmetadata.finalizers and the resource-specific default policy.\nAcceptable values are: 'Orphan' - orphan the dependents; 'Background' -\nallow the garbage collector to delete the dependents in the background;\n'Foreground' - a cascading policy that deletes all dependents in the\nforeground.\n+optional.",
            "name": "deleteOptions.propagationPolicy",
            "in": "query"
          },
          {
            "type": "array",
            "items": {
              "type": "string"
            },
            "collectionFormat": "multi",
            "description": "When present, indicates that modifications should not be\npersisted. An invalid or unrecognized dryRun directive will\nresult in an error response and no further processing of the\nrequest. Valid values are:\n- All: all dry run stages will be processed\n+optional.",
            "name": "deleteOptions.dryRun",
            "in": "query"
          }
        ],
        "responses": {
          "200": {
            "description": "A successful response.",
            "schema": {
              "$ref": "#/definitions/cronworkflowCronWorkflowDeletedResponse"
            }
          }
        }
      }
    },
    "/api/v1/info": {
      "get": {
        "tags": [
          "InfoService"
        ],
        "operationId": "GetInfo",
        "responses": {
          "200": {
            "description": "A successful response.",
            "schema": {
              "$ref": "#/definitions/infoInfoResponse"
            }
          }
        }
      }
    },
    "/api/v1/workflow-events/{namespace}": {
      "get": {
        "tags": [
          "WorkflowService"
        ],
        "operationId": "WatchWorkflows",
        "parameters": [
          {
            "type": "string",
            "name": "namespace",
            "in": "path",
            "required": true
          },
          {
            "type": "string",
            "description": "A selector to restrict the list of returned objects by their labels.\nDefaults to everything.\n+optional.",
            "name": "listOptions.labelSelector",
            "in": "query"
          },
          {
            "type": "string",
            "description": "A selector to restrict the list of returned objects by their fields.\nDefaults to everything.\n+optional.",
            "name": "listOptions.fieldSelector",
            "in": "query"
          },
          {
            "type": "boolean",
            "format": "boolean",
            "description": "Watch for changes to the described resources and return them as a stream of\nadd, update, and remove notifications. Specify resourceVersion.\n+optional.",
            "name": "listOptions.watch",
            "in": "query"
          },
          {
            "type": "boolean",
            "format": "boolean",
            "description": "allowWatchBookmarks requests watch events with type \"BOOKMARK\".\nServers that do not implement bookmarks may ignore this flag and\nbookmarks are sent at the server's discretion. Clients should not\nassume bookmarks are returned at any specific interval, nor may they\nassume the server will send any BOOKMARK event during a session.\nIf this is not a watch, this field is ignored.\nIf the feature gate WatchBookmarks is not enabled in apiserver,\nthis field is ignored.\n\nThis field is beta.\n\n+optional",
            "name": "listOptions.allowWatchBookmarks",
            "in": "query"
          },
          {
            "type": "string",
            "description": "When specified with a watch call, shows changes that occur after that particular version of a resource.\nDefaults to changes from the beginning of history.\nWhen specified for list:\n- if unset, then the result is returned from remote storage based on quorum-read flag;\n- if it's 0, then we simply return what we currently have in cache, no guarantee;\n- if set to non zero, then the result is at least as fresh as given rv.\n+optional.",
            "name": "listOptions.resourceVersion",
            "in": "query"
          },
          {
            "type": "string",
            "format": "int64",
            "description": "Timeout for the list/watch call.\nThis limits the duration of the call, regardless of any activity or inactivity.\n+optional.",
            "name": "listOptions.timeoutSeconds",
            "in": "query"
          },
          {
            "type": "string",
            "format": "int64",
            "description": "limit is a maximum number of responses to return for a list call. If more items exist, the\nserver will set the `continue` field on the list metadata to a value that can be used with the\nsame initial query to retrieve the next set of results. Setting a limit may return fewer than\nthe requested amount of items (up to zero items) in the event all requested objects are\nfiltered out and clients should only use the presence of the continue field to determine whether\nmore results are available. Servers may choose not to support the limit argument and will return\nall of the available results. If limit is specified and the continue field is empty, clients may\nassume that no more results are available. This field is not supported if watch is true.\n\nThe server guarantees that the objects returned when using continue will be identical to issuing\na single list call without a limit - that is, no objects created, modified, or deleted after the\nfirst request is issued will be included in any subsequent continued requests. This is sometimes\nreferred to as a consistent snapshot, and ensures that a client that is using limit to receive\nsmaller chunks of a very large result can ensure they see all possible objects. If objects are\nupdated during a chunked list the version of the object that was present at the time the first list\nresult was calculated is returned.",
            "name": "listOptions.limit",
            "in": "query"
          },
          {
            "type": "string",
            "description": "The continue option should be set when retrieving more results from the server. Since this value is\nserver defined, clients may only use the continue value from a previous query result with identical\nquery parameters (except for the value of continue) and the server may reject a continue value it\ndoes not recognize. If the specified continue value is no longer valid whether due to expiration\n(generally five to fifteen minutes) or a configuration change on the server, the server will\nrespond with a 410 ResourceExpired error together with a continue token. If the client needs a\nconsistent list, it must restart their list without the continue field. Otherwise, the client may\nsend another list request with the token received with the 410 error, the server will respond with\na list starting from the next key, but from the latest snapshot, which is inconsistent from the\nprevious list results - objects that are created, modified, or deleted after the first list request\nwill be included in the response, as long as their keys are after the \"next key\".\n\nThis field is not supported when watch is true. Clients may start a watch from the last\nresourceVersion value returned by the server and not miss any modifications.",
            "name": "listOptions.continue",
            "in": "query"
          }
        ],
        "responses": {
          "200": {
            "description": "A successful response.(streaming responses)",
            "schema": {
              "$ref": "#/x-stream-definitions/workflowWorkflowWatchEvent"
            }
          }
        }
      }
    },
    "/api/v1/workflow-templates/{namespace}": {
      "get": {
        "tags": [
          "WorkflowTemplateService"
        ],
        "operationId": "ListWorkflowTemplates",
        "parameters": [
          {
            "type": "string",
            "name": "namespace",
            "in": "path",
            "required": true
          },
          {
            "type": "string",
            "description": "A selector to restrict the list of returned objects by their labels.\nDefaults to everything.\n+optional.",
            "name": "listOptions.labelSelector",
            "in": "query"
          },
          {
            "type": "string",
            "description": "A selector to restrict the list of returned objects by their fields.\nDefaults to everything.\n+optional.",
            "name": "listOptions.fieldSelector",
            "in": "query"
          },
          {
            "type": "boolean",
            "format": "boolean",
            "description": "Watch for changes to the described resources and return them as a stream of\nadd, update, and remove notifications. Specify resourceVersion.\n+optional.",
            "name": "listOptions.watch",
            "in": "query"
          },
          {
            "type": "boolean",
            "format": "boolean",
            "description": "allowWatchBookmarks requests watch events with type \"BOOKMARK\".\nServers that do not implement bookmarks may ignore this flag and\nbookmarks are sent at the server's discretion. Clients should not\nassume bookmarks are returned at any specific interval, nor may they\nassume the server will send any BOOKMARK event during a session.\nIf this is not a watch, this field is ignored.\nIf the feature gate WatchBookmarks is not enabled in apiserver,\nthis field is ignored.\n\nThis field is beta.\n\n+optional",
            "name": "listOptions.allowWatchBookmarks",
            "in": "query"
          },
          {
            "type": "string",
            "description": "When specified with a watch call, shows changes that occur after that particular version of a resource.\nDefaults to changes from the beginning of history.\nWhen specified for list:\n- if unset, then the result is returned from remote storage based on quorum-read flag;\n- if it's 0, then we simply return what we currently have in cache, no guarantee;\n- if set to non zero, then the result is at least as fresh as given rv.\n+optional.",
            "name": "listOptions.resourceVersion",
            "in": "query"
          },
          {
            "type": "string",
            "format": "int64",
            "description": "Timeout for the list/watch call.\nThis limits the duration of the call, regardless of any activity or inactivity.\n+optional.",
            "name": "listOptions.timeoutSeconds",
            "in": "query"
          },
          {
            "type": "string",
            "format": "int64",
            "description": "limit is a maximum number of responses to return for a list call. If more items exist, the\nserver will set the `continue` field on the list metadata to a value that can be used with the\nsame initial query to retrieve the next set of results. Setting a limit may return fewer than\nthe requested amount of items (up to zero items) in the event all requested objects are\nfiltered out and clients should only use the presence of the continue field to determine whether\nmore results are available. Servers may choose not to support the limit argument and will return\nall of the available results. If limit is specified and the continue field is empty, clients may\nassume that no more results are available. This field is not supported if watch is true.\n\nThe server guarantees that the objects returned when using continue will be identical to issuing\na single list call without a limit - that is, no objects created, modified, or deleted after the\nfirst request is issued will be included in any subsequent continued requests. This is sometimes\nreferred to as a consistent snapshot, and ensures that a client that is using limit to receive\nsmaller chunks of a very large result can ensure they see all possible objects. If objects are\nupdated during a chunked list the version of the object that was present at the time the first list\nresult was calculated is returned.",
            "name": "listOptions.limit",
            "in": "query"
          },
          {
            "type": "string",
            "description": "The continue option should be set when retrieving more results from the server. Since this value is\nserver defined, clients may only use the continue value from a previous query result with identical\nquery parameters (except for the value of continue) and the server may reject a continue value it\ndoes not recognize. If the specified continue value is no longer valid whether due to expiration\n(generally five to fifteen minutes) or a configuration change on the server, the server will\nrespond with a 410 ResourceExpired error together with a continue token. If the client needs a\nconsistent list, it must restart their list without the continue field. Otherwise, the client may\nsend another list request with the token received with the 410 error, the server will respond with\na list starting from the next key, but from the latest snapshot, which is inconsistent from the\nprevious list results - objects that are created, modified, or deleted after the first list request\nwill be included in the response, as long as their keys are after the \"next key\".\n\nThis field is not supported when watch is true. Clients may start a watch from the last\nresourceVersion value returned by the server and not miss any modifications.",
            "name": "listOptions.continue",
            "in": "query"
          }
        ],
        "responses": {
          "200": {
            "description": "A successful response.",
            "schema": {
              "$ref": "#/definitions/v1alpha1WorkflowTemplateList"
            }
          }
        }
      },
      "post": {
        "tags": [
          "WorkflowTemplateService"
        ],
        "operationId": "CreateWorkflowTemplate",
        "parameters": [
          {
            "type": "string",
            "name": "namespace",
            "in": "path",
            "required": true
          },
          {
            "name": "body",
            "in": "body",
            "required": true,
            "schema": {
              "$ref": "#/definitions/workflowtemplateWorkflowTemplateCreateRequest"
            }
          }
        ],
        "responses": {
          "200": {
            "description": "A successful response.",
            "schema": {
              "$ref": "#/definitions/v1alpha1WorkflowTemplate"
            }
          }
        }
      }
    },
    "/api/v1/workflow-templates/{namespace}/lint": {
      "post": {
        "tags": [
          "WorkflowTemplateService"
        ],
        "operationId": "LintWorkflowTemplate",
        "parameters": [
          {
            "type": "string",
            "name": "namespace",
            "in": "path",
            "required": true
          },
          {
            "name": "body",
            "in": "body",
            "required": true,
            "schema": {
              "$ref": "#/definitions/workflowtemplateWorkflowTemplateLintRequest"
            }
          }
        ],
        "responses": {
          "200": {
            "description": "A successful response.",
            "schema": {
              "$ref": "#/definitions/v1alpha1WorkflowTemplate"
            }
          }
        }
      }
    },
    "/api/v1/workflow-templates/{namespace}/{name}": {
      "get": {
        "tags": [
          "WorkflowTemplateService"
        ],
        "operationId": "GetWorkflowTemplate",
        "parameters": [
          {
            "type": "string",
            "name": "namespace",
            "in": "path",
            "required": true
          },
          {
            "type": "string",
            "name": "name",
            "in": "path",
            "required": true
          },
          {
            "type": "string",
            "description": "When specified:\n- if unset, then the result is returned from remote storage based on quorum-read flag;\n- if it's 0, then we simply return what we currently have in cache, no guarantee;\n- if set to non zero, then the result is at least as fresh as given rv.",
            "name": "getOptions.resourceVersion",
            "in": "query"
          }
        ],
        "responses": {
          "200": {
            "description": "A successful response.",
            "schema": {
              "$ref": "#/definitions/v1alpha1WorkflowTemplate"
            }
          }
        }
      },
      "put": {
        "tags": [
          "WorkflowTemplateService"
        ],
        "operationId": "UpdateWorkflowTemplate",
        "parameters": [
          {
            "type": "string",
            "name": "namespace",
            "in": "path",
            "required": true
          },
          {
            "type": "string",
            "name": "name",
            "in": "path",
            "required": true
          },
          {
            "name": "body",
            "in": "body",
            "required": true,
            "schema": {
              "$ref": "#/definitions/workflowtemplateWorkflowTemplateUpdateRequest"
            }
          }
        ],
        "responses": {
          "200": {
            "description": "A successful response.",
            "schema": {
              "$ref": "#/definitions/v1alpha1WorkflowTemplate"
            }
          }
        }
      },
      "delete": {
        "tags": [
          "WorkflowTemplateService"
        ],
        "operationId": "DeleteWorkflowTemplate",
        "parameters": [
          {
            "type": "string",
            "name": "namespace",
            "in": "path",
            "required": true
          },
          {
            "type": "string",
            "name": "name",
            "in": "path",
            "required": true
          },
          {
            "type": "string",
            "format": "int64",
            "description": "The duration in seconds before the object should be deleted. Value must be non-negative integer.\nThe value zero indicates delete immediately. If this value is nil, the default grace period for the\nspecified type will be used.\nDefaults to a per object value if not specified. zero means delete immediately.\n+optional.",
            "name": "deleteOptions.gracePeriodSeconds",
            "in": "query"
          },
          {
            "type": "string",
            "description": "Specifies the target UID.\n+optional.",
            "name": "deleteOptions.preconditions.uid",
            "in": "query"
          },
          {
            "type": "string",
            "description": "Specifies the target ResourceVersion\n+optional.",
            "name": "deleteOptions.preconditions.resourceVersion",
            "in": "query"
          },
          {
            "type": "boolean",
            "format": "boolean",
            "description": "Deprecated: please use the PropagationPolicy, this field will be deprecated in 1.7.\nShould the dependent objects be orphaned. If true/false, the \"orphan\"\nfinalizer will be added to/removed from the object's finalizers list.\nEither this field or PropagationPolicy may be set, but not both.\n+optional.",
            "name": "deleteOptions.orphanDependents",
            "in": "query"
          },
          {
            "type": "string",
            "description": "Whether and how garbage collection will be performed.\nEither this field or OrphanDependents may be set, but not both.\nThe default policy is decided by the existing finalizer set in the\nmetadata.finalizers and the resource-specific default policy.\nAcceptable values are: 'Orphan' - orphan the dependents; 'Background' -\nallow the garbage collector to delete the dependents in the background;\n'Foreground' - a cascading policy that deletes all dependents in the\nforeground.\n+optional.",
            "name": "deleteOptions.propagationPolicy",
            "in": "query"
          },
          {
            "type": "array",
            "items": {
              "type": "string"
            },
            "collectionFormat": "multi",
            "description": "When present, indicates that modifications should not be\npersisted. An invalid or unrecognized dryRun directive will\nresult in an error response and no further processing of the\nrequest. Valid values are:\n- All: all dry run stages will be processed\n+optional.",
            "name": "deleteOptions.dryRun",
            "in": "query"
          }
        ],
        "responses": {
          "200": {
            "description": "A successful response.",
            "schema": {
              "$ref": "#/definitions/workflowtemplateWorkflowDeleteResponse"
            }
          }
        }
      }
    },
    "/api/v1/workflows/{namespace}": {
      "get": {
        "tags": [
          "WorkflowService"
        ],
        "operationId": "ListWorkflows",
        "parameters": [
          {
            "type": "string",
            "name": "namespace",
            "in": "path",
            "required": true
          },
          {
            "type": "string",
            "description": "A selector to restrict the list of returned objects by their labels.\nDefaults to everything.\n+optional.",
            "name": "listOptions.labelSelector",
            "in": "query"
          },
          {
            "type": "string",
            "description": "A selector to restrict the list of returned objects by their fields.\nDefaults to everything.\n+optional.",
            "name": "listOptions.fieldSelector",
            "in": "query"
          },
          {
            "type": "boolean",
            "format": "boolean",
            "description": "Watch for changes to the described resources and return them as a stream of\nadd, update, and remove notifications. Specify resourceVersion.\n+optional.",
            "name": "listOptions.watch",
            "in": "query"
          },
          {
            "type": "boolean",
            "format": "boolean",
            "description": "allowWatchBookmarks requests watch events with type \"BOOKMARK\".\nServers that do not implement bookmarks may ignore this flag and\nbookmarks are sent at the server's discretion. Clients should not\nassume bookmarks are returned at any specific interval, nor may they\nassume the server will send any BOOKMARK event during a session.\nIf this is not a watch, this field is ignored.\nIf the feature gate WatchBookmarks is not enabled in apiserver,\nthis field is ignored.\n\nThis field is beta.\n\n+optional",
            "name": "listOptions.allowWatchBookmarks",
            "in": "query"
          },
          {
            "type": "string",
            "description": "When specified with a watch call, shows changes that occur after that particular version of a resource.\nDefaults to changes from the beginning of history.\nWhen specified for list:\n- if unset, then the result is returned from remote storage based on quorum-read flag;\n- if it's 0, then we simply return what we currently have in cache, no guarantee;\n- if set to non zero, then the result is at least as fresh as given rv.\n+optional.",
            "name": "listOptions.resourceVersion",
            "in": "query"
          },
          {
            "type": "string",
            "format": "int64",
            "description": "Timeout for the list/watch call.\nThis limits the duration of the call, regardless of any activity or inactivity.\n+optional.",
            "name": "listOptions.timeoutSeconds",
            "in": "query"
          },
          {
            "type": "string",
            "format": "int64",
            "description": "limit is a maximum number of responses to return for a list call. If more items exist, the\nserver will set the `continue` field on the list metadata to a value that can be used with the\nsame initial query to retrieve the next set of results. Setting a limit may return fewer than\nthe requested amount of items (up to zero items) in the event all requested objects are\nfiltered out and clients should only use the presence of the continue field to determine whether\nmore results are available. Servers may choose not to support the limit argument and will return\nall of the available results. If limit is specified and the continue field is empty, clients may\nassume that no more results are available. This field is not supported if watch is true.\n\nThe server guarantees that the objects returned when using continue will be identical to issuing\na single list call without a limit - that is, no objects created, modified, or deleted after the\nfirst request is issued will be included in any subsequent continued requests. This is sometimes\nreferred to as a consistent snapshot, and ensures that a client that is using limit to receive\nsmaller chunks of a very large result can ensure they see all possible objects. If objects are\nupdated during a chunked list the version of the object that was present at the time the first list\nresult was calculated is returned.",
            "name": "listOptions.limit",
            "in": "query"
          },
          {
            "type": "string",
            "description": "The continue option should be set when retrieving more results from the server. Since this value is\nserver defined, clients may only use the continue value from a previous query result with identical\nquery parameters (except for the value of continue) and the server may reject a continue value it\ndoes not recognize. If the specified continue value is no longer valid whether due to expiration\n(generally five to fifteen minutes) or a configuration change on the server, the server will\nrespond with a 410 ResourceExpired error together with a continue token. If the client needs a\nconsistent list, it must restart their list without the continue field. Otherwise, the client may\nsend another list request with the token received with the 410 error, the server will respond with\na list starting from the next key, but from the latest snapshot, which is inconsistent from the\nprevious list results - objects that are created, modified, or deleted after the first list request\nwill be included in the response, as long as their keys are after the \"next key\".\n\nThis field is not supported when watch is true. Clients may start a watch from the last\nresourceVersion value returned by the server and not miss any modifications.",
            "name": "listOptions.continue",
            "in": "query"
          }
        ],
        "responses": {
          "200": {
            "description": "A successful response.",
            "schema": {
              "$ref": "#/definitions/v1alpha1WorkflowList"
            }
          }
        }
      },
      "post": {
        "tags": [
          "WorkflowService"
        ],
        "operationId": "CreateWorkflow",
        "parameters": [
          {
            "type": "string",
            "name": "namespace",
            "in": "path",
            "required": true
          },
          {
            "name": "body",
            "in": "body",
            "required": true,
            "schema": {
              "$ref": "#/definitions/workflowWorkflowCreateRequest"
            }
          }
        ],
        "responses": {
          "200": {
            "description": "A successful response.",
            "schema": {
              "$ref": "#/definitions/v1alpha1Workflow"
            }
          }
        }
      }
    },
    "/api/v1/workflows/{namespace}/lint": {
      "post": {
        "tags": [
          "WorkflowService"
        ],
        "operationId": "LintWorkflow",
        "parameters": [
          {
            "type": "string",
            "name": "namespace",
            "in": "path",
            "required": true
          },
          {
            "name": "body",
            "in": "body",
            "required": true,
            "schema": {
              "$ref": "#/definitions/workflowWorkflowLintRequest"
            }
          }
        ],
        "responses": {
          "200": {
            "description": "A successful response.",
            "schema": {
              "$ref": "#/definitions/v1alpha1Workflow"
            }
          }
        }
      }
    },
    "/api/v1/workflows/{namespace}/{name}": {
      "get": {
        "tags": [
          "WorkflowService"
        ],
        "operationId": "GetWorkflow",
        "parameters": [
          {
            "type": "string",
            "name": "namespace",
            "in": "path",
            "required": true
          },
          {
            "type": "string",
            "name": "name",
            "in": "path",
            "required": true
          },
          {
            "type": "string",
            "description": "When specified:\n- if unset, then the result is returned from remote storage based on quorum-read flag;\n- if it's 0, then we simply return what we currently have in cache, no guarantee;\n- if set to non zero, then the result is at least as fresh as given rv.",
            "name": "getOptions.resourceVersion",
            "in": "query"
          }
        ],
        "responses": {
          "200": {
            "description": "A successful response.",
            "schema": {
              "$ref": "#/definitions/v1alpha1Workflow"
            }
          }
        }
      },
      "delete": {
        "tags": [
          "WorkflowService"
        ],
        "operationId": "DeleteWorkflow",
        "parameters": [
          {
            "type": "string",
            "name": "namespace",
            "in": "path",
            "required": true
          },
          {
            "type": "string",
            "name": "name",
            "in": "path",
            "required": true
          },
          {
            "type": "string",
            "format": "int64",
            "description": "The duration in seconds before the object should be deleted. Value must be non-negative integer.\nThe value zero indicates delete immediately. If this value is nil, the default grace period for the\nspecified type will be used.\nDefaults to a per object value if not specified. zero means delete immediately.\n+optional.",
            "name": "deleteOptions.gracePeriodSeconds",
            "in": "query"
          },
          {
            "type": "string",
            "description": "Specifies the target UID.\n+optional.",
            "name": "deleteOptions.preconditions.uid",
            "in": "query"
          },
          {
            "type": "string",
            "description": "Specifies the target ResourceVersion\n+optional.",
            "name": "deleteOptions.preconditions.resourceVersion",
            "in": "query"
          },
          {
            "type": "boolean",
            "format": "boolean",
            "description": "Deprecated: please use the PropagationPolicy, this field will be deprecated in 1.7.\nShould the dependent objects be orphaned. If true/false, the \"orphan\"\nfinalizer will be added to/removed from the object's finalizers list.\nEither this field or PropagationPolicy may be set, but not both.\n+optional.",
            "name": "deleteOptions.orphanDependents",
            "in": "query"
          },
          {
            "type": "string",
            "description": "Whether and how garbage collection will be performed.\nEither this field or OrphanDependents may be set, but not both.\nThe default policy is decided by the existing finalizer set in the\nmetadata.finalizers and the resource-specific default policy.\nAcceptable values are: 'Orphan' - orphan the dependents; 'Background' -\nallow the garbage collector to delete the dependents in the background;\n'Foreground' - a cascading policy that deletes all dependents in the\nforeground.\n+optional.",
            "name": "deleteOptions.propagationPolicy",
            "in": "query"
          },
          {
            "type": "array",
            "items": {
              "type": "string"
            },
            "collectionFormat": "multi",
            "description": "When present, indicates that modifications should not be\npersisted. An invalid or unrecognized dryRun directive will\nresult in an error response and no further processing of the\nrequest. Valid values are:\n- All: all dry run stages will be processed\n+optional.",
            "name": "deleteOptions.dryRun",
            "in": "query"
          }
        ],
        "responses": {
          "200": {
            "description": "A successful response.",
            "schema": {
              "$ref": "#/definitions/workflowWorkflowDeleteResponse"
            }
          }
        }
      }
    },
    "/api/v1/workflows/{namespace}/{name}/resubmit": {
      "put": {
        "tags": [
          "WorkflowService"
        ],
        "operationId": "ResubmitWorkflow",
        "parameters": [
          {
            "type": "string",
            "name": "namespace",
            "in": "path",
            "required": true
          },
          {
            "type": "string",
            "name": "name",
            "in": "path",
            "required": true
          },
          {
            "name": "body",
            "in": "body",
            "required": true,
            "schema": {
              "$ref": "#/definitions/workflowWorkflowResubmitRequest"
            }
          }
        ],
        "responses": {
          "200": {
            "description": "A successful response.",
            "schema": {
              "$ref": "#/definitions/v1alpha1Workflow"
            }
          }
        }
      }
    },
    "/api/v1/workflows/{namespace}/{name}/resume": {
      "put": {
        "tags": [
          "WorkflowService"
        ],
        "operationId": "ResumeWorkflow",
        "parameters": [
          {
            "type": "string",
            "name": "namespace",
            "in": "path",
            "required": true
          },
          {
            "type": "string",
            "name": "name",
            "in": "path",
            "required": true
          },
          {
            "name": "body",
            "in": "body",
            "required": true,
            "schema": {
              "$ref": "#/definitions/workflowWorkflowResumeRequest"
            }
          }
        ],
        "responses": {
          "200": {
            "description": "A successful response.",
            "schema": {
              "$ref": "#/definitions/v1alpha1Workflow"
            }
          }
        }
      }
    },
    "/api/v1/workflows/{namespace}/{name}/retry": {
      "put": {
        "tags": [
          "WorkflowService"
        ],
        "operationId": "RetryWorkflow",
        "parameters": [
          {
            "type": "string",
            "name": "namespace",
            "in": "path",
            "required": true
          },
          {
            "type": "string",
            "name": "name",
            "in": "path",
            "required": true
          },
          {
            "name": "body",
            "in": "body",
            "required": true,
            "schema": {
              "$ref": "#/definitions/workflowWorkflowRetryRequest"
            }
          }
        ],
        "responses": {
          "200": {
            "description": "A successful response.",
            "schema": {
              "$ref": "#/definitions/v1alpha1Workflow"
            }
          }
        }
      }
    },
    "/api/v1/workflows/{namespace}/{name}/suspend": {
      "put": {
        "tags": [
          "WorkflowService"
        ],
        "operationId": "SuspendWorkflow",
        "parameters": [
          {
            "type": "string",
            "name": "namespace",
            "in": "path",
            "required": true
          },
          {
            "type": "string",
            "name": "name",
            "in": "path",
            "required": true
          },
          {
            "name": "body",
            "in": "body",
            "required": true,
            "schema": {
              "$ref": "#/definitions/workflowWorkflowSuspendRequest"
            }
          }
        ],
        "responses": {
          "200": {
            "description": "A successful response.",
            "schema": {
              "$ref": "#/definitions/v1alpha1Workflow"
            }
          }
        }
      }
    },
    "/api/v1/workflows/{namespace}/{name}/terminate": {
      "put": {
        "tags": [
          "WorkflowService"
        ],
        "operationId": "TerminateWorkflow",
        "parameters": [
          {
            "type": "string",
            "name": "namespace",
            "in": "path",
            "required": true
          },
          {
            "type": "string",
            "name": "name",
            "in": "path",
            "required": true
          },
          {
            "name": "body",
            "in": "body",
            "required": true,
            "schema": {
              "$ref": "#/definitions/workflowWorkflowTerminateRequest"
            }
          }
        ],
        "responses": {
          "200": {
            "description": "A successful response.",
            "schema": {
              "$ref": "#/definitions/v1alpha1Workflow"
            }
          }
        }
      }
    },
    "/api/v1/workflows/{namespace}/{name}/{podName}/log": {
      "get": {
        "tags": [
          "WorkflowService"
        ],
        "operationId": "PodLogs",
        "parameters": [
          {
            "type": "string",
            "name": "namespace",
            "in": "path",
            "required": true
          },
          {
            "type": "string",
            "name": "name",
            "in": "path",
            "required": true
          },
          {
            "type": "string",
            "name": "podName",
            "in": "path",
            "required": true
          },
          {
            "type": "string",
            "description": "The container for which to stream logs. Defaults to only container if there is one container in the pod.\n+optional.",
            "name": "logOptions.container",
            "in": "query"
          },
          {
            "type": "boolean",
            "format": "boolean",
            "description": "Follow the log stream of the pod. Defaults to false.\n+optional.",
            "name": "logOptions.follow",
            "in": "query"
          },
          {
            "type": "boolean",
            "format": "boolean",
            "description": "Return previous terminated container logs. Defaults to false.\n+optional.",
            "name": "logOptions.previous",
            "in": "query"
          },
          {
            "type": "string",
            "format": "int64",
            "description": "A relative time in seconds before the current time from which to show logs. If this value\nprecedes the time a pod was started, only logs since the pod start will be returned.\nIf this value is in the future, no logs will be returned.\nOnly one of sinceSeconds or sinceTime may be specified.\n+optional.",
            "name": "logOptions.sinceSeconds",
            "in": "query"
          },
          {
            "type": "string",
            "format": "int64",
            "description": "Represents seconds of UTC time since Unix epoch\n1970-01-01T00:00:00Z. Must be from 0001-01-01T00:00:00Z to\n9999-12-31T23:59:59Z inclusive.",
            "name": "logOptions.sinceTime.seconds",
            "in": "query"
          },
          {
            "type": "integer",
            "format": "int32",
            "description": "Non-negative fractions of a second at nanosecond resolution. Negative\nsecond values with fractions must still have non-negative nanos values\nthat count forward in time. Must be from 0 to 999,999,999\ninclusive. This field may be limited in precision depending on context.",
            "name": "logOptions.sinceTime.nanos",
            "in": "query"
          },
          {
            "type": "boolean",
            "format": "boolean",
            "description": "If true, add an RFC3339 or RFC3339Nano timestamp at the beginning of every line\nof log output. Defaults to false.\n+optional.",
            "name": "logOptions.timestamps",
            "in": "query"
          },
          {
            "type": "string",
            "format": "int64",
            "description": "If set, the number of lines from the end of the logs to show. If not specified,\nlogs are shown from the creation of the container or sinceSeconds or sinceTime\n+optional.",
            "name": "logOptions.tailLines",
            "in": "query"
          },
          {
            "type": "string",
            "format": "int64",
            "description": "If set, the number of bytes to read from the server before terminating the\nlog output. This may not display a complete final line of logging, and may return\nslightly more or slightly less than the specified limit.\n+optional.",
            "name": "logOptions.limitBytes",
            "in": "query"
          }
        ],
        "responses": {
          "200": {
            "description": "A successful response.(streaming responses)",
            "schema": {
              "$ref": "#/x-stream-definitions/workflowLogEntry"
            }
          }
        }
      }
    }
  },
  "definitions": {
    "apismetav1Preconditions": {
      "description": "Preconditions must be fulfilled before an operation (update, delete, etc.) is carried out.",
      "type": "object",
      "properties": {
        "resourceVersion": {
          "type": "string",
          "title": "Specifies the target ResourceVersion\n+optional"
        },
        "uid": {
          "type": "string",
          "title": "Specifies the target UID.\n+optional"
        }
      }
    },
    "cronworkflowCreateCronWorkflowRequest": {
      "type": "object",
      "properties": {
        "createOptions": {
          "$ref": "#/definitions/v1CreateOptions"
        },
        "cronWorkflow": {
          "$ref": "#/definitions/v1alpha1CronWorkflow"
        },
        "namespace": {
          "type": "string"
        }
      }
    },
    "cronworkflowCronWorkflowDeletedResponse": {
      "type": "object"
    },
    "cronworkflowLintCronWorkflowRequest": {
      "type": "object",
      "properties": {
        "cronWorkflow": {
          "$ref": "#/definitions/v1alpha1CronWorkflow"
        },
        "namespace": {
          "type": "string"
        }
      }
    },
    "cronworkflowUpdateCronWorkflowRequest": {
      "type": "object",
      "properties": {
        "cronWorkflow": {
          "$ref": "#/definitions/v1alpha1CronWorkflow"
        },
        "name": {
          "type": "string"
        },
        "namespace": {
          "type": "string"
        }
      }
    },
    "infoInfoResponse": {
      "type": "object",
      "properties": {
        "managedNamespace": {
          "type": "string"
        }
      }
    },
    "intstrIntOrString": {
      "description": "+protobuf=true\n+protobuf.options.(gogoproto.goproto_stringer)=false\n+k8s:openapi-gen=true",
      "type": "object",
      "title": "IntOrString is a type that can hold an int32 or a string.  When used in\nJSON or YAML marshalling and unmarshalling, it produces or consumes the\ninner type.  This allows you to have, for example, a JSON field that can\naccept a name or number.\nTODO: Rename to Int32OrString",
      "properties": {
        "intVal": {
          "type": "integer",
          "format": "int32"
        },
        "strVal": {
          "type": "string"
        },
        "type": {
          "type": "string",
          "format": "int64"
        }
      }
    },
    "protobufAny": {
      "type": "object",
      "properties": {
        "type_url": {
          "type": "string"
        },
        "value": {
          "type": "string",
          "format": "byte"
        }
      }
    },
    "resourceQuantity": {
      "description": "Quantity is a fixed-point representation of a number.\nIt provides convenient marshaling/unmarshaling in JSON and YAML,\nin addition to String() and AsInt64() accessors.\n\nThe serialization format is:\n\n\u003cquantity\u003e        ::= \u003csignedNumber\u003e\u003csuffix\u003e\n  (Note that \u003csuffix\u003e may be empty, from the \"\" case in \u003cdecimalSI\u003e.)\n\u003cdigit\u003e           ::= 0 | 1 | ... | 9\n\u003cdigits\u003e          ::= \u003cdigit\u003e | \u003cdigit\u003e\u003cdigits\u003e\n\u003cnumber\u003e          ::= \u003cdigits\u003e | \u003cdigits\u003e.\u003cdigits\u003e | \u003cdigits\u003e. | .\u003cdigits\u003e\n\u003csign\u003e            ::= \"+\" | \"-\"\n\u003csignedNumber\u003e    ::= \u003cnumber\u003e | \u003csign\u003e\u003cnumber\u003e\n\u003csuffix\u003e          ::= \u003cbinarySI\u003e | \u003cdecimalExponent\u003e | \u003cdecimalSI\u003e\n\u003cbinarySI\u003e        ::= Ki | Mi | Gi | Ti | Pi | Ei\n  (International System of units; See: http://physics.nist.gov/cuu/Units/binary.html)\n\u003cdecimalSI\u003e       ::= m | \"\" | k | M | G | T | P | E\n  (Note that 1024 = 1Ki but 1000 = 1k; I didn't choose the capitalization.)\n\u003cdecimalExponent\u003e ::= \"e\" \u003csignedNumber\u003e | \"E\" \u003csignedNumber\u003e\n\nNo matter which of the three exponent forms is used, no quantity may represent\na number greater than 2^63-1 in magnitude, nor may it have more than 3 decimal\nplaces. Numbers larger or more precise will be capped or rounded up.\n(E.g.: 0.1m will rounded up to 1m.)\nThis may be extended in the future if we require larger or smaller quantities.\n\nWhen a Quantity is parsed from a string, it will remember the type of suffix\nit had, and will use the same type again when it is serialized.\n\nBefore serializing, Quantity will be put in \"canonical form\".\nThis means that Exponent/suffix will be adjusted up or down (with a\ncorresponding increase or decrease in Mantissa) such that:\n  a. No precision is lost\n  b. No fractional digits will be emitted\n  c. The exponent (or suffix) is as large as possible.\nThe sign will be omitted unless the number is negative.\n\nExamples:\n  1.5 will be serialized as \"1500m\"\n  1.5Gi will be serialized as \"1536Mi\"\n\nNote that the quantity will NEVER be internally represented by a\nfloating point number. That is the whole point of this exercise.\n\nNon-canonical values will still parse as long as they are well formed,\nbut will be re-emitted in their canonical form. (So always use canonical\nform, or don't diff.)\n\nThis format is intended to make it difficult to use these numbers without\nwriting some sort of special handling code in the hopes that that will\ncause implementors to also use a fixed point implementation.\n\n+protobuf=true\n+protobuf.embed=string\n+protobuf.options.marshal=false\n+protobuf.options.(gogoproto.goproto_stringer)=false\n+k8s:deepcopy-gen=true\n+k8s:openapi-gen=true",
      "type": "object",
      "properties": {
        "string": {
          "type": "string"
        }
      }
    },
    "runtimeStreamError": {
      "type": "object",
      "properties": {
        "details": {
          "type": "array",
          "items": {
            "$ref": "#/definitions/protobufAny"
          }
        },
        "grpc_code": {
          "type": "integer",
          "format": "int32"
        },
        "http_code": {
          "type": "integer",
          "format": "int32"
        },
        "http_status": {
          "type": "string"
        },
        "message": {
          "type": "string"
        }
      }
    },
    "v1AWSElasticBlockStoreVolumeSource": {
      "description": "Represents a Persistent Disk resource in AWS.\n\nAn AWS EBS disk must exist before mounting to a container. The disk\nmust also be in the same AWS zone as the kubelet. An AWS EBS disk\ncan only be mounted as read/write once. AWS EBS volumes support\nownership management and SELinux relabeling.",
      "type": "object",
      "properties": {
        "fsType": {
          "type": "string",
          "title": "Filesystem type of the volume that you want to mount.\nTip: Ensure that the filesystem type is supported by the host operating system.\nExamples: \"ext4\", \"xfs\", \"ntfs\". Implicitly inferred to be \"ext4\" if unspecified.\nMore info: https://kubernetes.io/docs/concepts/storage/volumes#awselasticblockstore\nTODO: how do we prevent errors in the filesystem from compromising the machine\n+optional"
        },
        "partition": {
          "type": "integer",
          "format": "int32",
          "title": "The partition in the volume that you want to mount.\nIf omitted, the default is to mount by volume name.\nExamples: For volume /dev/sda1, you specify the partition as \"1\".\nSimilarly, the volume partition for /dev/sda is \"0\" (or you can leave the property empty).\n+optional"
        },
        "readOnly": {
          "type": "boolean",
          "format": "boolean",
          "title": "Specify \"true\" to force and set the ReadOnly property in VolumeMounts to \"true\".\nIf omitted, the default is \"false\".\nMore info: https://kubernetes.io/docs/concepts/storage/volumes#awselasticblockstore\n+optional"
        },
        "volumeID": {
          "type": "string",
          "title": "Unique ID of the persistent disk resource in AWS (Amazon EBS volume).\nMore info: https://kubernetes.io/docs/concepts/storage/volumes#awselasticblockstore"
        }
      }
    },
    "v1Affinity": {
      "description": "Affinity is a group of affinity scheduling rules.",
      "type": "object",
      "properties": {
        "nodeAffinity": {
          "title": "Describes node affinity scheduling rules for the pod.\n+optional",
          "$ref": "#/definitions/v1NodeAffinity"
        },
        "podAffinity": {
          "title": "Describes pod affinity scheduling rules (e.g. co-locate this pod in the same node, zone, etc. as some other pod(s)).\n+optional",
          "$ref": "#/definitions/v1PodAffinity"
        },
        "podAntiAffinity": {
          "title": "Describes pod anti-affinity scheduling rules (e.g. avoid putting this pod in the same node, zone, etc. as some other pod(s)).\n+optional",
          "$ref": "#/definitions/v1PodAntiAffinity"
        }
      }
    },
    "v1AzureDiskVolumeSource": {
      "description": "AzureDisk represents an Azure Data Disk mount on the host and bind mount to the pod.",
      "type": "object",
      "properties": {
        "cachingMode": {
          "type": "string",
          "title": "Host Caching mode: None, Read Only, Read Write.\n+optional"
        },
        "diskName": {
          "type": "string",
          "title": "The Name of the data disk in the blob storage"
        },
        "diskURI": {
          "type": "string",
          "title": "The URI the data disk in the blob storage"
        },
        "fsType": {
          "type": "string",
          "title": "Filesystem type to mount.\nMust be a filesystem type supported by the host operating system.\nEx. \"ext4\", \"xfs\", \"ntfs\". Implicitly inferred to be \"ext4\" if unspecified.\n+optional"
        },
        "kind": {
          "type": "string",
          "title": "Expected values Shared: multiple blob disks per storage account  Dedicated: single blob disk per storage account  Managed: azure managed data disk (only in managed availability set). defaults to shared"
        },
        "readOnly": {
          "type": "boolean",
          "format": "boolean",
          "title": "Defaults to false (read/write). ReadOnly here will force\nthe ReadOnly setting in VolumeMounts.\n+optional"
        }
      }
    },
    "v1AzureFileVolumeSource": {
      "description": "AzureFile represents an Azure File Service mount on the host and bind mount to the pod.",
      "type": "object",
      "properties": {
        "readOnly": {
          "type": "boolean",
          "format": "boolean",
          "title": "Defaults to false (read/write). ReadOnly here will force\nthe ReadOnly setting in VolumeMounts.\n+optional"
        },
        "secretName": {
          "type": "string",
          "title": "the name of secret that contains Azure Storage Account Name and Key"
        },
        "shareName": {
          "type": "string",
          "title": "Share Name"
        }
      }
    },
    "v1CSIVolumeSource": {
      "type": "object",
      "title": "Represents a source location of a volume to mount, managed by an external CSI driver",
      "properties": {
        "driver": {
          "description": "Driver is the name of the CSI driver that handles this volume.\nConsult with your admin for the correct name as registered in the cluster.",
          "type": "string"
        },
        "fsType": {
          "type": "string",
          "title": "Filesystem type to mount. Ex. \"ext4\", \"xfs\", \"ntfs\".\nIf not provided, the empty value is passed to the associated CSI driver\nwhich will determine the default filesystem to apply.\n+optional"
        },
        "nodePublishSecretRef": {
          "title": "NodePublishSecretRef is a reference to the secret object containing\nsensitive information to pass to the CSI driver to complete the CSI\nNodePublishVolume and NodeUnpublishVolume calls.\nThis field is optional, and  may be empty if no secret is required. If the\nsecret object contains more than one secret, all secret references are passed.\n+optional",
          "$ref": "#/definitions/v1LocalObjectReference"
        },
        "readOnly": {
          "type": "boolean",
          "format": "boolean",
          "title": "Specifies a read-only configuration for the volume.\nDefaults to false (read/write).\n+optional"
        },
        "volumeAttributes": {
          "type": "object",
          "title": "VolumeAttributes stores driver-specific properties that are passed to the CSI\ndriver. Consult your driver's documentation for supported values.\n+optional",
          "additionalProperties": {
            "type": "string"
          }
        }
      }
    },
    "v1Capabilities": {
      "description": "Adds and removes POSIX capabilities from running containers.",
      "type": "object",
      "properties": {
        "add": {
          "type": "array",
          "title": "Added capabilities\n+optional",
          "items": {
            "type": "string"
          }
        },
        "drop": {
          "type": "array",
          "title": "Removed capabilities\n+optional",
          "items": {
            "type": "string"
          }
        }
      }
    },
    "v1CephFSVolumeSource": {
      "description": "Represents a Ceph Filesystem mount that lasts the lifetime of a pod\nCephfs volumes do not support ownership management or SELinux relabeling.",
      "type": "object",
      "properties": {
        "monitors": {
          "type": "array",
          "title": "Required: Monitors is a collection of Ceph monitors\nMore info: https://examples.k8s.io/volumes/cephfs/README.md#how-to-use-it",
          "items": {
            "type": "string"
          }
        },
        "path": {
          "type": "string",
          "title": "Optional: Used as the mounted root, rather than the full Ceph tree, default is /\n+optional"
        },
        "readOnly": {
          "type": "boolean",
          "format": "boolean",
          "title": "Optional: Defaults to false (read/write). ReadOnly here will force\nthe ReadOnly setting in VolumeMounts.\nMore info: https://examples.k8s.io/volumes/cephfs/README.md#how-to-use-it\n+optional"
        },
        "secretFile": {
          "type": "string",
          "title": "Optional: SecretFile is the path to key ring for User, default is /etc/ceph/user.secret\nMore info: https://examples.k8s.io/volumes/cephfs/README.md#how-to-use-it\n+optional"
        },
        "secretRef": {
          "title": "Optional: SecretRef is reference to the authentication secret for User, default is empty.\nMore info: https://examples.k8s.io/volumes/cephfs/README.md#how-to-use-it\n+optional",
          "$ref": "#/definitions/v1LocalObjectReference"
        },
        "user": {
          "type": "string",
          "title": "Optional: User is the rados user name, default is admin\nMore info: https://examples.k8s.io/volumes/cephfs/README.md#how-to-use-it\n+optional"
        }
      }
    },
    "v1CinderVolumeSource": {
      "description": "Represents a cinder volume resource in Openstack.\nA Cinder volume must exist before mounting to a container.\nThe volume must also be in the same region as the kubelet.\nCinder volumes support ownership management and SELinux relabeling.",
      "type": "object",
      "properties": {
        "fsType": {
          "type": "string",
          "title": "Filesystem type to mount.\nMust be a filesystem type supported by the host operating system.\nExamples: \"ext4\", \"xfs\", \"ntfs\". Implicitly inferred to be \"ext4\" if unspecified.\nMore info: https://examples.k8s.io/mysql-cinder-pd/README.md\n+optional"
        },
        "readOnly": {
          "type": "boolean",
          "format": "boolean",
          "title": "Optional: Defaults to false (read/write). ReadOnly here will force\nthe ReadOnly setting in VolumeMounts.\nMore info: https://examples.k8s.io/mysql-cinder-pd/README.md\n+optional"
        },
        "secretRef": {
          "title": "Optional: points to a secret object containing parameters used to connect\nto OpenStack.\n+optional",
          "$ref": "#/definitions/v1LocalObjectReference"
        },
        "volumeID": {
          "type": "string",
          "title": "volume id used to identify the volume in cinder.\nMore info: https://examples.k8s.io/mysql-cinder-pd/README.md"
        }
      }
    },
    "v1ConfigMapEnvSource": {
      "description": "ConfigMapEnvSource selects a ConfigMap to populate the environment\nvariables with.\n\nThe contents of the target ConfigMap's Data field will represent the\nkey-value pairs as environment variables.",
      "type": "object",
      "properties": {
        "localObjectReference": {
          "description": "The ConfigMap to select from.",
          "$ref": "#/definitions/v1LocalObjectReference"
        },
        "optional": {
          "type": "boolean",
          "format": "boolean",
          "title": "Specify whether the ConfigMap must be defined\n+optional"
        }
      }
    },
    "v1ConfigMapKeySelector": {
      "description": "Selects a key from a ConfigMap.",
      "type": "object",
      "properties": {
        "key": {
          "description": "The key to select.",
          "type": "string"
        },
        "localObjectReference": {
          "description": "The ConfigMap to select from.",
          "$ref": "#/definitions/v1LocalObjectReference"
        },
        "optional": {
          "type": "boolean",
          "format": "boolean",
          "title": "Specify whether the ConfigMap or its key must be defined\n+optional"
        }
      }
    },
    "v1ConfigMapProjection": {
      "description": "Adapts a ConfigMap into a projected volume.\n\nThe contents of the target ConfigMap's Data field will be presented in a\nprojected volume as files using the keys in the Data field as the file names,\nunless the items element is populated with specific mappings of keys to paths.\nNote that this is identical to a configmap volume source without the default\nmode.",
      "type": "object",
      "properties": {
        "items": {
          "type": "array",
          "title": "If unspecified, each key-value pair in the Data field of the referenced\nConfigMap will be projected into the volume as a file whose name is the\nkey and content is the value. If specified, the listed keys will be\nprojected into the specified paths, and unlisted keys will not be\npresent. If a key is specified which is not present in the ConfigMap,\nthe volume setup will error unless it is marked optional. Paths must be\nrelative and may not contain the '..' path or start with '..'.\n+optional",
          "items": {
            "$ref": "#/definitions/v1KeyToPath"
          }
        },
        "localObjectReference": {
          "$ref": "#/definitions/v1LocalObjectReference"
        },
        "optional": {
          "type": "boolean",
          "format": "boolean",
          "title": "Specify whether the ConfigMap or its keys must be defined\n+optional"
        }
      }
    },
    "v1ConfigMapVolumeSource": {
      "description": "Adapts a ConfigMap into a volume.\n\nThe contents of the target ConfigMap's Data field will be presented in a\nvolume as files using the keys in the Data field as the file names, unless\nthe items element is populated with specific mappings of keys to paths.\nConfigMap volumes support ownership management and SELinux relabeling.",
      "type": "object",
      "properties": {
        "defaultMode": {
          "type": "integer",
          "format": "int32",
          "title": "Optional: mode bits to use on created files by default. Must be a\nvalue between 0 and 0777. Defaults to 0644.\nDirectories within the path are not affected by this setting.\nThis might be in conflict with other options that affect the file\nmode, like fsGroup, and the result can be other mode bits set.\n+optional"
        },
        "items": {
          "type": "array",
          "title": "If unspecified, each key-value pair in the Data field of the referenced\nConfigMap will be projected into the volume as a file whose name is the\nkey and content is the value. If specified, the listed keys will be\nprojected into the specified paths, and unlisted keys will not be\npresent. If a key is specified which is not present in the ConfigMap,\nthe volume setup will error unless it is marked optional. Paths must be\nrelative and may not contain the '..' path or start with '..'.\n+optional",
          "items": {
            "$ref": "#/definitions/v1KeyToPath"
          }
        },
        "localObjectReference": {
          "$ref": "#/definitions/v1LocalObjectReference"
        },
        "optional": {
          "type": "boolean",
          "format": "boolean",
          "title": "Specify whether the ConfigMap or its keys must be defined\n+optional"
        }
      }
    },
    "v1Container": {
      "description": "A single application container that you want to run within a pod.",
      "type": "object",
      "properties": {
        "args": {
          "type": "array",
          "title": "Arguments to the entrypoint.\nThe docker image's CMD is used if this is not provided.\nVariable references $(VAR_NAME) are expanded using the container's environment. If a variable\ncannot be resolved, the reference in the input string will be unchanged. The $(VAR_NAME) syntax\ncan be escaped with a double $$, ie: $$(VAR_NAME). Escaped references will never be expanded,\nregardless of whether the variable exists or not.\nCannot be updated.\nMore info: https://kubernetes.io/docs/tasks/inject-data-application/define-command-argument-container/#running-a-command-in-a-shell\n+optional",
          "items": {
            "type": "string"
          }
        },
        "command": {
          "type": "array",
          "title": "Entrypoint array. Not executed within a shell.\nThe docker image's ENTRYPOINT is used if this is not provided.\nVariable references $(VAR_NAME) are expanded using the container's environment. If a variable\ncannot be resolved, the reference in the input string will be unchanged. The $(VAR_NAME) syntax\ncan be escaped with a double $$, ie: $$(VAR_NAME). Escaped references will never be expanded,\nregardless of whether the variable exists or not.\nCannot be updated.\nMore info: https://kubernetes.io/docs/tasks/inject-data-application/define-command-argument-container/#running-a-command-in-a-shell\n+optional",
          "items": {
            "type": "string"
          }
        },
        "env": {
          "type": "array",
          "title": "List of environment variables to set in the container.\nCannot be updated.\n+optional\n+patchMergeKey=name\n+patchStrategy=merge",
          "items": {
            "$ref": "#/definitions/v1EnvVar"
          }
        },
        "envFrom": {
          "type": "array",
          "title": "List of sources to populate environment variables in the container.\nThe keys defined within a source must be a C_IDENTIFIER. All invalid keys\nwill be reported as an event when the container is starting. When a key exists in multiple\nsources, the value associated with the last source will take precedence.\nValues defined by an Env with a duplicate key will take precedence.\nCannot be updated.\n+optional",
          "items": {
            "$ref": "#/definitions/v1EnvFromSource"
          }
        },
        "image": {
          "type": "string",
          "title": "Docker image name.\nMore info: https://kubernetes.io/docs/concepts/containers/images\nThis field is optional to allow higher level config management to default or override\ncontainer images in workload controllers like Deployments and StatefulSets.\n+optional"
        },
        "imagePullPolicy": {
          "type": "string",
          "title": "Image pull policy.\nOne of Always, Never, IfNotPresent.\nDefaults to Always if :latest tag is specified, or IfNotPresent otherwise.\nCannot be updated.\nMore info: https://kubernetes.io/docs/concepts/containers/images#updating-images\n+optional"
        },
        "lifecycle": {
          "title": "Actions that the management system should take in response to container lifecycle events.\nCannot be updated.\n+optional",
          "$ref": "#/definitions/v1Lifecycle"
        },
        "livenessProbe": {
          "title": "Periodic probe of container liveness.\nContainer will be restarted if the probe fails.\nCannot be updated.\nMore info: https://kubernetes.io/docs/concepts/workloads/pods/pod-lifecycle#container-probes\n+optional",
          "$ref": "#/definitions/v1Probe"
        },
        "name": {
          "description": "Name of the container specified as a DNS_LABEL.\nEach container in a pod must have a unique name (DNS_LABEL).\nCannot be updated.",
          "type": "string"
        },
        "ports": {
          "type": "array",
          "title": "List of ports to expose from the container. Exposing a port here gives\nthe system additional information about the network connections a\ncontainer uses, but is primarily informational. Not specifying a port here\nDOES NOT prevent that port from being exposed. Any port which is\nlistening on the default \"0.0.0.0\" address inside a container will be\naccessible from the network.\nCannot be updated.\n+optional\n+patchMergeKey=containerPort\n+patchStrategy=merge\n+listType=map\n+listMapKey=containerPort\n+listMapKey=protocol",
          "items": {
            "$ref": "#/definitions/v1ContainerPort"
          }
        },
        "readinessProbe": {
          "title": "Periodic probe of container service readiness.\nContainer will be removed from service endpoints if the probe fails.\nCannot be updated.\nMore info: https://kubernetes.io/docs/concepts/workloads/pods/pod-lifecycle#container-probes\n+optional",
          "$ref": "#/definitions/v1Probe"
        },
        "resources": {
          "title": "Compute Resources required by this container.\nCannot be updated.\nMore info: https://kubernetes.io/docs/concepts/configuration/manage-compute-resources-container/\n+optional",
          "$ref": "#/definitions/v1ResourceRequirements"
        },
        "securityContext": {
          "title": "Security options the pod should run with.\nMore info: https://kubernetes.io/docs/concepts/policy/security-context/\nMore info: https://kubernetes.io/docs/tasks/configure-pod-container/security-context/\n+optional",
          "$ref": "#/definitions/v1SecurityContext"
        },
        "startupProbe": {
          "title": "StartupProbe indicates that the Pod has successfully initialized.\nIf specified, no other probes are executed until this completes successfully.\nIf this probe fails, the Pod will be restarted, just as if the livenessProbe failed.\nThis can be used to provide different probe parameters at the beginning of a Pod's lifecycle,\nwhen it might take a long time to load data or warm a cache, than during steady-state operation.\nThis cannot be updated.\nThis is an alpha feature enabled by the StartupProbe feature flag.\nMore info: https://kubernetes.io/docs/concepts/workloads/pods/pod-lifecycle#container-probes\n+optional",
          "$ref": "#/definitions/v1Probe"
        },
        "stdin": {
          "type": "boolean",
          "format": "boolean",
          "title": "Whether this container should allocate a buffer for stdin in the container runtime. If this\nis not set, reads from stdin in the container will always result in EOF.\nDefault is false.\n+optional"
        },
        "stdinOnce": {
          "type": "boolean",
          "format": "boolean",
          "title": "Whether the container runtime should close the stdin channel after it has been opened by\na single attach. When stdin is true the stdin stream will remain open across multiple attach\nsessions. If stdinOnce is set to true, stdin is opened on container start, is empty until the\nfirst client attaches to stdin, and then remains open and accepts data until the client disconnects,\nat which time stdin is closed and remains closed until the container is restarted. If this\nflag is false, a container processes that reads from stdin will never receive an EOF.\nDefault is false\n+optional"
        },
        "terminationMessagePath": {
          "type": "string",
          "title": "Optional: Path at which the file to which the container's termination message\nwill be written is mounted into the container's filesystem.\nMessage written is intended to be brief final status, such as an assertion failure message.\nWill be truncated by the node if greater than 4096 bytes. The total message length across\nall containers will be limited to 12kb.\nDefaults to /dev/termination-log.\nCannot be updated.\n+optional"
        },
        "terminationMessagePolicy": {
          "type": "string",
          "title": "Indicate how the termination message should be populated. File will use the contents of\nterminationMessagePath to populate the container status message on both success and failure.\nFallbackToLogsOnError will use the last chunk of container log output if the termination\nmessage file is empty and the container exited with an error.\nThe log output is limited to 2048 bytes or 80 lines, whichever is smaller.\nDefaults to File.\nCannot be updated.\n+optional"
        },
        "tty": {
          "type": "boolean",
          "format": "boolean",
          "title": "Whether this container should allocate a TTY for itself, also requires 'stdin' to be true.\nDefault is false.\n+optional"
        },
        "volumeDevices": {
          "type": "array",
          "title": "volumeDevices is the list of block devices to be used by the container.\nThis is a beta feature.\n+patchMergeKey=devicePath\n+patchStrategy=merge\n+optional",
          "items": {
            "$ref": "#/definitions/v1VolumeDevice"
          }
        },
        "volumeMounts": {
          "type": "array",
          "title": "Pod volumes to mount into the container's filesystem.\nCannot be updated.\n+optional\n+patchMergeKey=mountPath\n+patchStrategy=merge",
          "items": {
            "$ref": "#/definitions/v1VolumeMount"
          }
        },
        "workingDir": {
          "type": "string",
          "title": "Container's working directory.\nIf not specified, the container runtime's default will be used, which\nmight be configured in the container image.\nCannot be updated.\n+optional"
        }
      }
    },
    "v1ContainerPort": {
      "description": "ContainerPort represents a network port in a single container.",
      "type": "object",
      "properties": {
        "containerPort": {
          "description": "Number of port to expose on the pod's IP address.\nThis must be a valid port number, 0 \u003c x \u003c 65536.",
          "type": "integer",
          "format": "int32"
        },
        "hostIP": {
          "type": "string",
          "title": "What host IP to bind the external port to.\n+optional"
        },
        "hostPort": {
          "type": "integer",
          "format": "int32",
          "title": "Number of port to expose on the host.\nIf specified, this must be a valid port number, 0 \u003c x \u003c 65536.\nIf HostNetwork is specified, this must match ContainerPort.\nMost containers do not need this.\n+optional"
        },
        "name": {
          "type": "string",
          "title": "If specified, this must be an IANA_SVC_NAME and unique within the pod. Each\nnamed port in a pod must have a unique name. Name for the port that can be\nreferred to by services.\n+optional"
        },
        "protocol": {
          "type": "string",
          "title": "Protocol for port. Must be UDP, TCP, or SCTP.\nDefaults to \"TCP\".\n+optional"
        }
      }
    },
    "v1CreateOptions": {
      "description": "CreateOptions may be provided when creating an API object.",
      "type": "object",
      "properties": {
        "dryRun": {
          "type": "array",
          "title": "When present, indicates that modifications should not be\npersisted. An invalid or unrecognized dryRun directive will\nresult in an error response and no further processing of the\nrequest. Valid values are:\n- All: all dry run stages will be processed\n+optional",
          "items": {
            "type": "string"
          }
        },
        "fieldManager": {
          "type": "string",
          "title": "fieldManager is a name associated with the actor or entity\nthat is making these changes. The value must be less than or\n128 characters long, and only contain printable characters,\nas defined by https://golang.org/pkg/unicode/#IsPrint.\n+optional"
        }
      }
    },
    "v1DeleteOptions": {
      "description": "DeleteOptions may be provided when deleting an API object.",
      "type": "object",
      "properties": {
        "dryRun": {
          "type": "array",
          "title": "When present, indicates that modifications should not be\npersisted. An invalid or unrecognized dryRun directive will\nresult in an error response and no further processing of the\nrequest. Valid values are:\n- All: all dry run stages will be processed\n+optional",
          "items": {
            "type": "string"
          }
        },
        "gracePeriodSeconds": {
          "type": "string",
          "format": "int64",
          "title": "The duration in seconds before the object should be deleted. Value must be non-negative integer.\nThe value zero indicates delete immediately. If this value is nil, the default grace period for the\nspecified type will be used.\nDefaults to a per object value if not specified. zero means delete immediately.\n+optional"
        },
        "orphanDependents": {
          "type": "boolean",
          "format": "boolean",
          "title": "Deprecated: please use the PropagationPolicy, this field will be deprecated in 1.7.\nShould the dependent objects be orphaned. If true/false, the \"orphan\"\nfinalizer will be added to/removed from the object's finalizers list.\nEither this field or PropagationPolicy may be set, but not both.\n+optional"
        },
        "preconditions": {
          "title": "Must be fulfilled before a deletion is carried out. If not possible, a 409 Conflict status will be\nreturned.\n+optional",
          "$ref": "#/definitions/apismetav1Preconditions"
        },
        "propagationPolicy": {
          "type": "string",
          "title": "Whether and how garbage collection will be performed.\nEither this field or OrphanDependents may be set, but not both.\nThe default policy is decided by the existing finalizer set in the\nmetadata.finalizers and the resource-specific default policy.\nAcceptable values are: 'Orphan' - orphan the dependents; 'Background' -\nallow the garbage collector to delete the dependents in the background;\n'Foreground' - a cascading policy that deletes all dependents in the\nforeground.\n+optional"
        }
      }
    },
    "v1DownwardAPIProjection": {
      "description": "Represents downward API info for projecting into a projected volume.\nNote that this is identical to a downwardAPI volume source without the default\nmode.",
      "type": "object",
      "properties": {
        "items": {
          "type": "array",
          "title": "Items is a list of DownwardAPIVolume file\n+optional",
          "items": {
            "$ref": "#/definitions/v1DownwardAPIVolumeFile"
          }
        }
      }
    },
    "v1DownwardAPIVolumeFile": {
      "type": "object",
      "title": "DownwardAPIVolumeFile represents information to create the file containing the pod field",
      "properties": {
        "fieldRef": {
          "title": "Required: Selects a field of the pod: only annotations, labels, name and namespace are supported.\n+optional",
          "$ref": "#/definitions/v1ObjectFieldSelector"
        },
        "mode": {
          "type": "integer",
          "format": "int32",
          "title": "Optional: mode bits to use on this file, must be a value between 0\nand 0777. If not specified, the volume defaultMode will be used.\nThis might be in conflict with other options that affect the file\nmode, like fsGroup, and the result can be other mode bits set.\n+optional"
        },
        "path": {
          "type": "string",
          "title": "Required: Path is  the relative path name of the file to be created. Must not be absolute or contain the '..' path. Must be utf-8 encoded. The first item of the relative path must not start with '..'"
        },
        "resourceFieldRef": {
          "title": "Selects a resource of the container: only resources limits and requests\n(limits.cpu, limits.memory, requests.cpu and requests.memory) are currently supported.\n+optional",
          "$ref": "#/definitions/v1ResourceFieldSelector"
        }
      }
    },
    "v1DownwardAPIVolumeSource": {
      "description": "DownwardAPIVolumeSource represents a volume containing downward API info.\nDownward API volumes support ownership management and SELinux relabeling.",
      "type": "object",
      "properties": {
        "defaultMode": {
          "type": "integer",
          "format": "int32",
          "title": "Optional: mode bits to use on created files by default. Must be a\nvalue between 0 and 0777. Defaults to 0644.\nDirectories within the path are not affected by this setting.\nThis might be in conflict with other options that affect the file\nmode, like fsGroup, and the result can be other mode bits set.\n+optional"
        },
        "items": {
          "type": "array",
          "title": "Items is a list of downward API volume file\n+optional",
          "items": {
            "$ref": "#/definitions/v1DownwardAPIVolumeFile"
          }
        }
      }
    },
    "v1EmptyDirVolumeSource": {
      "description": "Represents an empty directory for a pod.\nEmpty directory volumes support ownership management and SELinux relabeling.",
      "type": "object",
      "properties": {
        "medium": {
          "type": "string",
          "title": "What type of storage medium should back this directory.\nThe default is \"\" which means to use the node's default medium.\nMust be an empty string (default) or Memory.\nMore info: https://kubernetes.io/docs/concepts/storage/volumes#emptydir\n+optional"
        },
        "sizeLimit": {
          "title": "Total amount of local storage required for this EmptyDir volume.\nThe size limit is also applicable for memory medium.\nThe maximum usage on memory medium EmptyDir would be the minimum value between\nthe SizeLimit specified here and the sum of memory limits of all containers in a pod.\nThe default is nil which means that the limit is undefined.\nMore info: http://kubernetes.io/docs/user-guide/volumes#emptydir\n+optional",
          "$ref": "#/definitions/resourceQuantity"
        }
      }
    },
    "v1EnvFromSource": {
      "type": "object",
      "title": "EnvFromSource represents the source of a set of ConfigMaps",
      "properties": {
        "configMapRef": {
          "title": "The ConfigMap to select from\n+optional",
          "$ref": "#/definitions/v1ConfigMapEnvSource"
        },
        "prefix": {
          "type": "string",
          "title": "An optional identifier to prepend to each key in the ConfigMap. Must be a C_IDENTIFIER.\n+optional"
        },
        "secretRef": {
          "title": "The Secret to select from\n+optional",
          "$ref": "#/definitions/v1SecretEnvSource"
        }
      }
    },
    "v1EnvVar": {
      "description": "EnvVar represents an environment variable present in a Container.",
      "type": "object",
      "properties": {
        "name": {
          "description": "Name of the environment variable. Must be a C_IDENTIFIER.",
          "type": "string"
        },
        "value": {
          "type": "string",
          "title": "Variable references $(VAR_NAME) are expanded\nusing the previous defined environment variables in the container and\nany service environment variables. If a variable cannot be resolved,\nthe reference in the input string will be unchanged. The $(VAR_NAME)\nsyntax can be escaped with a double $$, ie: $$(VAR_NAME). Escaped\nreferences will never be expanded, regardless of whether the variable\nexists or not.\nDefaults to \"\".\n+optional"
        },
        "valueFrom": {
          "title": "Source for the environment variable's value. Cannot be used if value is not empty.\n+optional",
          "$ref": "#/definitions/v1EnvVarSource"
        }
      }
    },
    "v1EnvVarSource": {
      "description": "EnvVarSource represents a source for the value of an EnvVar.",
      "type": "object",
      "properties": {
        "configMapKeyRef": {
          "title": "Selects a key of a ConfigMap.\n+optional",
          "$ref": "#/definitions/v1ConfigMapKeySelector"
        },
        "fieldRef": {
          "title": "Selects a field of the pod: supports metadata.name, metadata.namespace, metadata.labels, metadata.annotations,\nspec.nodeName, spec.serviceAccountName, status.hostIP, status.podIP.\n+optional",
          "$ref": "#/definitions/v1ObjectFieldSelector"
        },
        "resourceFieldRef": {
          "title": "Selects a resource of the container: only resources limits and requests\n(limits.cpu, limits.memory, limits.ephemeral-storage, requests.cpu, requests.memory and requests.ephemeral-storage) are currently supported.\n+optional",
          "$ref": "#/definitions/v1ResourceFieldSelector"
        },
        "secretKeyRef": {
          "title": "Selects a key of a secret in the pod's namespace\n+optional",
          "$ref": "#/definitions/v1SecretKeySelector"
        }
      }
    },
    "v1ExecAction": {
      "description": "ExecAction describes a \"run in container\" action.",
      "type": "object",
      "properties": {
        "command": {
          "type": "array",
          "title": "Command is the command line to execute inside the container, the working directory for the\ncommand  is root ('/') in the container's filesystem. The command is simply exec'd, it is\nnot run inside a shell, so traditional shell instructions ('|', etc) won't work. To use\na shell, you need to explicitly call out to that shell.\nExit status of 0 is treated as live/healthy and non-zero is unhealthy.\n+optional",
          "items": {
            "type": "string"
          }
        }
      }
    },
    "v1FCVolumeSource": {
      "description": "Represents a Fibre Channel volume.\nFibre Channel volumes can only be mounted as read/write once.\nFibre Channel volumes support ownership management and SELinux relabeling.",
      "type": "object",
      "properties": {
        "fsType": {
          "type": "string",
          "title": "Filesystem type to mount.\nMust be a filesystem type supported by the host operating system.\nEx. \"ext4\", \"xfs\", \"ntfs\". Implicitly inferred to be \"ext4\" if unspecified.\nTODO: how do we prevent errors in the filesystem from compromising the machine\n+optional"
        },
        "lun": {
          "type": "integer",
          "format": "int32",
          "title": "Optional: FC target lun number\n+optional"
        },
        "readOnly": {
          "type": "boolean",
          "format": "boolean",
          "title": "Optional: Defaults to false (read/write). ReadOnly here will force\nthe ReadOnly setting in VolumeMounts.\n+optional"
        },
        "targetWWNs": {
          "type": "array",
          "title": "Optional: FC target worldwide names (WWNs)\n+optional",
          "items": {
            "type": "string"
          }
        },
        "wwids": {
          "type": "array",
          "title": "Optional: FC volume world wide identifiers (wwids)\nEither wwids or combination of targetWWNs and lun must be set, but not both simultaneously.\n+optional",
          "items": {
            "type": "string"
          }
        }
      }
    },
    "v1FieldsV1": {
      "description": "FieldsV1 stores a set of fields in a data structure like a Trie, in JSON format.\n\nEach key is either a '.' representing the field itself, and will always map to an empty set,\nor a string representing a sub-field or item. The string will follow one of these four formats:\n'f:\u003cname\u003e', where \u003cname\u003e is the name of a field in a struct, or key in a map\n'v:\u003cvalue\u003e', where \u003cvalue\u003e is the exact json formatted value of a list item\n'i:\u003cindex\u003e', where \u003cindex\u003e is position of a item in a list\n'k:\u003ckeys\u003e', where \u003ckeys\u003e is a map of  a list item's key fields to their unique values\nIf a key maps to an empty Fields value, the field that key represents is part of the set.\n\nThe exact format is defined in sigs.k8s.io/structured-merge-diff",
      "type": "object",
      "properties": {
        "Raw": {
          "description": "Raw is the underlying serialization of this object.",
          "type": "string",
          "format": "byte"
        }
      }
    },
    "v1FlexVolumeSource": {
      "description": "FlexVolume represents a generic volume resource that is\nprovisioned/attached using an exec based plugin.",
      "type": "object",
      "properties": {
        "driver": {
          "description": "Driver is the name of the driver to use for this volume.",
          "type": "string"
        },
        "fsType": {
          "type": "string",
          "title": "Filesystem type to mount.\nMust be a filesystem type supported by the host operating system.\nEx. \"ext4\", \"xfs\", \"ntfs\". The default filesystem depends on FlexVolume script.\n+optional"
        },
        "options": {
          "type": "object",
          "title": "Optional: Extra command options if any.\n+optional",
          "additionalProperties": {
            "type": "string"
          }
        },
        "readOnly": {
          "type": "boolean",
          "format": "boolean",
          "title": "Optional: Defaults to false (read/write). ReadOnly here will force\nthe ReadOnly setting in VolumeMounts.\n+optional"
        },
        "secretRef": {
          "title": "Optional: SecretRef is reference to the secret object containing\nsensitive information to pass to the plugin scripts. This may be\nempty if no secret object is specified. If the secret object\ncontains more than one secret, all secrets are passed to the plugin\nscripts.\n+optional",
          "$ref": "#/definitions/v1LocalObjectReference"
        }
      }
    },
    "v1FlockerVolumeSource": {
      "description": "Represents a Flocker volume mounted by the Flocker agent.\nOne and only one of datasetName and datasetUUID should be set.\nFlocker volumes do not support ownership management or SELinux relabeling.",
      "type": "object",
      "properties": {
        "datasetName": {
          "type": "string",
          "title": "Name of the dataset stored as metadata -\u003e name on the dataset for Flocker\nshould be considered as deprecated\n+optional"
        },
        "datasetUUID": {
          "type": "string",
          "title": "UUID of the dataset. This is unique identifier of a Flocker dataset\n+optional"
        }
      }
    },
    "v1GCEPersistentDiskVolumeSource": {
      "description": "Represents a Persistent Disk resource in Google Compute Engine.\n\nA GCE PD must exist before mounting to a container. The disk must\nalso be in the same GCE project and zone as the kubelet. A GCE PD\ncan only be mounted as read/write once or read-only many times. GCE\nPDs support ownership management and SELinux relabeling.",
      "type": "object",
      "properties": {
        "fsType": {
          "type": "string",
          "title": "Filesystem type of the volume that you want to mount.\nTip: Ensure that the filesystem type is supported by the host operating system.\nExamples: \"ext4\", \"xfs\", \"ntfs\". Implicitly inferred to be \"ext4\" if unspecified.\nMore info: https://kubernetes.io/docs/concepts/storage/volumes#gcepersistentdisk\nTODO: how do we prevent errors in the filesystem from compromising the machine\n+optional"
        },
        "partition": {
          "type": "integer",
          "format": "int32",
          "title": "The partition in the volume that you want to mount.\nIf omitted, the default is to mount by volume name.\nExamples: For volume /dev/sda1, you specify the partition as \"1\".\nSimilarly, the volume partition for /dev/sda is \"0\" (or you can leave the property empty).\nMore info: https://kubernetes.io/docs/concepts/storage/volumes#gcepersistentdisk\n+optional"
        },
        "pdName": {
          "type": "string",
          "title": "Unique name of the PD resource in GCE. Used to identify the disk in GCE.\nMore info: https://kubernetes.io/docs/concepts/storage/volumes#gcepersistentdisk"
        },
        "readOnly": {
          "type": "boolean",
          "format": "boolean",
          "title": "ReadOnly here will force the ReadOnly setting in VolumeMounts.\nDefaults to false.\nMore info: https://kubernetes.io/docs/concepts/storage/volumes#gcepersistentdisk\n+optional"
        }
      }
    },
    "v1GetOptions": {
      "description": "GetOptions is the standard query options to the standard REST get call.",
      "type": "object",
      "properties": {
        "resourceVersion": {
          "description": "When specified:\n- if unset, then the result is returned from remote storage based on quorum-read flag;\n- if it's 0, then we simply return what we currently have in cache, no guarantee;\n- if set to non zero, then the result is at least as fresh as given rv.",
          "type": "string"
        }
      }
    },
    "v1GitRepoVolumeSource": {
      "description": "Represents a volume that is populated with the contents of a git repository.\nGit repo volumes do not support ownership management.\nGit repo volumes support SELinux relabeling.\n\nDEPRECATED: GitRepo is deprecated. To provision a container with a git repo, mount an\nEmptyDir into an InitContainer that clones the repo using git, then mount the EmptyDir\ninto the Pod's container.",
      "type": "object",
      "properties": {
        "directory": {
          "type": "string",
          "title": "Target directory name.\nMust not contain or start with '..'.  If '.' is supplied, the volume directory will be the\ngit repository.  Otherwise, if specified, the volume will contain the git repository in\nthe subdirectory with the given name.\n+optional"
        },
        "repository": {
          "type": "string",
          "title": "Repository URL"
        },
        "revision": {
          "type": "string",
          "title": "Commit hash for the specified revision.\n+optional"
        }
      }
    },
    "v1GlusterfsVolumeSource": {
      "description": "Represents a Glusterfs mount that lasts the lifetime of a pod.\nGlusterfs volumes do not support ownership management or SELinux relabeling.",
      "type": "object",
      "properties": {
        "endpoints": {
          "type": "string",
          "title": "EndpointsName is the endpoint name that details Glusterfs topology.\nMore info: https://examples.k8s.io/volumes/glusterfs/README.md#create-a-pod"
        },
        "path": {
          "type": "string",
          "title": "Path is the Glusterfs volume path.\nMore info: https://examples.k8s.io/volumes/glusterfs/README.md#create-a-pod"
        },
        "readOnly": {
          "type": "boolean",
          "format": "boolean",
          "title": "ReadOnly here will force the Glusterfs volume to be mounted with read-only permissions.\nDefaults to false.\nMore info: https://examples.k8s.io/volumes/glusterfs/README.md#create-a-pod\n+optional"
        }
      }
    },
    "v1HTTPGetAction": {
      "description": "HTTPGetAction describes an action based on HTTP Get requests.",
      "type": "object",
      "properties": {
        "host": {
          "type": "string",
          "title": "Host name to connect to, defaults to the pod IP. You probably want to set\n\"Host\" in httpHeaders instead.\n+optional"
        },
        "httpHeaders": {
          "type": "array",
          "title": "Custom headers to set in the request. HTTP allows repeated headers.\n+optional",
          "items": {
            "$ref": "#/definitions/v1HTTPHeader"
          }
        },
        "path": {
          "type": "string",
          "title": "Path to access on the HTTP server.\n+optional"
        },
        "port": {
          "description": "Name or number of the port to access on the container.\nNumber must be in the range 1 to 65535.\nName must be an IANA_SVC_NAME.",
          "$ref": "#/definitions/intstrIntOrString"
        },
        "scheme": {
          "type": "string",
          "title": "Scheme to use for connecting to the host.\nDefaults to HTTP.\n+optional"
        }
      }
    },
    "v1HTTPHeader": {
      "type": "object",
      "title": "HTTPHeader describes a custom header to be used in HTTP probes",
      "properties": {
        "name": {
          "type": "string",
          "title": "The header field name"
        },
        "value": {
          "type": "string",
          "title": "The header field value"
        }
      }
    },
    "v1Handler": {
      "description": "Handler defines a specific action that should be taken\nTODO: pass structured data to these actions, and document that data here.",
      "type": "object",
      "properties": {
        "exec": {
          "title": "One and only one of the following should be specified.\nExec specifies the action to take.\n+optional",
          "$ref": "#/definitions/v1ExecAction"
        },
        "httpGet": {
          "title": "HTTPGet specifies the http request to perform.\n+optional",
          "$ref": "#/definitions/v1HTTPGetAction"
        },
        "tcpSocket": {
          "title": "TCPSocket specifies an action involving a TCP port.\nTCP hooks not yet supported\nTODO: implement a realistic TCP lifecycle hook\n+optional",
          "$ref": "#/definitions/v1TCPSocketAction"
        }
      }
    },
    "v1HostAlias": {
      "description": "HostAlias holds the mapping between IP and hostnames that will be injected as an entry in the\npod's hosts file.",
      "type": "object",
      "properties": {
        "hostnames": {
          "description": "Hostnames for the above IP address.",
          "type": "array",
          "items": {
            "type": "string"
          }
        },
        "ip": {
          "description": "IP address of the host file entry.",
          "type": "string"
        }
      }
    },
    "v1HostPathVolumeSource": {
      "description": "Represents a host path mapped into a pod.\nHost path volumes do not support ownership management or SELinux relabeling.",
      "type": "object",
      "properties": {
        "path": {
          "type": "string",
          "title": "Path of the directory on the host.\nIf the path is a symlink, it will follow the link to the real path.\nMore info: https://kubernetes.io/docs/concepts/storage/volumes#hostpath"
        },
        "type": {
          "type": "string",
          "title": "Type for HostPath Volume\nDefaults to \"\"\nMore info: https://kubernetes.io/docs/concepts/storage/volumes#hostpath\n+optional"
        }
      }
    },
    "v1ISCSIVolumeSource": {
      "description": "Represents an ISCSI disk.\nISCSI volumes can only be mounted as read/write once.\nISCSI volumes support ownership management and SELinux relabeling.",
      "type": "object",
      "properties": {
        "chapAuthDiscovery": {
          "type": "boolean",
          "format": "boolean",
          "title": "whether support iSCSI Discovery CHAP authentication\n+optional"
        },
        "chapAuthSession": {
          "type": "boolean",
          "format": "boolean",
          "title": "whether support iSCSI Session CHAP authentication\n+optional"
        },
        "fsType": {
          "type": "string",
          "title": "Filesystem type of the volume that you want to mount.\nTip: Ensure that the filesystem type is supported by the host operating system.\nExamples: \"ext4\", \"xfs\", \"ntfs\". Implicitly inferred to be \"ext4\" if unspecified.\nMore info: https://kubernetes.io/docs/concepts/storage/volumes#iscsi\nTODO: how do we prevent errors in the filesystem from compromising the machine\n+optional"
        },
        "initiatorName": {
          "type": "string",
          "title": "Custom iSCSI Initiator Name.\nIf initiatorName is specified with iscsiInterface simultaneously, new iSCSI interface\n\u003ctarget portal\u003e:\u003cvolume name\u003e will be created for the connection.\n+optional"
        },
        "iqn": {
          "description": "Target iSCSI Qualified Name.",
          "type": "string"
        },
        "iscsiInterface": {
          "type": "string",
          "title": "iSCSI Interface Name that uses an iSCSI transport.\nDefaults to 'default' (tcp).\n+optional"
        },
        "lun": {
          "description": "iSCSI Target Lun number.",
          "type": "integer",
          "format": "int32"
        },
        "portals": {
          "type": "array",
          "title": "iSCSI Target Portal List. The portal is either an IP or ip_addr:port if the port\nis other than default (typically TCP ports 860 and 3260).\n+optional",
          "items": {
            "type": "string"
          }
        },
        "readOnly": {
          "type": "boolean",
          "format": "boolean",
          "title": "ReadOnly here will force the ReadOnly setting in VolumeMounts.\nDefaults to false.\n+optional"
        },
        "secretRef": {
          "title": "CHAP Secret for iSCSI target and initiator authentication\n+optional",
          "$ref": "#/definitions/v1LocalObjectReference"
        },
        "targetPortal": {
          "description": "iSCSI Target Portal. The Portal is either an IP or ip_addr:port if the port\nis other than default (typically TCP ports 860 and 3260).",
          "type": "string"
        }
      }
    },
    "v1KeyToPath": {
      "description": "Maps a string key to a path within a volume.",
      "type": "object",
      "properties": {
        "key": {
          "description": "The key to project.",
          "type": "string"
        },
        "mode": {
          "type": "integer",
          "format": "int32",
          "title": "Optional: mode bits to use on this file, must be a value between 0\nand 0777. If not specified, the volume defaultMode will be used.\nThis might be in conflict with other options that affect the file\nmode, like fsGroup, and the result can be other mode bits set.\n+optional"
        },
        "path": {
          "description": "The relative path of the file to map the key to.\nMay not be an absolute path.\nMay not contain the path element '..'.\nMay not start with the string '..'.",
          "type": "string"
        }
      }
    },
    "v1LabelSelector": {
      "description": "A label selector is a label query over a set of resources. The result of matchLabels and\nmatchExpressions are ANDed. An empty label selector matches all objects. A null\nlabel selector matches no objects.",
      "type": "object",
      "properties": {
        "matchExpressions": {
          "type": "array",
          "title": "matchExpressions is a list of label selector requirements. The requirements are ANDed.\n+optional",
          "items": {
            "$ref": "#/definitions/v1LabelSelectorRequirement"
          }
        },
        "matchLabels": {
          "type": "object",
          "title": "matchLabels is a map of {key,value} pairs. A single {key,value} in the matchLabels\nmap is equivalent to an element of matchExpressions, whose key field is \"key\", the\noperator is \"In\", and the values array contains only \"value\". The requirements are ANDed.\n+optional",
          "additionalProperties": {
            "type": "string"
          }
        }
      }
    },
    "v1LabelSelectorRequirement": {
      "description": "A label selector requirement is a selector that contains values, a key, and an operator that\nrelates the key and values.",
      "type": "object",
      "properties": {
        "key": {
          "type": "string",
          "title": "key is the label key that the selector applies to.\n+patchMergeKey=key\n+patchStrategy=merge"
        },
        "operator": {
          "description": "operator represents a key's relationship to a set of values.\nValid operators are In, NotIn, Exists and DoesNotExist.",
          "type": "string"
        },
        "values": {
          "type": "array",
          "title": "values is an array of string values. If the operator is In or NotIn,\nthe values array must be non-empty. If the operator is Exists or DoesNotExist,\nthe values array must be empty. This array is replaced during a strategic\nmerge patch.\n+optional",
          "items": {
            "type": "string"
          }
        }
      }
    },
    "v1Lifecycle": {
      "description": "Lifecycle describes actions that the management system should take in response to container lifecycle\nevents. For the PostStart and PreStop lifecycle handlers, management of the container blocks\nuntil the action is complete, unless the container process fails, in which case the handler is aborted.",
      "type": "object",
      "properties": {
        "postStart": {
          "title": "PostStart is called immediately after a container is created. If the handler fails,\nthe container is terminated and restarted according to its restart policy.\nOther management of the container blocks until the hook completes.\nMore info: https://kubernetes.io/docs/concepts/containers/container-lifecycle-hooks/#container-hooks\n+optional",
          "$ref": "#/definitions/v1Handler"
        },
        "preStop": {
          "title": "PreStop is called immediately before a container is terminated due to an\nAPI request or management event such as liveness/startup probe failure,\npreemption, resource contention, etc. The handler is not called if the\ncontainer crashes or exits. The reason for termination is passed to the\nhandler. The Pod's termination grace period countdown begins before the\nPreStop hooked is executed. Regardless of the outcome of the handler, the\ncontainer will eventually terminate within the Pod's termination grace\nperiod. Other management of the container blocks until the hook completes\nor until the termination grace period is reached.\nMore info: https://kubernetes.io/docs/concepts/containers/container-lifecycle-hooks/#container-hooks\n+optional",
          "$ref": "#/definitions/v1Handler"
        }
      }
    },
    "v1ListMeta": {
      "description": "ListMeta describes metadata that synthetic resources must have, including lists and\nvarious status objects. A resource may have only one of {ObjectMeta, ListMeta}.",
      "type": "object",
      "properties": {
        "continue": {
          "description": "continue may be set if the user set a limit on the number of items returned, and indicates that\nthe server has more data available. The value is opaque and may be used to issue another request\nto the endpoint that served this list to retrieve the next set of available objects. Continuing a\nconsistent list may not be possible if the server configuration has changed or more than a few\nminutes have passed. The resourceVersion field returned when using this continue value will be\nidentical to the value in the first response, unless you have received this token from an error\nmessage.",
          "type": "string"
        },
        "remainingItemCount": {
          "type": "string",
          "format": "int64",
          "title": "remainingItemCount is the number of subsequent items in the list which are not included in this\nlist response. If the list request contained label or field selectors, then the number of\nremaining items is unknown and the field will be left unset and omitted during serialization.\nIf the list is complete (either because it is not chunking or because this is the last chunk),\nthen there are no more remaining items and this field will be left unset and omitted during\nserialization.\nServers older than v1.15 do not set this field.\nThe intended use of the remainingItemCount is *estimating* the size of a collection. Clients\nshould not rely on the remainingItemCount to be set or to be exact.\n+optional"
        },
        "resourceVersion": {
          "type": "string",
          "title": "String that identifies the server's internal version of this object that\ncan be used by clients to determine when objects have changed.\nValue must be treated as opaque by clients and passed unmodified back to the server.\nPopulated by the system.\nRead-only.\nMore info: https://git.k8s.io/community/contributors/devel/sig-architecture/api-conventions.md#concurrency-control-and-consistency\n+optional"
        },
        "selfLink": {
          "description": "selfLink is a URL representing this object.\nPopulated by the system.\nRead-only.\n\nDEPRECATED\nKubernetes will stop propagating this field in 1.20 release and the field is planned\nto be removed in 1.21 release.\n+optional",
          "type": "string"
        }
      }
    },
    "v1ListOptions": {
      "description": "ListOptions is the query options to a standard REST list call.",
      "type": "object",
      "properties": {
        "allowWatchBookmarks": {
          "description": "allowWatchBookmarks requests watch events with type \"BOOKMARK\".\nServers that do not implement bookmarks may ignore this flag and\nbookmarks are sent at the server's discretion. Clients should not\nassume bookmarks are returned at any specific interval, nor may they\nassume the server will send any BOOKMARK event during a session.\nIf this is not a watch, this field is ignored.\nIf the feature gate WatchBookmarks is not enabled in apiserver,\nthis field is ignored.\n\nThis field is beta.\n\n+optional",
          "type": "boolean",
          "format": "boolean"
        },
        "continue": {
          "description": "The continue option should be set when retrieving more results from the server. Since this value is\nserver defined, clients may only use the continue value from a previous query result with identical\nquery parameters (except for the value of continue) and the server may reject a continue value it\ndoes not recognize. If the specified continue value is no longer valid whether due to expiration\n(generally five to fifteen minutes) or a configuration change on the server, the server will\nrespond with a 410 ResourceExpired error together with a continue token. If the client needs a\nconsistent list, it must restart their list without the continue field. Otherwise, the client may\nsend another list request with the token received with the 410 error, the server will respond with\na list starting from the next key, but from the latest snapshot, which is inconsistent from the\nprevious list results - objects that are created, modified, or deleted after the first list request\nwill be included in the response, as long as their keys are after the \"next key\".\n\nThis field is not supported when watch is true. Clients may start a watch from the last\nresourceVersion value returned by the server and not miss any modifications.",
          "type": "string"
        },
        "fieldSelector": {
          "type": "string",
          "title": "A selector to restrict the list of returned objects by their fields.\nDefaults to everything.\n+optional"
        },
        "labelSelector": {
          "type": "string",
          "title": "A selector to restrict the list of returned objects by their labels.\nDefaults to everything.\n+optional"
        },
        "limit": {
          "description": "limit is a maximum number of responses to return for a list call. If more items exist, the\nserver will set the `continue` field on the list metadata to a value that can be used with the\nsame initial query to retrieve the next set of results. Setting a limit may return fewer than\nthe requested amount of items (up to zero items) in the event all requested objects are\nfiltered out and clients should only use the presence of the continue field to determine whether\nmore results are available. Servers may choose not to support the limit argument and will return\nall of the available results. If limit is specified and the continue field is empty, clients may\nassume that no more results are available. This field is not supported if watch is true.\n\nThe server guarantees that the objects returned when using continue will be identical to issuing\na single list call without a limit - that is, no objects created, modified, or deleted after the\nfirst request is issued will be included in any subsequent continued requests. This is sometimes\nreferred to as a consistent snapshot, and ensures that a client that is using limit to receive\nsmaller chunks of a very large result can ensure they see all possible objects. If objects are\nupdated during a chunked list the version of the object that was present at the time the first list\nresult was calculated is returned.",
          "type": "string",
          "format": "int64"
        },
        "resourceVersion": {
          "type": "string",
          "title": "When specified with a watch call, shows changes that occur after that particular version of a resource.\nDefaults to changes from the beginning of history.\nWhen specified for list:\n- if unset, then the result is returned from remote storage based on quorum-read flag;\n- if it's 0, then we simply return what we currently have in cache, no guarantee;\n- if set to non zero, then the result is at least as fresh as given rv.\n+optional"
        },
        "timeoutSeconds": {
          "type": "string",
          "format": "int64",
          "title": "Timeout for the list/watch call.\nThis limits the duration of the call, regardless of any activity or inactivity.\n+optional"
        },
        "watch": {
          "type": "boolean",
          "format": "boolean",
          "title": "Watch for changes to the described resources and return them as a stream of\nadd, update, and remove notifications. Specify resourceVersion.\n+optional"
        }
      }
    },
    "v1LocalObjectReference": {
      "description": "LocalObjectReference contains enough information to let you locate the\nreferenced object inside the same namespace.",
      "type": "object",
      "properties": {
        "name": {
          "type": "string",
          "title": "Name of the referent.\nMore info: https://kubernetes.io/docs/concepts/overview/working-with-objects/names/#names\nTODO: Add other useful fields. apiVersion, kind, uid?\n+optional"
        }
      }
    },
    "v1ManagedFieldsEntry": {
      "description": "ManagedFieldsEntry is a workflow-id, a FieldSet and the group version of the resource\nthat the fieldset applies to.",
      "type": "object",
      "properties": {
        "apiVersion": {
          "description": "APIVersion defines the version of this resource that this field set\napplies to. The format is \"group/version\" just like the top-level\nAPIVersion field. It is necessary to track the version of a field\nset because it cannot be automatically converted.",
          "type": "string"
        },
        "fieldsType": {
          "type": "string",
          "title": "FieldsType is the discriminator for the different fields format and version.\nThere is currently only one possible value: \"FieldsV1\""
        },
        "fieldsV1": {
          "title": "FieldsV1 holds the first JSON version format as described in the \"FieldsV1\" type.\n+optional",
          "$ref": "#/definitions/v1FieldsV1"
        },
        "manager": {
          "description": "Manager is an identifier of the workflow managing these fields.",
          "type": "string"
        },
        "operation": {
          "description": "Operation is the type of operation which lead to this ManagedFieldsEntry being created.\nThe only valid values for this field are 'Apply' and 'Update'.",
          "type": "string"
        },
        "time": {
          "title": "Time is timestamp of when these fields were set. It should always be empty if Operation is 'Apply'\n+optional",
          "$ref": "#/definitions/v1Time"
        }
      }
    },
    "v1NFSVolumeSource": {
      "description": "Represents an NFS mount that lasts the lifetime of a pod.\nNFS volumes do not support ownership management or SELinux relabeling.",
      "type": "object",
      "properties": {
        "path": {
          "type": "string",
          "title": "Path that is exported by the NFS server.\nMore info: https://kubernetes.io/docs/concepts/storage/volumes#nfs"
        },
        "readOnly": {
          "type": "boolean",
          "format": "boolean",
          "title": "ReadOnly here will force\nthe NFS export to be mounted with read-only permissions.\nDefaults to false.\nMore info: https://kubernetes.io/docs/concepts/storage/volumes#nfs\n+optional"
        },
        "server": {
          "type": "string",
          "title": "Server is the hostname or IP address of the NFS server.\nMore info: https://kubernetes.io/docs/concepts/storage/volumes#nfs"
        }
      }
    },
    "v1NodeAffinity": {
      "description": "Node affinity is a group of node affinity scheduling rules.",
      "type": "object",
      "properties": {
        "preferredDuringSchedulingIgnoredDuringExecution": {
          "type": "array",
          "title": "The scheduler will prefer to schedule pods to nodes that satisfy\nthe affinity expressions specified by this field, but it may choose\na node that violates one or more of the expressions. The node that is\nmost preferred is the one with the greatest sum of weights, i.e.\nfor each node that meets all of the scheduling requirements (resource\nrequest, requiredDuringScheduling affinity expressions, etc.),\ncompute a sum by iterating through the elements of this field and adding\n\"weight\" to the sum if the node matches the corresponding matchExpressions; the\nnode(s) with the highest sum are the most preferred.\n+optional",
          "items": {
            "$ref": "#/definitions/v1PreferredSchedulingTerm"
          }
        },
        "requiredDuringSchedulingIgnoredDuringExecution": {
          "title": "If the affinity requirements specified by this field are not met at\nscheduling time, the pod will not be scheduled onto the node.\nIf the affinity requirements specified by this field cease to be met\nat some point during pod execution (e.g. due to an update), the system\nmay or may not try to eventually evict the pod from its node.\n+optional",
          "$ref": "#/definitions/v1NodeSelector"
        }
      }
    },
    "v1NodeSelector": {
      "description": "A node selector represents the union of the results of one or more label queries\nover a set of nodes; that is, it represents the OR of the selectors represented\nby the node selector terms.",
      "type": "object",
      "properties": {
        "nodeSelectorTerms": {
          "description": "Required. A list of node selector terms. The terms are ORed.",
          "type": "array",
          "items": {
            "$ref": "#/definitions/v1NodeSelectorTerm"
          }
        }
      }
    },
    "v1NodeSelectorRequirement": {
      "description": "A node selector requirement is a selector that contains values, a key, and an operator\nthat relates the key and values.",
      "type": "object",
      "properties": {
        "key": {
          "description": "The label key that the selector applies to.",
          "type": "string"
        },
        "operator": {
          "description": "Represents a key's relationship to a set of values.\nValid operators are In, NotIn, Exists, DoesNotExist. Gt, and Lt.",
          "type": "string"
        },
        "values": {
          "type": "array",
          "title": "An array of string values. If the operator is In or NotIn,\nthe values array must be non-empty. If the operator is Exists or DoesNotExist,\nthe values array must be empty. If the operator is Gt or Lt, the values\narray must have a single element, which will be interpreted as an integer.\nThis array is replaced during a strategic merge patch.\n+optional",
          "items": {
            "type": "string"
          }
        }
      }
    },
    "v1NodeSelectorTerm": {
      "description": "A null or empty node selector term matches no objects. The requirements of\nthem are ANDed.\nThe TopologySelectorTerm type implements a subset of the NodeSelectorTerm.",
      "type": "object",
      "properties": {
        "matchExpressions": {
          "type": "array",
          "title": "A list of node selector requirements by node's labels.\n+optional",
          "items": {
            "$ref": "#/definitions/v1NodeSelectorRequirement"
          }
        },
        "matchFields": {
          "type": "array",
          "title": "A list of node selector requirements by node's fields.\n+optional",
          "items": {
            "$ref": "#/definitions/v1NodeSelectorRequirement"
          }
        }
      }
    },
    "v1ObjectFieldSelector": {
      "description": "ObjectFieldSelector selects an APIVersioned field of an object.",
      "type": "object",
      "properties": {
        "apiVersion": {
          "type": "string",
          "title": "Version of the schema the FieldPath is written in terms of, defaults to \"v1\".\n+optional"
        },
        "fieldPath": {
          "description": "Path of the field to select in the specified API version.",
          "type": "string"
        }
      }
    },
    "v1ObjectMeta": {
      "description": "ObjectMeta is metadata that all persisted resources must have, which includes all objects\nusers must create.",
      "type": "object",
      "properties": {
        "annotations": {
          "type": "object",
          "title": "Annotations is an unstructured key value map stored with a resource that may be\nset by external tools to store and retrieve arbitrary metadata. They are not\nqueryable and should be preserved when modifying objects.\nMore info: http://kubernetes.io/docs/user-guide/annotations\n+optional",
          "additionalProperties": {
            "type": "string"
          }
        },
        "clusterName": {
          "type": "string",
          "title": "The name of the cluster which the object belongs to.\nThis is used to distinguish resources with same name and namespace in different clusters.\nThis field is not set anywhere right now and apiserver is going to ignore it if set in create or update request.\n+optional"
        },
        "creationTimestamp": {
          "description": "CreationTimestamp is a timestamp representing the server time when this object was\ncreated. It is not guaranteed to be set in happens-before order across separate operations.\nClients may not set this value. It is represented in RFC3339 form and is in UTC.\n\nPopulated by the system.\nRead-only.\nNull for lists.\nMore info: https://git.k8s.io/community/contributors/devel/sig-architecture/api-conventions.md#metadata\n+optional",
          "$ref": "#/definitions/v1Time"
        },
        "deletionGracePeriodSeconds": {
          "type": "string",
          "format": "int64",
          "title": "Number of seconds allowed for this object to gracefully terminate before\nit will be removed from the system. Only set when deletionTimestamp is also set.\nMay only be shortened.\nRead-only.\n+optional"
        },
        "deletionTimestamp": {
          "description": "DeletionTimestamp is RFC 3339 date and time at which this resource will be deleted. This\nfield is set by the server when a graceful deletion is requested by the user, and is not\ndirectly settable by a client. The resource is expected to be deleted (no longer visible\nfrom resource lists, and not reachable by name) after the time in this field, once the\nfinalizers list is empty. As long as the finalizers list contains items, deletion is blocked.\nOnce the deletionTimestamp is set, this value may not be unset or be set further into the\nfuture, although it may be shortened or the resource may be deleted prior to this time.\nFor example, a user may request that a pod is deleted in 30 seconds. The Kubelet will react\nby sending a graceful termination signal to the containers in the pod. After that 30 seconds,\nthe Kubelet will send a hard termination signal (SIGKILL) to the container and after cleanup,\nremove the pod from the API. In the presence of network partitions, this object may still\nexist after this timestamp, until an administrator or automated process can determine the\nresource is fully terminated.\nIf not set, graceful deletion of the object has not been requested.\n\nPopulated by the system when a graceful deletion is requested.\nRead-only.\nMore info: https://git.k8s.io/community/contributors/devel/sig-architecture/api-conventions.md#metadata\n+optional",
          "$ref": "#/definitions/v1Time"
        },
        "finalizers": {
          "type": "array",
          "title": "Must be empty before the object is deleted from the registry. Each entry\nis an identifier for the responsible component that will remove the entry\nfrom the list. If the deletionTimestamp of the object is non-nil, entries\nin this list can only be removed.\n+optional\n+patchStrategy=merge",
          "items": {
            "type": "string"
          }
        },
        "generateName": {
          "description": "GenerateName is an optional prefix, used by the server, to generate a unique\nname ONLY IF the Name field has not been provided.\nIf this field is used, the name returned to the client will be different\nthan the name passed. This value will also be combined with a unique suffix.\nThe provided value has the same validation rules as the Name field,\nand may be truncated by the length of the suffix required to make the value\nunique on the server.\n\nIf this field is specified and the generated name exists, the server will\nNOT return a 409 - instead, it will either return 201 Created or 500 with Reason\nServerTimeout indicating a unique name could not be found in the time allotted, and the client\nshould retry (optionally after the time indicated in the Retry-After header).\n\nApplied only if Name is not specified.\nMore info: https://git.k8s.io/community/contributors/devel/sig-architecture/api-conventions.md#idempotency\n+optional",
          "type": "string"
        },
        "generation": {
          "type": "string",
          "format": "int64",
          "title": "A sequence number representing a specific generation of the desired state.\nPopulated by the system. Read-only.\n+optional"
        },
        "labels": {
          "type": "object",
          "title": "Map of string keys and values that can be used to organize and categorize\n(scope and select) objects. May match selectors of replication controllers\nand services.\nMore info: http://kubernetes.io/docs/user-guide/labels\n+optional",
          "additionalProperties": {
            "type": "string"
          }
        },
        "managedFields": {
          "description": "ManagedFields maps workflow-id and version to the set of fields\nthat are managed by that workflow. This is mostly for internal\nhousekeeping, and users typically shouldn't need to set or\nunderstand this field. A workflow can be the user's name, a\ncontroller's name, or the name of a specific apply path like\n\"ci-cd\". The set of fields is always in the version that the\nworkflow used when modifying the object.\n\n+optional",
          "type": "array",
          "items": {
            "$ref": "#/definitions/v1ManagedFieldsEntry"
          }
        },
        "name": {
          "type": "string",
          "title": "Name must be unique within a namespace. Is required when creating resources, although\nsome resources may allow a client to request the generation of an appropriate name\nautomatically. Name is primarily intended for creation idempotence and configuration\ndefinition.\nCannot be updated.\nMore info: http://kubernetes.io/docs/user-guide/identifiers#names\n+optional"
        },
        "namespace": {
          "description": "Namespace defines the space within each name must be unique. An empty namespace is\nequivalent to the \"default\" namespace, but \"default\" is the canonical representation.\nNot all objects are required to be scoped to a namespace - the value of this field for\nthose objects will be empty.\n\nMust be a DNS_LABEL.\nCannot be updated.\nMore info: http://kubernetes.io/docs/user-guide/namespaces\n+optional",
          "type": "string"
        },
        "ownerReferences": {
          "type": "array",
          "title": "List of objects depended by this object. If ALL objects in the list have\nbeen deleted, this object will be garbage collected. If this object is managed by a controller,\nthen an entry in this list will point to this controller, with the controller field set to true.\nThere cannot be more than one managing controller.\n+optional\n+patchMergeKey=uid\n+patchStrategy=merge",
          "items": {
            "$ref": "#/definitions/v1OwnerReference"
          }
        },
        "resourceVersion": {
          "description": "An opaque value that represents the internal version of this object that can\nbe used by clients to determine when objects have changed. May be used for optimistic\nconcurrency, change detection, and the watch operation on a resource or set of resources.\nClients must treat these values as opaque and passed unmodified back to the server.\nThey may only be valid for a particular resource or set of resources.\n\nPopulated by the system.\nRead-only.\nValue must be treated as opaque by clients and .\nMore info: https://git.k8s.io/community/contributors/devel/sig-architecture/api-conventions.md#concurrency-control-and-consistency\n+optional",
          "type": "string"
        },
        "selfLink": {
          "description": "SelfLink is a URL representing this object.\nPopulated by the system.\nRead-only.\n\nDEPRECATED\nKubernetes will stop propagating this field in 1.20 release and the field is planned\nto be removed in 1.21 release.\n+optional",
          "type": "string"
        },
        "uid": {
          "description": "UID is the unique in time and space value for this object. It is typically generated by\nthe server on successful creation of a resource and is not allowed to change on PUT\noperations.\n\nPopulated by the system.\nRead-only.\nMore info: http://kubernetes.io/docs/user-guide/identifiers#uids\n+optional",
          "type": "string"
        }
      }
    },
    "v1ObjectReference": {
      "type": "object",
      "title": "ObjectReference contains enough information to let you inspect or modify the referred object.\n+k8s:deepcopy-gen:interfaces=k8s.io/apimachinery/pkg/runtime.Object",
      "properties": {
        "apiVersion": {
          "type": "string",
          "title": "API version of the referent.\n+optional"
        },
        "fieldPath": {
          "type": "string",
          "title": "If referring to a piece of an object instead of an entire object, this string\nshould contain a valid JSON/Go field access statement, such as desiredState.manifest.containers[2].\nFor example, if the object reference is to a container within a pod, this would take on a value like:\n\"spec.containers{name}\" (where \"name\" refers to the name of the container that triggered\nthe event) or if no container name is specified \"spec.containers[2]\" (container with\nindex 2 in this pod). This syntax is chosen only to have some well-defined way of\nreferencing a part of an object.\nTODO: this design is not final and this field is subject to change in the future.\n+optional"
        },
        "kind": {
          "type": "string",
          "title": "Kind of the referent.\nMore info: https://git.k8s.io/community/contributors/devel/sig-architecture/api-conventions.md#types-kinds\n+optional"
        },
        "name": {
          "type": "string",
          "title": "Name of the referent.\nMore info: https://kubernetes.io/docs/concepts/overview/working-with-objects/names/#names\n+optional"
        },
        "namespace": {
          "type": "string",
          "title": "Namespace of the referent.\nMore info: https://kubernetes.io/docs/concepts/overview/working-with-objects/namespaces/\n+optional"
        },
        "resourceVersion": {
          "type": "string",
          "title": "Specific resourceVersion to which this reference is made, if any.\nMore info: https://git.k8s.io/community/contributors/devel/sig-architecture/api-conventions.md#concurrency-control-and-consistency\n+optional"
        },
        "uid": {
          "type": "string",
          "title": "UID of the referent.\nMore info: https://kubernetes.io/docs/concepts/overview/working-with-objects/names/#uids\n+optional"
        }
      }
    },
    "v1OwnerReference": {
      "description": "OwnerReference contains enough information to let you identify an owning\nobject. An owning object must be in the same namespace as the dependent, or\nbe cluster-scoped, so there is no namespace field.",
      "type": "object",
      "properties": {
        "apiVersion": {
          "description": "API version of the referent.",
          "type": "string"
        },
        "blockOwnerDeletion": {
          "type": "boolean",
          "format": "boolean",
          "title": "If true, AND if the owner has the \"foregroundDeletion\" finalizer, then\nthe owner cannot be deleted from the key-value store until this\nreference is removed.\nDefaults to false.\nTo set this field, a user needs \"delete\" permission of the owner,\notherwise 422 (Unprocessable Entity) will be returned.\n+optional"
        },
        "controller": {
          "type": "boolean",
          "format": "boolean",
          "title": "If true, this reference points to the managing controller.\n+optional"
        },
        "kind": {
          "type": "string",
          "title": "Kind of the referent.\nMore info: https://git.k8s.io/community/contributors/devel/sig-architecture/api-conventions.md#types-kinds"
        },
        "name": {
          "type": "string",
          "title": "Name of the referent.\nMore info: http://kubernetes.io/docs/user-guide/identifiers#names"
        },
        "uid": {
          "type": "string",
          "title": "UID of the referent.\nMore info: http://kubernetes.io/docs/user-guide/identifiers#uids"
        }
      }
    },
    "v1PersistentVolumeClaim": {
      "type": "object",
      "title": "PersistentVolumeClaim is a user's request for and claim to a persistent volume",
      "properties": {
        "metadata": {
          "title": "Standard object's metadata.\nMore info: https://git.k8s.io/community/contributors/devel/sig-architecture/api-conventions.md#metadata\n+optional",
          "$ref": "#/definitions/v1ObjectMeta"
        },
        "spec": {
          "title": "Spec defines the desired characteristics of a volume requested by a pod author.\nMore info: https://kubernetes.io/docs/concepts/storage/persistent-volumes#persistentvolumeclaims\n+optional",
          "$ref": "#/definitions/v1PersistentVolumeClaimSpec"
        },
        "status": {
          "title": "Status represents the current information/status of a persistent volume claim.\nRead-only.\nMore info: https://kubernetes.io/docs/concepts/storage/persistent-volumes#persistentvolumeclaims\n+optional",
          "$ref": "#/definitions/v1PersistentVolumeClaimStatus"
        }
      }
    },
    "v1PersistentVolumeClaimCondition": {
      "type": "object",
      "title": "PersistentVolumeClaimCondition contails details about state of pvc",
      "properties": {
        "lastProbeTime": {
          "title": "Last time we probed the condition.\n+optional",
          "$ref": "#/definitions/v1Time"
        },
        "lastTransitionTime": {
          "title": "Last time the condition transitioned from one status to another.\n+optional",
          "$ref": "#/definitions/v1Time"
        },
        "message": {
          "type": "string",
          "title": "Human-readable message indicating details about last transition.\n+optional"
        },
        "reason": {
          "type": "string",
          "title": "Unique, this should be a short, machine understandable string that gives the reason\nfor condition's last transition. If it reports \"ResizeStarted\" that means the underlying\npersistent volume is being resized.\n+optional"
        },
        "status": {
          "type": "string"
        },
        "type": {
          "type": "string"
        }
      }
    },
    "v1PersistentVolumeClaimSpec": {
      "type": "object",
      "title": "PersistentVolumeClaimSpec describes the common attributes of storage devices\nand allows a Source for provider-specific attributes",
      "properties": {
        "accessModes": {
          "type": "array",
          "title": "AccessModes contains the desired access modes the volume should have.\nMore info: https://kubernetes.io/docs/concepts/storage/persistent-volumes#access-modes-1\n+optional",
          "items": {
            "type": "string"
          }
        },
        "dataSource": {
          "title": "This field requires the VolumeSnapshotDataSource alpha feature gate to be\nenabled and currently VolumeSnapshot is the only supported data source.\nIf the provisioner can support VolumeSnapshot data source, it will create\na new volume and data will be restored to the volume at the same time.\nIf the provisioner does not support VolumeSnapshot data source, volume will\nnot be created and the failure will be reported as an event.\nIn the future, we plan to support more data source types and the behavior\nof the provisioner may change.\n+optional",
          "$ref": "#/definitions/v1TypedLocalObjectReference"
        },
        "resources": {
          "title": "Resources represents the minimum resources the volume should have.\nMore info: https://kubernetes.io/docs/concepts/storage/persistent-volumes#resources\n+optional",
          "$ref": "#/definitions/v1ResourceRequirements"
        },
        "selector": {
          "title": "A label query over volumes to consider for binding.\n+optional",
          "$ref": "#/definitions/v1LabelSelector"
        },
        "storageClassName": {
          "type": "string",
          "title": "Name of the StorageClass required by the claim.\nMore info: https://kubernetes.io/docs/concepts/storage/persistent-volumes#class-1\n+optional"
        },
        "volumeMode": {
          "type": "string",
          "title": "volumeMode defines what type of volume is required by the claim.\nValue of Filesystem is implied when not included in claim spec.\nThis is a beta feature.\n+optional"
        },
        "volumeName": {
          "type": "string",
          "title": "VolumeName is the binding reference to the PersistentVolume backing this claim.\n+optional"
        }
      }
    },
    "v1PersistentVolumeClaimStatus": {
      "description": "PersistentVolumeClaimStatus is the current status of a persistent volume claim.",
      "type": "object",
      "properties": {
        "accessModes": {
          "type": "array",
          "title": "AccessModes contains the actual access modes the volume backing the PVC has.\nMore info: https://kubernetes.io/docs/concepts/storage/persistent-volumes#access-modes-1\n+optional",
          "items": {
            "type": "string"
          }
        },
        "capacity": {
          "type": "object",
          "title": "Represents the actual resources of the underlying volume.\n+optional",
          "additionalProperties": {
            "$ref": "#/definitions/resourceQuantity"
          }
        },
        "conditions": {
          "type": "array",
          "title": "Current Condition of persistent volume claim. If underlying persistent volume is being\nresized then the Condition will be set to 'ResizeStarted'.\n+optional\n+patchMergeKey=type\n+patchStrategy=merge",
          "items": {
            "$ref": "#/definitions/v1PersistentVolumeClaimCondition"
          }
        },
        "phase": {
          "type": "string",
          "title": "Phase represents the current phase of PersistentVolumeClaim.\n+optional"
        }
      }
    },
    "v1PersistentVolumeClaimVolumeSource": {
      "description": "PersistentVolumeClaimVolumeSource references the user's PVC in the same namespace.\nThis volume finds the bound PV and mounts that volume for the pod. A\nPersistentVolumeClaimVolumeSource is, essentially, a wrapper around another\ntype of volume that is owned by someone else (the system).",
      "type": "object",
      "properties": {
        "claimName": {
          "type": "string",
          "title": "ClaimName is the name of a PersistentVolumeClaim in the same namespace as the pod using this volume.\nMore info: https://kubernetes.io/docs/concepts/storage/persistent-volumes#persistentvolumeclaims"
        },
        "readOnly": {
          "type": "boolean",
          "format": "boolean",
          "title": "Will force the ReadOnly setting in VolumeMounts.\nDefault false.\n+optional"
        }
      }
    },
    "v1PhotonPersistentDiskVolumeSource": {
      "description": "Represents a Photon Controller persistent disk resource.",
      "type": "object",
      "properties": {
        "fsType": {
          "description": "Filesystem type to mount.\nMust be a filesystem type supported by the host operating system.\nEx. \"ext4\", \"xfs\", \"ntfs\". Implicitly inferred to be \"ext4\" if unspecified.",
          "type": "string"
        },
        "pdID": {
          "type": "string",
          "title": "ID that identifies Photon Controller persistent disk"
        }
      }
    },
    "v1PodAffinity": {
      "description": "Pod affinity is a group of inter pod affinity scheduling rules.",
      "type": "object",
      "properties": {
        "preferredDuringSchedulingIgnoredDuringExecution": {
          "type": "array",
          "title": "The scheduler will prefer to schedule pods to nodes that satisfy\nthe affinity expressions specified by this field, but it may choose\na node that violates one or more of the expressions. The node that is\nmost preferred is the one with the greatest sum of weights, i.e.\nfor each node that meets all of the scheduling requirements (resource\nrequest, requiredDuringScheduling affinity expressions, etc.),\ncompute a sum by iterating through the elements of this field and adding\n\"weight\" to the sum if the node has pods which matches the corresponding podAffinityTerm; the\nnode(s) with the highest sum are the most preferred.\n+optional",
          "items": {
            "$ref": "#/definitions/v1WeightedPodAffinityTerm"
          }
        },
        "requiredDuringSchedulingIgnoredDuringExecution": {
          "type": "array",
          "title": "If the affinity requirements specified by this field are not met at\nscheduling time, the pod will not be scheduled onto the node.\nIf the affinity requirements specified by this field cease to be met\nat some point during pod execution (e.g. due to a pod label update), the\nsystem may or may not try to eventually evict the pod from its node.\nWhen there are multiple elements, the lists of nodes corresponding to each\npodAffinityTerm are intersected, i.e. all terms must be satisfied.\n+optional",
          "items": {
            "$ref": "#/definitions/v1PodAffinityTerm"
          }
        }
      }
    },
    "v1PodAffinityTerm": {
      "type": "object",
      "title": "Defines a set of pods (namely those matching the labelSelector\nrelative to the given namespace(s)) that this pod should be\nco-located (affinity) or not co-located (anti-affinity) with,\nwhere co-located is defined as running on a node whose value of\nthe label with key \u003ctopologyKey\u003e matches that of any node on which\na pod of the set of pods is running",
      "properties": {
        "labelSelector": {
          "title": "A label query over a set of resources, in this case pods.\n+optional",
          "$ref": "#/definitions/v1LabelSelector"
        },
        "namespaces": {
          "type": "array",
          "title": "namespaces specifies which namespaces the labelSelector applies to (matches against);\nnull or empty list means \"this pod's namespace\"\n+optional",
          "items": {
            "type": "string"
          }
        },
        "topologyKey": {
          "description": "This pod should be co-located (affinity) or not co-located (anti-affinity) with the pods matching\nthe labelSelector in the specified namespaces, where co-located is defined as running on a node\nwhose value of the label with key topologyKey matches that of any node on which any of the\nselected pods is running.\nEmpty topologyKey is not allowed.",
          "type": "string"
        }
      }
    },
    "v1PodAntiAffinity": {
      "description": "Pod anti affinity is a group of inter pod anti affinity scheduling rules.",
      "type": "object",
      "properties": {
        "preferredDuringSchedulingIgnoredDuringExecution": {
          "type": "array",
          "title": "The scheduler will prefer to schedule pods to nodes that satisfy\nthe anti-affinity expressions specified by this field, but it may choose\na node that violates one or more of the expressions. The node that is\nmost preferred is the one with the greatest sum of weights, i.e.\nfor each node that meets all of the scheduling requirements (resource\nrequest, requiredDuringScheduling anti-affinity expressions, etc.),\ncompute a sum by iterating through the elements of this field and adding\n\"weight\" to the sum if the node has pods which matches the corresponding podAffinityTerm; the\nnode(s) with the highest sum are the most preferred.\n+optional",
          "items": {
            "$ref": "#/definitions/v1WeightedPodAffinityTerm"
          }
        },
        "requiredDuringSchedulingIgnoredDuringExecution": {
          "type": "array",
          "title": "If the anti-affinity requirements specified by this field are not met at\nscheduling time, the pod will not be scheduled onto the node.\nIf the anti-affinity requirements specified by this field cease to be met\nat some point during pod execution (e.g. due to a pod label update), the\nsystem may or may not try to eventually evict the pod from its node.\nWhen there are multiple elements, the lists of nodes corresponding to each\npodAffinityTerm are intersected, i.e. all terms must be satisfied.\n+optional",
          "items": {
            "$ref": "#/definitions/v1PodAffinityTerm"
          }
        }
      }
    },
    "v1PodDNSConfig": {
      "description": "PodDNSConfig defines the DNS parameters of a pod in addition to\nthose generated from DNSPolicy.",
      "type": "object",
      "properties": {
        "nameservers": {
          "type": "array",
          "title": "A list of DNS name server IP addresses.\nThis will be appended to the base nameservers generated from DNSPolicy.\nDuplicated nameservers will be removed.\n+optional",
          "items": {
            "type": "string"
          }
        },
        "options": {
          "type": "array",
          "title": "A list of DNS resolver options.\nThis will be merged with the base options generated from DNSPolicy.\nDuplicated entries will be removed. Resolution options given in Options\nwill override those that appear in the base DNSPolicy.\n+optional",
          "items": {
            "$ref": "#/definitions/v1PodDNSConfigOption"
          }
        },
        "searches": {
          "type": "array",
          "title": "A list of DNS search domains for host-name lookup.\nThis will be appended to the base search paths generated from DNSPolicy.\nDuplicated search paths will be removed.\n+optional",
          "items": {
            "type": "string"
          }
        }
      }
    },
    "v1PodDNSConfigOption": {
      "description": "PodDNSConfigOption defines DNS resolver options of a pod.",
      "type": "object",
      "properties": {
        "name": {
          "description": "Required.",
          "type": "string"
        },
        "value": {
          "type": "string",
          "title": "+optional"
        }
      }
    },
    "v1PodLogOptions": {
      "description": "PodLogOptions is the query options for a Pod's logs REST call.",
      "type": "object",
      "properties": {
        "container": {
          "type": "string",
          "title": "The container for which to stream logs. Defaults to only container if there is one container in the pod.\n+optional"
        },
        "follow": {
          "type": "boolean",
          "format": "boolean",
          "title": "Follow the log stream of the pod. Defaults to false.\n+optional"
        },
        "limitBytes": {
          "type": "string",
          "format": "int64",
          "title": "If set, the number of bytes to read from the server before terminating the\nlog output. This may not display a complete final line of logging, and may return\nslightly more or slightly less than the specified limit.\n+optional"
        },
        "previous": {
          "type": "boolean",
          "format": "boolean",
          "title": "Return previous terminated container logs. Defaults to false.\n+optional"
        },
        "sinceSeconds": {
          "type": "string",
          "format": "int64",
          "title": "A relative time in seconds before the current time from which to show logs. If this value\nprecedes the time a pod was started, only logs since the pod start will be returned.\nIf this value is in the future, no logs will be returned.\nOnly one of sinceSeconds or sinceTime may be specified.\n+optional"
        },
        "sinceTime": {
          "title": "An RFC3339 timestamp from which to show logs. If this value\nprecedes the time a pod was started, only logs since the pod start will be returned.\nIf this value is in the future, no logs will be returned.\nOnly one of sinceSeconds or sinceTime may be specified.\n+optional",
          "$ref": "#/definitions/v1Time"
        },
        "tailLines": {
          "type": "string",
          "format": "int64",
          "title": "If set, the number of lines from the end of the logs to show. If not specified,\nlogs are shown from the creation of the container or sinceSeconds or sinceTime\n+optional"
        },
        "timestamps": {
          "type": "boolean",
          "format": "boolean",
          "title": "If true, add an RFC3339 or RFC3339Nano timestamp at the beginning of every line\nof log output. Defaults to false.\n+optional"
        }
      }
    },
    "v1PodSecurityContext": {
      "description": "PodSecurityContext holds pod-level security attributes and common container settings.\nSome fields are also present in container.securityContext.  Field values of\ncontainer.securityContext take precedence over field values of PodSecurityContext.",
      "type": "object",
      "properties": {
        "fsGroup": {
          "description": "1. The owning GID will be the FSGroup\n2. The setgid bit is set (new files created in the volume will be owned by FSGroup)\n3. The permission bits are OR'd with rw-rw----\n\nIf unset, the Kubelet will not modify the ownership and permissions of any volume.\n+optional",
          "type": "string",
          "format": "int64",
          "title": "A special supplemental group that applies to all containers in a pod.\nSome volume types allow the Kubelet to change the ownership of that volume\nto be owned by the pod:"
        },
        "runAsGroup": {
          "type": "string",
          "format": "int64",
          "title": "The GID to run the entrypoint of the container process.\nUses runtime default if unset.\nMay also be set in SecurityContext.  If set in both SecurityContext and\nPodSecurityContext, the value specified in SecurityContext takes precedence\nfor that container.\n+optional"
        },
        "runAsNonRoot": {
          "type": "boolean",
          "format": "boolean",
          "title": "Indicates that the container must run as a non-root user.\nIf true, the Kubelet will validate the image at runtime to ensure that it\ndoes not run as UID 0 (root) and fail to start the container if it does.\nIf unset or false, no such validation will be performed.\nMay also be set in SecurityContext.  If set in both SecurityContext and\nPodSecurityContext, the value specified in SecurityContext takes precedence.\n+optional"
        },
        "runAsUser": {
          "type": "string",
          "format": "int64",
          "title": "The UID to run the entrypoint of the container process.\nDefaults to user specified in image metadata if unspecified.\nMay also be set in SecurityContext.  If set in both SecurityContext and\nPodSecurityContext, the value specified in SecurityContext takes precedence\nfor that container.\n+optional"
        },
        "seLinuxOptions": {
          "title": "The SELinux context to be applied to all containers.\nIf unspecified, the container runtime will allocate a random SELinux context for each\ncontainer.  May also be set in SecurityContext.  If set in\nboth SecurityContext and PodSecurityContext, the value specified in SecurityContext\ntakes precedence for that container.\n+optional",
          "$ref": "#/definitions/v1SELinuxOptions"
        },
        "supplementalGroups": {
          "type": "array",
          "title": "A list of groups applied to the first process run in each container, in addition\nto the container's primary GID.  If unspecified, no groups will be added to\nany container.\n+optional",
          "items": {
            "type": "string",
            "format": "int64"
          }
        },
        "sysctls": {
          "type": "array",
          "title": "Sysctls hold a list of namespaced sysctls used for the pod. Pods with unsupported\nsysctls (by the container runtime) might fail to launch.\n+optional",
          "items": {
            "$ref": "#/definitions/v1Sysctl"
          }
        },
        "windowsOptions": {
          "title": "The Windows specific settings applied to all containers.\nIf unspecified, the options within a container's SecurityContext will be used.\nIf set in both SecurityContext and PodSecurityContext, the value specified in SecurityContext takes precedence.\n+optional",
          "$ref": "#/definitions/v1WindowsSecurityContextOptions"
        }
      }
    },
    "v1PortworxVolumeSource": {
      "description": "PortworxVolumeSource represents a Portworx volume resource.",
      "type": "object",
      "properties": {
        "fsType": {
          "description": "FSType represents the filesystem type to mount\nMust be a filesystem type supported by the host operating system.\nEx. \"ext4\", \"xfs\". Implicitly inferred to be \"ext4\" if unspecified.",
          "type": "string"
        },
        "readOnly": {
          "type": "boolean",
          "format": "boolean",
          "title": "Defaults to false (read/write). ReadOnly here will force\nthe ReadOnly setting in VolumeMounts.\n+optional"
        },
        "volumeID": {
          "type": "string",
          "title": "VolumeID uniquely identifies a Portworx volume"
        }
      }
    },
    "v1PreferredSchedulingTerm": {
      "description": "An empty preferred scheduling term matches all objects with implicit weight 0\n(i.e. it's a no-op). A null preferred scheduling term matches no objects (i.e. is also a no-op).",
      "type": "object",
      "properties": {
        "preference": {
          "description": "A node selector term, associated with the corresponding weight.",
          "$ref": "#/definitions/v1NodeSelectorTerm"
        },
        "weight": {
          "description": "Weight associated with matching the corresponding nodeSelectorTerm, in the range 1-100.",
          "type": "integer",
          "format": "int32"
        }
      }
    },
    "v1Probe": {
      "description": "Probe describes a health check to be performed against a container to determine whether it is\nalive or ready to receive traffic.",
      "type": "object",
      "properties": {
        "failureThreshold": {
          "type": "integer",
          "format": "int32",
          "title": "Minimum consecutive failures for the probe to be considered failed after having succeeded.\nDefaults to 3. Minimum value is 1.\n+optional"
        },
        "handler": {
          "title": "The action taken to determine the health of a container",
          "$ref": "#/definitions/v1Handler"
        },
        "initialDelaySeconds": {
          "type": "integer",
          "format": "int32",
          "title": "Number of seconds after the container has started before liveness probes are initiated.\nMore info: https://kubernetes.io/docs/concepts/workloads/pods/pod-lifecycle#container-probes\n+optional"
        },
        "periodSeconds": {
          "type": "integer",
          "format": "int32",
          "title": "How often (in seconds) to perform the probe.\nDefault to 10 seconds. Minimum value is 1.\n+optional"
        },
        "successThreshold": {
          "type": "integer",
          "format": "int32",
          "title": "Minimum consecutive successes for the probe to be considered successful after having failed.\nDefaults to 1. Must be 1 for liveness and startup. Minimum value is 1.\n+optional"
        },
        "timeoutSeconds": {
          "type": "integer",
          "format": "int32",
          "title": "Number of seconds after which the probe times out.\nDefaults to 1 second. Minimum value is 1.\nMore info: https://kubernetes.io/docs/concepts/workloads/pods/pod-lifecycle#container-probes\n+optional"
        }
      }
    },
    "v1ProjectedVolumeSource": {
      "type": "object",
      "title": "Represents a projected volume source",
      "properties": {
        "defaultMode": {
          "type": "integer",
          "format": "int32",
          "title": "Mode bits to use on created files by default. Must be a value between\n0 and 0777.\nDirectories within the path are not affected by this setting.\nThis might be in conflict with other options that affect the file\nmode, like fsGroup, and the result can be other mode bits set.\n+optional"
        },
        "sources": {
          "type": "array",
          "title": "list of volume projections",
          "items": {
            "$ref": "#/definitions/v1VolumeProjection"
          }
        }
      }
    },
    "v1QuobyteVolumeSource": {
      "description": "Represents a Quobyte mount that lasts the lifetime of a pod.\nQuobyte volumes do not support ownership management or SELinux relabeling.",
      "type": "object",
      "properties": {
        "group": {
          "type": "string",
          "title": "Group to map volume access to\nDefault is no group\n+optional"
        },
        "readOnly": {
          "type": "boolean",
          "format": "boolean",
          "title": "ReadOnly here will force the Quobyte volume to be mounted with read-only permissions.\nDefaults to false.\n+optional"
        },
        "registry": {
          "type": "string",
          "title": "Registry represents a single or multiple Quobyte Registry services\nspecified as a string as host:port pair (multiple entries are separated with commas)\nwhich acts as the central registry for volumes"
        },
        "tenant": {
          "type": "string",
          "title": "Tenant owning the given Quobyte volume in the Backend\nUsed with dynamically provisioned Quobyte volumes, value is set by the plugin\n+optional"
        },
        "user": {
          "type": "string",
          "title": "User to map volume access to\nDefaults to serivceaccount user\n+optional"
        },
        "volume": {
          "description": "Volume is a string that references an already created Quobyte volume by name.",
          "type": "string"
        }
      }
    },
    "v1RBDVolumeSource": {
      "description": "Represents a Rados Block Device mount that lasts the lifetime of a pod.\nRBD volumes support ownership management and SELinux relabeling.",
      "type": "object",
      "properties": {
        "fsType": {
          "type": "string",
          "title": "Filesystem type of the volume that you want to mount.\nTip: Ensure that the filesystem type is supported by the host operating system.\nExamples: \"ext4\", \"xfs\", \"ntfs\". Implicitly inferred to be \"ext4\" if unspecified.\nMore info: https://kubernetes.io/docs/concepts/storage/volumes#rbd\nTODO: how do we prevent errors in the filesystem from compromising the machine\n+optional"
        },
        "image": {
          "type": "string",
          "title": "The rados image name.\nMore info: https://examples.k8s.io/volumes/rbd/README.md#how-to-use-it"
        },
        "keyring": {
          "type": "string",
          "title": "Keyring is the path to key ring for RBDUser.\nDefault is /etc/ceph/keyring.\nMore info: https://examples.k8s.io/volumes/rbd/README.md#how-to-use-it\n+optional"
        },
        "monitors": {
          "type": "array",
          "title": "A collection of Ceph monitors.\nMore info: https://examples.k8s.io/volumes/rbd/README.md#how-to-use-it",
          "items": {
            "type": "string"
          }
        },
        "pool": {
          "type": "string",
          "title": "The rados pool name.\nDefault is rbd.\nMore info: https://examples.k8s.io/volumes/rbd/README.md#how-to-use-it\n+optional"
        },
        "readOnly": {
          "type": "boolean",
          "format": "boolean",
          "title": "ReadOnly here will force the ReadOnly setting in VolumeMounts.\nDefaults to false.\nMore info: https://examples.k8s.io/volumes/rbd/README.md#how-to-use-it\n+optional"
        },
        "secretRef": {
          "title": "SecretRef is name of the authentication secret for RBDUser. If provided\noverrides keyring.\nDefault is nil.\nMore info: https://examples.k8s.io/volumes/rbd/README.md#how-to-use-it\n+optional",
          "$ref": "#/definitions/v1LocalObjectReference"
        },
        "user": {
          "type": "string",
          "title": "The rados user name.\nDefault is admin.\nMore info: https://examples.k8s.io/volumes/rbd/README.md#how-to-use-it\n+optional"
        }
      }
    },
    "v1ResourceFieldSelector": {
      "type": "object",
      "title": "ResourceFieldSelector represents container resources (cpu, memory) and their output format",
      "properties": {
        "containerName": {
          "type": "string",
          "title": "Container name: required for volumes, optional for env vars\n+optional"
        },
        "divisor": {
          "title": "Specifies the output format of the exposed resources, defaults to \"1\"\n+optional",
          "$ref": "#/definitions/resourceQuantity"
        },
        "resource": {
          "type": "string",
          "title": "Required: resource to select"
        }
      }
    },
    "v1ResourceRequirements": {
      "description": "ResourceRequirements describes the compute resource requirements.",
      "type": "object",
      "properties": {
        "limits": {
          "type": "object",
          "title": "Limits describes the maximum amount of compute resources allowed.\nMore info: https://kubernetes.io/docs/concepts/configuration/manage-compute-resources-container/\n+optional",
          "additionalProperties": {
            "$ref": "#/definitions/resourceQuantity"
          }
        },
        "requests": {
          "type": "object",
          "title": "Requests describes the minimum amount of compute resources required.\nIf Requests is omitted for a container, it defaults to Limits if that is explicitly specified,\notherwise to an implementation-defined value.\nMore info: https://kubernetes.io/docs/concepts/configuration/manage-compute-resources-container/\n+optional",
          "additionalProperties": {
            "$ref": "#/definitions/resourceQuantity"
          }
        }
      }
    },
    "v1SELinuxOptions": {
      "type": "object",
      "title": "SELinuxOptions are the labels to be applied to the container",
      "properties": {
        "level": {
          "type": "string",
          "title": "Level is SELinux level label that applies to the container.\n+optional"
        },
        "role": {
          "type": "string",
          "title": "Role is a SELinux role label that applies to the container.\n+optional"
        },
        "type": {
          "type": "string",
          "title": "Type is a SELinux type label that applies to the container.\n+optional"
        },
        "user": {
          "type": "string",
          "title": "User is a SELinux user label that applies to the container.\n+optional"
        }
      }
    },
    "v1ScaleIOVolumeSource": {
      "type": "object",
      "title": "ScaleIOVolumeSource represents a persistent ScaleIO volume",
      "properties": {
        "fsType": {
          "type": "string",
          "title": "Filesystem type to mount.\nMust be a filesystem type supported by the host operating system.\nEx. \"ext4\", \"xfs\", \"ntfs\".\nDefault is \"xfs\".\n+optional"
        },
        "gateway": {
          "description": "The host address of the ScaleIO API Gateway.",
          "type": "string"
        },
        "protectionDomain": {
          "type": "string",
          "title": "The name of the ScaleIO Protection Domain for the configured storage.\n+optional"
        },
        "readOnly": {
          "type": "boolean",
          "format": "boolean",
          "title": "Defaults to false (read/write). ReadOnly here will force\nthe ReadOnly setting in VolumeMounts.\n+optional"
        },
        "secretRef": {
          "description": "SecretRef references to the secret for ScaleIO user and other\nsensitive information. If this is not provided, Login operation will fail.",
          "$ref": "#/definitions/v1LocalObjectReference"
        },
        "sslEnabled": {
          "type": "boolean",
          "format": "boolean",
          "title": "Flag to enable/disable SSL communication with Gateway, default false\n+optional"
        },
        "storageMode": {
          "type": "string",
          "title": "Indicates whether the storage for a volume should be ThickProvisioned or ThinProvisioned.\nDefault is ThinProvisioned.\n+optional"
        },
        "storagePool": {
          "type": "string",
          "title": "The ScaleIO Storage Pool associated with the protection domain.\n+optional"
        },
        "system": {
          "description": "The name of the storage system as configured in ScaleIO.",
          "type": "string"
        },
        "volumeName": {
          "description": "The name of a volume already created in the ScaleIO system\nthat is associated with this volume source.",
          "type": "string"
        }
      }
    },
    "v1SecretEnvSource": {
      "description": "SecretEnvSource selects a Secret to populate the environment\nvariables with.\n\nThe contents of the target Secret's Data field will represent the\nkey-value pairs as environment variables.",
      "type": "object",
      "properties": {
        "localObjectReference": {
          "description": "The Secret to select from.",
          "$ref": "#/definitions/v1LocalObjectReference"
        },
        "optional": {
          "type": "boolean",
          "format": "boolean",
          "title": "Specify whether the Secret must be defined\n+optional"
        }
      }
    },
    "v1SecretKeySelector": {
      "description": "SecretKeySelector selects a key of a Secret.",
      "type": "object",
      "properties": {
        "key": {
          "description": "The key of the secret to select from.  Must be a valid secret key.",
          "type": "string"
        },
        "localObjectReference": {
          "description": "The name of the secret in the pod's namespace to select from.",
          "$ref": "#/definitions/v1LocalObjectReference"
        },
        "optional": {
          "type": "boolean",
          "format": "boolean",
          "title": "Specify whether the Secret or its key must be defined\n+optional"
        }
      }
    },
    "v1SecretProjection": {
      "description": "Adapts a secret into a projected volume.\n\nThe contents of the target Secret's Data field will be presented in a\nprojected volume as files using the keys in the Data field as the file names.\nNote that this is identical to a secret volume source without the default\nmode.",
      "type": "object",
      "properties": {
        "items": {
          "type": "array",
          "title": "If unspecified, each key-value pair in the Data field of the referenced\nSecret will be projected into the volume as a file whose name is the\nkey and content is the value. If specified, the listed keys will be\nprojected into the specified paths, and unlisted keys will not be\npresent. If a key is specified which is not present in the Secret,\nthe volume setup will error unless it is marked optional. Paths must be\nrelative and may not contain the '..' path or start with '..'.\n+optional",
          "items": {
            "$ref": "#/definitions/v1KeyToPath"
          }
        },
        "localObjectReference": {
          "$ref": "#/definitions/v1LocalObjectReference"
        },
        "optional": {
          "type": "boolean",
          "format": "boolean",
          "title": "Specify whether the Secret or its key must be defined\n+optional"
        }
      }
    },
    "v1SecretVolumeSource": {
      "description": "Adapts a Secret into a volume.\n\nThe contents of the target Secret's Data field will be presented in a volume\nas files using the keys in the Data field as the file names.\nSecret volumes support ownership management and SELinux relabeling.",
      "type": "object",
      "properties": {
        "defaultMode": {
          "type": "integer",
          "format": "int32",
          "title": "Optional: mode bits to use on created files by default. Must be a\nvalue between 0 and 0777. Defaults to 0644.\nDirectories within the path are not affected by this setting.\nThis might be in conflict with other options that affect the file\nmode, like fsGroup, and the result can be other mode bits set.\n+optional"
        },
        "items": {
          "type": "array",
          "title": "If unspecified, each key-value pair in the Data field of the referenced\nSecret will be projected into the volume as a file whose name is the\nkey and content is the value. If specified, the listed keys will be\nprojected into the specified paths, and unlisted keys will not be\npresent. If a key is specified which is not present in the Secret,\nthe volume setup will error unless it is marked optional. Paths must be\nrelative and may not contain the '..' path or start with '..'.\n+optional",
          "items": {
            "$ref": "#/definitions/v1KeyToPath"
          }
        },
        "optional": {
          "type": "boolean",
          "format": "boolean",
          "title": "Specify whether the Secret or its keys must be defined\n+optional"
        },
        "secretName": {
          "type": "string",
          "title": "Name of the secret in the pod's namespace to use.\nMore info: https://kubernetes.io/docs/concepts/storage/volumes#secret\n+optional"
        }
      }
    },
    "v1SecurityContext": {
      "description": "SecurityContext holds security configuration that will be applied to a container.\nSome fields are present in both SecurityContext and PodSecurityContext.  When both\nare set, the values in SecurityContext take precedence.",
      "type": "object",
      "properties": {
        "allowPrivilegeEscalation": {
          "type": "boolean",
          "format": "boolean",
          "title": "AllowPrivilegeEscalation controls whether a process can gain more\nprivileges than its parent process. This bool directly controls if\nthe no_new_privs flag will be set on the container process.\nAllowPrivilegeEscalation is true always when the container is:\n1) run as Privileged\n2) has CAP_SYS_ADMIN\n+optional"
        },
        "capabilities": {
          "title": "The capabilities to add/drop when running containers.\nDefaults to the default set of capabilities granted by the container runtime.\n+optional",
          "$ref": "#/definitions/v1Capabilities"
        },
        "privileged": {
          "type": "boolean",
          "format": "boolean",
          "title": "Run container in privileged mode.\nProcesses in privileged containers are essentially equivalent to root on the host.\nDefaults to false.\n+optional"
        },
        "procMount": {
          "type": "string",
          "title": "procMount denotes the type of proc mount to use for the containers.\nThe default is DefaultProcMount which uses the container runtime defaults for\nreadonly paths and masked paths.\nThis requires the ProcMountType feature flag to be enabled.\n+optional"
        },
        "readOnlyRootFilesystem": {
          "type": "boolean",
          "format": "boolean",
          "title": "Whether this container has a read-only root filesystem.\nDefault is false.\n+optional"
        },
        "runAsGroup": {
          "type": "string",
          "format": "int64",
          "title": "The GID to run the entrypoint of the container process.\nUses runtime default if unset.\nMay also be set in PodSecurityContext.  If set in both SecurityContext and\nPodSecurityContext, the value specified in SecurityContext takes precedence.\n+optional"
        },
        "runAsNonRoot": {
          "type": "boolean",
          "format": "boolean",
          "title": "Indicates that the container must run as a non-root user.\nIf true, the Kubelet will validate the image at runtime to ensure that it\ndoes not run as UID 0 (root) and fail to start the container if it does.\nIf unset or false, no such validation will be performed.\nMay also be set in PodSecurityContext.  If set in both SecurityContext and\nPodSecurityContext, the value specified in SecurityContext takes precedence.\n+optional"
        },
        "runAsUser": {
          "type": "string",
          "format": "int64",
          "title": "The UID to run the entrypoint of the container process.\nDefaults to user specified in image metadata if unspecified.\nMay also be set in PodSecurityContext.  If set in both SecurityContext and\nPodSecurityContext, the value specified in SecurityContext takes precedence.\n+optional"
        },
        "seLinuxOptions": {
          "title": "The SELinux context to be applied to the container.\nIf unspecified, the container runtime will allocate a random SELinux context for each\ncontainer.  May also be set in PodSecurityContext.  If set in both SecurityContext and\nPodSecurityContext, the value specified in SecurityContext takes precedence.\n+optional",
          "$ref": "#/definitions/v1SELinuxOptions"
        },
        "windowsOptions": {
          "title": "The Windows specific settings applied to all containers.\nIf unspecified, the options from the PodSecurityContext will be used.\nIf set in both SecurityContext and PodSecurityContext, the value specified in SecurityContext takes precedence.\n+optional",
          "$ref": "#/definitions/v1WindowsSecurityContextOptions"
        }
      }
    },
    "v1ServiceAccountTokenProjection": {
      "description": "ServiceAccountTokenProjection represents a projected service account token\nvolume. This projection can be used to insert a service account token into\nthe pods runtime filesystem for use against APIs (Kubernetes API Server or\notherwise).",
      "type": "object",
      "properties": {
        "audience": {
          "type": "string",
          "title": "Audience is the intended audience of the token. A recipient of a token\nmust identify itself with an identifier specified in the audience of the\ntoken, and otherwise should reject the token. The audience defaults to the\nidentifier of the apiserver.\n+optional"
        },
        "expirationSeconds": {
          "type": "string",
          "format": "int64",
          "title": "ExpirationSeconds is the requested duration of validity of the service\naccount token. As the token approaches expiration, the kubelet volume\nplugin will proactively rotate the service account token. The kubelet will\nstart trying to rotate the token if the token is older than 80 percent of\nits time to live or if the token is older than 24 hours.Defaults to 1 hour\nand must be at least 10 minutes.\n+optional"
        },
        "path": {
          "description": "Path is the path relative to the mount point of the file to project the\ntoken into.",
          "type": "string"
        }
      }
    },
    "v1StorageOSVolumeSource": {
      "description": "Represents a StorageOS persistent volume resource.",
      "type": "object",
      "properties": {
        "fsType": {
          "type": "string",
          "title": "Filesystem type to mount.\nMust be a filesystem type supported by the host operating system.\nEx. \"ext4\", \"xfs\", \"ntfs\". Implicitly inferred to be \"ext4\" if unspecified.\n+optional"
        },
        "readOnly": {
          "type": "boolean",
          "format": "boolean",
          "title": "Defaults to false (read/write). ReadOnly here will force\nthe ReadOnly setting in VolumeMounts.\n+optional"
        },
        "secretRef": {
          "title": "SecretRef specifies the secret to use for obtaining the StorageOS API\ncredentials.  If not specified, default values will be attempted.\n+optional",
          "$ref": "#/definitions/v1LocalObjectReference"
        },
        "volumeName": {
          "description": "VolumeName is the human-readable name of the StorageOS volume.  Volume\nnames are only unique within a namespace.",
          "type": "string"
        },
        "volumeNamespace": {
          "type": "string",
          "title": "VolumeNamespace specifies the scope of the volume within StorageOS.  If no\nnamespace is specified then the Pod's namespace will be used.  This allows the\nKubernetes name scoping to be mirrored within StorageOS for tighter integration.\nSet VolumeName to any name to override the default behaviour.\nSet to \"default\" if you are not using namespaces within StorageOS.\nNamespaces that do not pre-exist within StorageOS will be created.\n+optional"
        }
      }
    },
    "v1Sysctl": {
      "type": "object",
      "title": "Sysctl defines a kernel parameter to be set",
      "properties": {
        "name": {
          "type": "string",
          "title": "Name of a property to set"
        },
        "value": {
          "type": "string",
          "title": "Value of a property to set"
        }
      }
    },
    "v1TCPSocketAction": {
      "type": "object",
      "title": "TCPSocketAction describes an action based on opening a socket",
      "properties": {
        "host": {
          "type": "string",
          "title": "Optional: Host name to connect to, defaults to the pod IP.\n+optional"
        },
        "port": {
          "description": "Number or name of the port to access on the container.\nNumber must be in the range 1 to 65535.\nName must be an IANA_SVC_NAME.",
          "$ref": "#/definitions/intstrIntOrString"
        }
      }
    },
    "v1Time": {
      "description": "Time is a wrapper around time.Time which supports correct\nmarshaling to YAML and JSON.  Wrappers are provided for many\nof the factory methods that the time package offers.\n\n+protobuf.options.marshal=false\n+protobuf.as=Timestamp\n+protobuf.options.(gogoproto.goproto_stringer)=false",
      "type": "object",
      "properties": {
        "nanos": {
          "description": "Non-negative fractions of a second at nanosecond resolution. Negative\nsecond values with fractions must still have non-negative nanos values\nthat count forward in time. Must be from 0 to 999,999,999\ninclusive. This field may be limited in precision depending on context.",
          "type": "integer",
          "format": "int32"
        },
        "seconds": {
          "description": "Represents seconds of UTC time since Unix epoch\n1970-01-01T00:00:00Z. Must be from 0001-01-01T00:00:00Z to\n9999-12-31T23:59:59Z inclusive.",
          "type": "string",
          "format": "int64"
        }
      }
    },
    "v1Toleration": {
      "description": "The pod this Toleration is attached to tolerates any taint that matches\nthe triple \u003ckey,value,effect\u003e using the matching operator \u003coperator\u003e.",
      "type": "object",
      "properties": {
        "effect": {
          "type": "string",
          "title": "Effect indicates the taint effect to match. Empty means match all taint effects.\nWhen specified, allowed values are NoSchedule, PreferNoSchedule and NoExecute.\n+optional"
        },
        "key": {
          "type": "string",
          "title": "Key is the taint key that the toleration applies to. Empty means match all taint keys.\nIf the key is empty, operator must be Exists; this combination means to match all values and all keys.\n+optional"
        },
        "operator": {
          "type": "string",
          "title": "Operator represents a key's relationship to the value.\nValid operators are Exists and Equal. Defaults to Equal.\nExists is equivalent to wildcard for value, so that a pod can\ntolerate all taints of a particular category.\n+optional"
        },
        "tolerationSeconds": {
          "type": "string",
          "format": "int64",
          "title": "TolerationSeconds represents the period of time the toleration (which must be\nof effect NoExecute, otherwise this field is ignored) tolerates the taint. By default,\nit is not set, which means tolerate the taint forever (do not evict). Zero and\nnegative values will be treated as 0 (evict immediately) by the system.\n+optional"
        },
        "value": {
          "type": "string",
          "title": "Value is the taint value the toleration matches to.\nIf the operator is Exists, the value should be empty, otherwise just a regular string.\n+optional"
        }
      }
    },
    "v1TypedLocalObjectReference": {
      "description": "TypedLocalObjectReference contains enough information to let you locate the\ntyped referenced object inside the same namespace.",
      "type": "object",
      "properties": {
        "apiGroup": {
          "type": "string",
          "title": "APIGroup is the group for the resource being referenced.\nIf APIGroup is not specified, the specified Kind must be in the core API group.\nFor any other third-party types, APIGroup is required.\n+optional"
        },
        "kind": {
          "type": "string",
          "title": "Kind is the type of resource being referenced"
        },
        "name": {
          "type": "string",
          "title": "Name is the name of resource being referenced"
        }
      }
    },
    "v1Volume": {
      "description": "Volume represents a named volume in a pod that may be accessed by any container in the pod.",
      "type": "object",
      "properties": {
        "name": {
          "type": "string",
          "title": "Volume's name.\nMust be a DNS_LABEL and unique within the pod.\nMore info: https://kubernetes.io/docs/concepts/overview/working-with-objects/names/#names"
        },
        "volumeSource": {
          "description": "VolumeSource represents the location and type of the mounted volume.\nIf not specified, the Volume is implied to be an EmptyDir.\nThis implied behavior is deprecated and will be removed in a future version.",
          "$ref": "#/definitions/v1VolumeSource"
        }
      }
    },
    "v1VolumeDevice": {
      "description": "volumeDevice describes a mapping of a raw block device within a container.",
      "type": "object",
      "properties": {
        "devicePath": {
          "description": "devicePath is the path inside of the container that the device will be mapped to.",
          "type": "string"
        },
        "name": {
          "type": "string",
          "title": "name must match the name of a persistentVolumeClaim in the pod"
        }
      }
    },
    "v1VolumeMount": {
      "description": "VolumeMount describes a mounting of a Volume within a container.",
      "type": "object",
      "properties": {
        "mountPath": {
          "description": "Path within the container at which the volume should be mounted.  Must\nnot contain ':'.",
          "type": "string"
        },
        "mountPropagation": {
          "type": "string",
          "title": "mountPropagation determines how mounts are propagated from the host\nto container and the other way around.\nWhen not set, MountPropagationNone is used.\nThis field is beta in 1.10.\n+optional"
        },
        "name": {
          "description": "This must match the Name of a Volume.",
          "type": "string"
        },
        "readOnly": {
          "type": "boolean",
          "format": "boolean",
          "title": "Mounted read-only if true, read-write otherwise (false or unspecified).\nDefaults to false.\n+optional"
        },
        "subPath": {
          "type": "string",
          "title": "Path within the volume from which the container's volume should be mounted.\nDefaults to \"\" (volume's root).\n+optional"
        },
        "subPathExpr": {
          "type": "string",
          "title": "Expanded path within the volume from which the container's volume should be mounted.\nBehaves similarly to SubPath but environment variable references $(VAR_NAME) are expanded using the container's environment.\nDefaults to \"\" (volume's root).\nSubPathExpr and SubPath are mutually exclusive.\nThis field is beta in 1.15.\n+optional"
        }
      }
    },
    "v1VolumeProjection": {
      "type": "object",
      "title": "Projection that may be projected along with other supported volume types",
      "properties": {
        "configMap": {
          "title": "information about the configMap data to project\n+optional",
          "$ref": "#/definitions/v1ConfigMapProjection"
        },
        "downwardAPI": {
          "title": "information about the downwardAPI data to project\n+optional",
          "$ref": "#/definitions/v1DownwardAPIProjection"
        },
        "secret": {
          "title": "information about the secret data to project\n+optional",
          "$ref": "#/definitions/v1SecretProjection"
        },
        "serviceAccountToken": {
          "title": "information about the serviceAccountToken data to project\n+optional",
          "$ref": "#/definitions/v1ServiceAccountTokenProjection"
        }
      }
    },
    "v1VolumeSource": {
      "description": "Represents the source of a volume to mount.\nOnly one of its members may be specified.",
      "type": "object",
      "properties": {
        "awsElasticBlockStore": {
          "title": "AWSElasticBlockStore represents an AWS Disk resource that is attached to a\nkubelet's host machine and then exposed to the pod.\nMore info: https://kubernetes.io/docs/concepts/storage/volumes#awselasticblockstore\n+optional",
          "$ref": "#/definitions/v1AWSElasticBlockStoreVolumeSource"
        },
        "azureDisk": {
          "title": "AzureDisk represents an Azure Data Disk mount on the host and bind mount to the pod.\n+optional",
          "$ref": "#/definitions/v1AzureDiskVolumeSource"
        },
        "azureFile": {
          "title": "AzureFile represents an Azure File Service mount on the host and bind mount to the pod.\n+optional",
          "$ref": "#/definitions/v1AzureFileVolumeSource"
        },
        "cephfs": {
          "title": "CephFS represents a Ceph FS mount on the host that shares a pod's lifetime\n+optional",
          "$ref": "#/definitions/v1CephFSVolumeSource"
        },
        "cinder": {
          "title": "Cinder represents a cinder volume attached and mounted on kubelets host machine.\nMore info: https://examples.k8s.io/mysql-cinder-pd/README.md\n+optional",
          "$ref": "#/definitions/v1CinderVolumeSource"
        },
        "configMap": {
          "title": "ConfigMap represents a configMap that should populate this volume\n+optional",
          "$ref": "#/definitions/v1ConfigMapVolumeSource"
        },
        "csi": {
          "title": "CSI (Container Storage Interface) represents storage that is handled by an external CSI driver (Alpha feature).\n+optional",
          "$ref": "#/definitions/v1CSIVolumeSource"
        },
        "downwardAPI": {
          "title": "DownwardAPI represents downward API about the pod that should populate this volume\n+optional",
          "$ref": "#/definitions/v1DownwardAPIVolumeSource"
        },
        "emptyDir": {
          "title": "EmptyDir represents a temporary directory that shares a pod's lifetime.\nMore info: https://kubernetes.io/docs/concepts/storage/volumes#emptydir\n+optional",
          "$ref": "#/definitions/v1EmptyDirVolumeSource"
        },
        "fc": {
          "title": "FC represents a Fibre Channel resource that is attached to a kubelet's host machine and then exposed to the pod.\n+optional",
          "$ref": "#/definitions/v1FCVolumeSource"
        },
        "flexVolume": {
          "title": "FlexVolume represents a generic volume resource that is\nprovisioned/attached using an exec based plugin.\n+optional",
          "$ref": "#/definitions/v1FlexVolumeSource"
        },
        "flocker": {
          "title": "Flocker represents a Flocker volume attached to a kubelet's host machine. This depends on the Flocker control service being running\n+optional",
          "$ref": "#/definitions/v1FlockerVolumeSource"
        },
        "gcePersistentDisk": {
          "title": "GCEPersistentDisk represents a GCE Disk resource that is attached to a\nkubelet's host machine and then exposed to the pod.\nMore info: https://kubernetes.io/docs/concepts/storage/volumes#gcepersistentdisk\n+optional",
          "$ref": "#/definitions/v1GCEPersistentDiskVolumeSource"
        },
        "gitRepo": {
          "title": "GitRepo represents a git repository at a particular revision.\nDEPRECATED: GitRepo is deprecated. To provision a container with a git repo, mount an\nEmptyDir into an InitContainer that clones the repo using git, then mount the EmptyDir\ninto the Pod's container.\n+optional",
          "$ref": "#/definitions/v1GitRepoVolumeSource"
        },
        "glusterfs": {
          "title": "Glusterfs represents a Glusterfs mount on the host that shares a pod's lifetime.\nMore info: https://examples.k8s.io/volumes/glusterfs/README.md\n+optional",
          "$ref": "#/definitions/v1GlusterfsVolumeSource"
        },
        "hostPath": {
          "title": "HostPath represents a pre-existing file or directory on the host\nmachine that is directly exposed to the container. This is generally\nused for system agents or other privileged things that are allowed\nto see the host machine. Most containers will NOT need this.\nMore info: https://kubernetes.io/docs/concepts/storage/volumes#hostpath\n---\nTODO(jonesdl) We need to restrict who can use host directory mounts and who can/can not\nmount host directories as read/write.\n+optional",
          "$ref": "#/definitions/v1HostPathVolumeSource"
        },
        "iscsi": {
          "title": "ISCSI represents an ISCSI Disk resource that is attached to a\nkubelet's host machine and then exposed to the pod.\nMore info: https://examples.k8s.io/volumes/iscsi/README.md\n+optional",
          "$ref": "#/definitions/v1ISCSIVolumeSource"
        },
        "nfs": {
          "title": "NFS represents an NFS mount on the host that shares a pod's lifetime\nMore info: https://kubernetes.io/docs/concepts/storage/volumes#nfs\n+optional",
          "$ref": "#/definitions/v1NFSVolumeSource"
        },
        "persistentVolumeClaim": {
          "title": "PersistentVolumeClaimVolumeSource represents a reference to a\nPersistentVolumeClaim in the same namespace.\nMore info: https://kubernetes.io/docs/concepts/storage/persistent-volumes#persistentvolumeclaims\n+optional",
          "$ref": "#/definitions/v1PersistentVolumeClaimVolumeSource"
        },
        "photonPersistentDisk": {
          "title": "PhotonPersistentDisk represents a PhotonController persistent disk attached and mounted on kubelets host machine",
          "$ref": "#/definitions/v1PhotonPersistentDiskVolumeSource"
        },
        "portworxVolume": {
          "title": "PortworxVolume represents a portworx volume attached and mounted on kubelets host machine\n+optional",
          "$ref": "#/definitions/v1PortworxVolumeSource"
        },
        "projected": {
          "title": "Items for all in one resources secrets, configmaps, and downward API",
          "$ref": "#/definitions/v1ProjectedVolumeSource"
        },
        "quobyte": {
          "title": "Quobyte represents a Quobyte mount on the host that shares a pod's lifetime\n+optional",
          "$ref": "#/definitions/v1QuobyteVolumeSource"
        },
        "rbd": {
          "title": "RBD represents a Rados Block Device mount on the host that shares a pod's lifetime.\nMore info: https://examples.k8s.io/volumes/rbd/README.md\n+optional",
          "$ref": "#/definitions/v1RBDVolumeSource"
        },
        "scaleIO": {
          "title": "ScaleIO represents a ScaleIO persistent volume attached and mounted on Kubernetes nodes.\n+optional",
          "$ref": "#/definitions/v1ScaleIOVolumeSource"
        },
        "secret": {
          "title": "Secret represents a secret that should populate this volume.\nMore info: https://kubernetes.io/docs/concepts/storage/volumes#secret\n+optional",
          "$ref": "#/definitions/v1SecretVolumeSource"
        },
        "storageos": {
          "title": "StorageOS represents a StorageOS volume attached and mounted on Kubernetes nodes.\n+optional",
          "$ref": "#/definitions/v1StorageOSVolumeSource"
        },
        "vsphereVolume": {
          "title": "VsphereVolume represents a vSphere volume attached and mounted on kubelets host machine\n+optional",
          "$ref": "#/definitions/v1VsphereVirtualDiskVolumeSource"
        }
      }
    },
    "v1VsphereVirtualDiskVolumeSource": {
      "description": "Represents a vSphere volume resource.",
      "type": "object",
      "properties": {
        "fsType": {
          "type": "string",
          "title": "Filesystem type to mount.\nMust be a filesystem type supported by the host operating system.\nEx. \"ext4\", \"xfs\", \"ntfs\". Implicitly inferred to be \"ext4\" if unspecified.\n+optional"
        },
        "storagePolicyID": {
          "type": "string",
          "title": "Storage Policy Based Management (SPBM) profile ID associated with the StoragePolicyName.\n+optional"
        },
        "storagePolicyName": {
          "type": "string",
          "title": "Storage Policy Based Management (SPBM) profile name.\n+optional"
        },
        "volumePath": {
          "type": "string",
          "title": "Path that identifies vSphere volume vmdk"
        }
      }
    },
    "v1WeightedPodAffinityTerm": {
      "type": "object",
      "title": "The weights of all of the matched WeightedPodAffinityTerm fields are added per-node to find the most preferred node(s)",
      "properties": {
        "podAffinityTerm": {
          "description": "Required. A pod affinity term, associated with the corresponding weight.",
          "$ref": "#/definitions/v1PodAffinityTerm"
        },
        "weight": {
          "description": "weight associated with matching the corresponding podAffinityTerm,\nin the range 1-100.",
          "type": "integer",
          "format": "int32"
        }
      }
    },
    "v1WindowsSecurityContextOptions": {
      "description": "WindowsSecurityContextOptions contain Windows-specific options and credentials.",
      "type": "object",
      "properties": {
        "gmsaCredentialSpec": {
          "type": "string",
          "title": "GMSACredentialSpec is where the GMSA admission webhook\n(https://github.com/kubernetes-sigs/windows-gmsa) inlines the contents of the\nGMSA credential spec named by the GMSACredentialSpecName field.\nThis field is alpha-level and is only honored by servers that enable the WindowsGMSA feature flag.\n+optional"
        },
        "gmsaCredentialSpecName": {
          "type": "string",
          "title": "GMSACredentialSpecName is the name of the GMSA credential spec to use.\nThis field is alpha-level and is only honored by servers that enable the WindowsGMSA feature flag.\n+optional"
        },
        "runAsUserName": {
          "type": "string",
          "title": "The UserName in Windows to run the entrypoint of the container process.\nDefaults to the user specified in image metadata if unspecified.\nMay also be set in PodSecurityContext. If set in both SecurityContext and\nPodSecurityContext, the value specified in SecurityContext takes precedence.\nThis field is alpha-level and it is only honored by servers that enable the WindowsRunAsUserName feature flag.\n+optional"
        }
      }
    },
    "v1alpha1ArchiveStrategy": {
      "type": "object",
      "title": "ArchiveStrategy describes how to archive files/directory when saving artifacts",
      "properties": {
        "none": {
          "$ref": "#/definitions/v1alpha1NoneStrategy"
        },
        "tar": {
          "$ref": "#/definitions/v1alpha1TarStrategy"
        }
      }
    },
    "v1alpha1Arguments": {
      "type": "object",
      "title": "Arguments to a template",
      "properties": {
        "artifacts": {
          "type": "array",
          "title": "Artifacts is the list of artifacts to pass to the template or workflow\n+patchStrategy=merge\n+patchMergeKey=name",
          "items": {
            "$ref": "#/definitions/v1alpha1Artifact"
          }
        },
        "parameters": {
          "type": "array",
          "title": "Parameters is the list of parameters to pass to the template or workflow\n+patchStrategy=merge\n+patchMergeKey=name",
          "items": {
            "$ref": "#/definitions/v1alpha1Parameter"
          }
        }
      }
    },
    "v1alpha1Artifact": {
      "type": "object",
      "title": "Artifact indicates an artifact to place at a specified path",
      "properties": {
        "archive": {
          "description": "Archive controls how the artifact will be saved to the artifact repository.",
          "$ref": "#/definitions/v1alpha1ArchiveStrategy"
        },
        "artifactLocation": {
          "title": "ArtifactLocation contains the location of the artifact",
          "$ref": "#/definitions/v1alpha1ArtifactLocation"
        },
        "from": {
          "type": "string",
          "title": "From allows an artifact to reference an artifact from a previous step"
        },
        "globalName": {
          "type": "string",
          "title": "GlobalName exports an output artifact to the global scope, making it available as\n'{{workflow.outputs.artifacts.XXXX}} and in workflow.status.outputs.artifacts"
        },
        "mode": {
          "description": "mode bits to use on this file, must be a value between 0 and 0777\nset when loading input artifacts.",
          "type": "integer",
          "format": "int32"
        },
        "name": {
          "description": "name of the artifact. must be unique within a template's inputs/outputs.",
          "type": "string"
        },
        "optional": {
          "type": "boolean",
          "format": "boolean",
          "title": "Make Artifacts optional, if Artifacts doesn't generate or exist"
        },
        "path": {
          "type": "string",
          "title": "Path is the container path to the artifact"
        }
      }
    },
    "v1alpha1ArtifactLocation": {
      "description": "ArtifactLocation describes a location for a single or multiple artifacts.\nIt is used as single artifact in the context of inputs/outputs (e.g. outputs.artifacts.artname).\nIt is also used to describe the location of multiple artifacts such as the archive location\nof a single workflow step, which the executor will use as a default location to store its files.",
      "type": "object",
      "properties": {
        "archiveLogs": {
          "type": "boolean",
          "format": "boolean",
          "title": "ArchiveLogs indicates if the container logs should be archived"
        },
        "artifactory": {
          "title": "Artifactory contains artifactory artifact location details",
          "$ref": "#/definitions/v1alpha1ArtifactoryArtifact"
        },
        "git": {
          "title": "Git contains git artifact location details",
          "$ref": "#/definitions/v1alpha1GitArtifact"
        },
        "hdfs": {
          "title": "HDFS contains HDFS artifact location details",
          "$ref": "#/definitions/v1alpha1HDFSArtifact"
        },
        "http": {
          "title": "HTTP contains HTTP artifact location details",
          "$ref": "#/definitions/v1alpha1HTTPArtifact"
        },
        "raw": {
          "title": "Raw contains raw artifact location details",
          "$ref": "#/definitions/v1alpha1RawArtifact"
        },
        "s3": {
          "title": "S3 contains S3 artifact location details",
          "$ref": "#/definitions/v1alpha1S3Artifact"
        }
      }
    },
    "v1alpha1ArtifactRepositoryRef": {
      "type": "object",
      "properties": {
        "configMap": {
          "type": "string"
        },
        "key": {
          "type": "string"
        }
      }
    },
    "v1alpha1ArtifactoryArtifact": {
      "type": "object",
      "title": "ArtifactoryArtifact is the location of an artifactory artifact",
      "properties": {
        "artifactoryAuth": {
          "$ref": "#/definitions/v1alpha1ArtifactoryAuth"
        },
        "url": {
          "type": "string",
          "title": "URL of the artifact"
        }
      }
    },
    "v1alpha1ArtifactoryAuth": {
      "type": "object",
      "title": "ArtifactoryAuth describes the secret selectors required for authenticating to artifactory",
      "properties": {
        "passwordSecret": {
          "title": "PasswordSecret is the secret selector to the repository password",
          "$ref": "#/definitions/v1SecretKeySelector"
        },
        "usernameSecret": {
          "title": "UsernameSecret is the secret selector to the repository username",
          "$ref": "#/definitions/v1SecretKeySelector"
        }
      }
    },
    "v1alpha1Backoff": {
      "type": "object",
      "properties": {
        "duration": {
          "type": "string"
        },
        "factor": {
          "type": "integer",
          "format": "int32"
        },
        "maxDuration": {
          "type": "string"
        }
      }
    },
    "v1alpha1ContinueOn": {
      "description": "ContinueOn defines if a workflow should continue even if a task or step fails/errors.\nIt can be specified if the workflow should continue when the pod errors, fails or both.",
      "type": "object",
      "properties": {
        "error": {
          "type": "boolean",
          "format": "boolean",
          "title": "+optional"
        },
        "failed": {
          "type": "boolean",
          "format": "boolean",
          "title": "+optional"
        }
      }
    },
    "v1alpha1CronWorkflow": {
      "type": "object",
      "title": "CronWorkflow is the definition of a scheduled workflow resource\n+genclient\n+genclient:noStatus\n+k8s:deepcopy-gen:interfaces=k8s.io/apimachinery/pkg/runtime.Object",
      "properties": {
        "metadata": {
          "$ref": "#/definitions/v1ObjectMeta"
        },
        "spec": {
          "$ref": "#/definitions/v1alpha1CronWorkflowSpec"
        },
        "status": {
          "$ref": "#/definitions/v1alpha1CronWorkflowStatus"
        }
      }
    },
    "v1alpha1CronWorkflowList": {
      "type": "object",
      "title": "CronWorkflowList is list of CronWorkflow resources\n+k8s:deepcopy-gen:interfaces=k8s.io/apimachinery/pkg/runtime.Object",
      "properties": {
        "items": {
          "type": "array",
          "items": {
            "$ref": "#/definitions/v1alpha1CronWorkflow"
          }
        },
        "metadata": {
          "$ref": "#/definitions/v1ListMeta"
        }
      }
    },
    "v1alpha1CronWorkflowSpec": {
      "type": "object",
      "properties": {
        "concurrencyPolicy": {
          "type": "string",
          "title": "ConcurrencyPolicy is the K8s-style concurrency policy that will be used"
        },
        "failedJobsHistoryLimit": {
          "type": "integer",
          "format": "int32",
          "title": "FailedJobsHistoryLimit is the number of successful jobs to be kept at a time"
        },
        "schedule": {
          "type": "string",
          "title": "Schedule is a schedule to run the Workflow in Cron format"
        },
        "startingDeadlineSeconds": {
          "description": "StartingDeadlineSeconds is the K8s-style deadline that will limit the time a CronWorkflow will be run after its\noriginal scheduled time if it is missed.",
          "type": "string",
          "format": "int64"
        },
        "successfulJobsHistoryLimit": {
          "type": "integer",
          "format": "int32",
          "title": "SuccessfulJobsHistoryLimit is the number of successful jobs to be kept at a time"
        },
        "suspend": {
          "type": "boolean",
          "format": "boolean",
          "title": "Suspend is a flag that will stop new CronWorkflows from running if set to true"
        },
        "timezone": {
          "description": "Timezone is the timezone against which the cron schedule will be calculated, e.g. \"Asia/Tokyo\". Default is machine's local time.",
          "type": "string"
        },
        "workflowSpec": {
          "title": "WorkflowSpec is the spec of the workflow to be run",
          "$ref": "#/definitions/v1alpha1WorkflowSpec"
        }
      }
    },
    "v1alpha1CronWorkflowStatus": {
      "type": "object",
      "properties": {
        "active": {
          "type": "array",
          "title": "Active is a list of active workflows stemming from this CronWorkflow",
          "items": {
            "$ref": "#/definitions/v1ObjectReference"
          }
        },
        "lastScheduledTime": {
          "title": "LastScheduleTime is the last time the CronWorkflow was scheduled",
          "$ref": "#/definitions/v1Time"
        }
      }
    },
    "v1alpha1DAGTask": {
      "type": "object",
      "title": "DAGTask represents a node in the graph during DAG execution",
      "properties": {
        "arguments": {
          "title": "Arguments are the parameter and artifact arguments to the template",
          "$ref": "#/definitions/v1alpha1Arguments"
        },
        "continueOn": {
          "title": "ContinueOn makes argo to proceed with the following step even if this step fails.\nErrors and Failed states can be specified",
          "$ref": "#/definitions/v1alpha1ContinueOn"
        },
        "dependencies": {
          "type": "array",
          "title": "Dependencies are name of other targets which this depends on",
          "items": {
            "type": "string"
          }
        },
        "name": {
          "type": "string",
          "title": "Name is the name of the target"
        },
        "onExit": {
          "description": "OnExit is a template reference which is invoked at the end of the\ntemplate, irrespective of the success, failure, or error of the\nprimary template.",
          "type": "string"
        },
        "template": {
          "type": "string",
          "title": "Name of template to execute"
        },
        "templateRef": {
          "description": "TemplateRef is the reference to the template resource to execute.",
          "$ref": "#/definitions/v1alpha1TemplateRef"
        },
        "when": {
          "type": "string",
          "title": "When is an expression in which the task should conditionally execute"
        },
        "withItems": {
          "type": "array",
          "title": "WithItems expands a task into multiple parallel tasks from the items in the list",
          "items": {
            "$ref": "#/definitions/v1alpha1Item"
          }
        },
        "withParam": {
          "description": "WithParam expands a task into multiple parallel tasks from the value in the parameter,\nwhich is expected to be a JSON list.",
          "type": "string"
        },
        "withSequence": {
          "title": "WithSequence expands a task into a numeric sequence",
          "$ref": "#/definitions/v1alpha1Sequence"
        }
      }
    },
    "v1alpha1DAGTemplate": {
      "type": "object",
      "title": "DAGTemplate is a template subtype for directed acyclic graph templates",
      "properties": {
        "failFast": {
          "type": "boolean",
          "format": "boolean",
          "title": "This flag is for DAG logic. The DAG logic has a built-in \"fail fast\" feature to stop scheduling new steps,\nas soon as it detects that one of the DAG nodes is failed. Then it waits until all DAG nodes are completed\nbefore failing the DAG itself.\nThe FailFast flag default is true,  if set to false, it will allow a DAG to run all branches of the DAG to\ncompletion (either success or failure), regardless of the failed outcomes of branches in the DAG.\nMore info and example about this feature at https://github.com/argoproj/argo/issues/1442"
        },
        "target": {
          "type": "string",
          "title": "Target are one or more names of targets to execute in a DAG"
        },
        "tasks": {
          "type": "array",
          "title": "Tasks are a list of DAG tasks\n+patchStrategy=merge\n+patchMergeKey=name",
          "items": {
            "$ref": "#/definitions/v1alpha1DAGTask"
          }
        }
      }
    },
    "v1alpha1ExecutorConfig": {
      "description": "ExecutorConfig holds configurations of an executor container.",
      "type": "object",
      "properties": {
        "serviceAccountName": {
          "description": "ServiceAccountName specifies the service account name of the executor container.",
          "type": "string"
        }
      }
    },
    "v1alpha1GitArtifact": {
      "type": "object",
      "title": "GitArtifact is the location of an git artifact",
      "properties": {
        "depth": {
          "type": "string",
          "format": "uint64",
          "title": "Depth specifies clones/fetches should be shallow and include the given\nnumber of commits from the branch tip"
        },
        "fetch": {
          "type": "array",
          "title": "Fetch specifies a number of refs that should be fetched before checkout",
          "items": {
            "type": "string"
          }
        },
        "insecureIgnoreHostKey": {
          "type": "boolean",
          "format": "boolean",
          "title": "InsecureIgnoreHostKey disables SSH strict host key checking during git clone"
        },
        "passwordSecret": {
          "title": "PasswordSecret is the secret selector to the repository password",
          "$ref": "#/definitions/v1SecretKeySelector"
        },
        "repo": {
          "type": "string",
          "title": "Repo is the git repository"
        },
        "revision": {
          "type": "string",
          "title": "Revision is the git commit, tag, branch to checkout"
        },
        "sshPrivateKeySecret": {
          "title": "SSHPrivateKeySecret is the secret selector to the repository ssh private key",
          "$ref": "#/definitions/v1SecretKeySelector"
        },
        "usernameSecret": {
          "title": "UsernameSecret is the secret selector to the repository username",
          "$ref": "#/definitions/v1SecretKeySelector"
        }
      }
    },
    "v1alpha1HDFSArtifact": {
      "type": "object",
      "title": "HDFSArtifact is the location of an HDFS artifact",
      "properties": {
        "force": {
          "type": "boolean",
          "format": "boolean",
          "title": "Force copies a file forcibly even if it exists (default: false)"
        },
        "hDFSConfig": {
          "$ref": "#/definitions/v1alpha1HDFSConfig"
        },
        "path": {
          "type": "string",
          "title": "Path is a file path in HDFS"
        }
      }
    },
    "v1alpha1HDFSConfig": {
      "type": "object",
      "title": "HDFSConfig is configurations for HDFS",
      "properties": {
        "addresses": {
          "type": "array",
          "title": "Addresses is accessible addresses of HDFS name nodes",
          "items": {
            "type": "string"
          }
        },
        "hDFSKrbConfig": {
          "$ref": "#/definitions/v1alpha1HDFSKrbConfig"
        },
        "hdfsUser": {
          "description": "HDFSUser is the user to access HDFS file system.\nIt is ignored if either ccache or keytab is used.",
          "type": "string"
        }
      }
    },
    "v1alpha1HDFSKrbConfig": {
      "type": "object",
      "title": "HDFSKrbConfig is auth configurations for Kerberos",
      "properties": {
        "krbCCacheSecret": {
          "description": "KrbCCacheSecret is the secret selector for Kerberos ccache\nEither ccache or keytab can be set to use Kerberos.",
          "$ref": "#/definitions/v1SecretKeySelector"
        },
        "krbConfigConfigMap": {
          "description": "KrbConfig is the configmap selector for Kerberos config as string\nIt must be set if either ccache or keytab is used.",
          "$ref": "#/definitions/v1ConfigMapKeySelector"
        },
        "krbKeytabSecret": {
          "description": "KrbKeytabSecret is the secret selector for Kerberos keytab\nEither ccache or keytab can be set to use Kerberos.",
          "$ref": "#/definitions/v1SecretKeySelector"
        },
        "krbRealm": {
          "description": "KrbRealm is the Kerberos realm used with Kerberos keytab\nIt must be set if keytab is used.",
          "type": "string"
        },
        "krbServicePrincipalName": {
          "description": "KrbServicePrincipalName is the principal name of Kerberos service\nIt must be set if either ccache or keytab is used.",
          "type": "string"
        },
        "krbUsername": {
          "description": "KrbUsername is the Kerberos username used with Kerberos keytab\nIt must be set if keytab is used.",
          "type": "string"
        }
      }
    },
    "v1alpha1HTTPArtifact": {
      "type": "object",
      "title": "HTTPArtifact allows an file served on HTTP to be placed as an input artifact in a container",
      "properties": {
        "url": {
          "type": "string",
          "title": "URL of the artifact"
        }
      }
    },
    "v1alpha1Inputs": {
      "type": "object",
      "title": "Inputs are the mechanism for passing parameters, artifacts, volumes from one template to another",
      "properties": {
        "artifacts": {
          "type": "array",
          "title": "Artifact are a list of artifacts passed as inputs\n+patchStrategy=merge\n+patchMergeKey=name",
          "items": {
            "$ref": "#/definitions/v1alpha1Artifact"
          }
        },
        "parameters": {
          "type": "array",
          "title": "Parameters are a list of parameters passed as inputs\n+patchStrategy=merge\n+patchMergeKey=name",
          "items": {
            "$ref": "#/definitions/v1alpha1Parameter"
          }
        }
      }
    },
    "v1alpha1Item": {
      "description": "+protobuf=true\n+protobuf.options.(gogoproto.goproto_stringer)=false\n+k8s:openapi-gen=true",
      "type": "object",
      "title": "Item expands a single workflow step into multiple parallel steps\nThe value of Item can be a map, string, bool, or number",
      "properties": {
        "boolVal": {
          "type": "boolean",
          "format": "boolean"
        },
        "listVal": {
          "type": "array",
          "items": {
            "$ref": "#/definitions/v1alpha1ItemValue"
          }
        },
        "mapVal": {
          "type": "object",
          "additionalProperties": {
            "$ref": "#/definitions/v1alpha1ItemValue"
          }
        },
        "numVal": {
          "type": "string"
        },
        "strVal": {
          "type": "string"
        },
        "type": {
          "type": "string",
          "format": "int64"
        }
      }
    },
    "v1alpha1ItemValue": {
      "type": "object",
      "title": "+protobuf=true\n+protobuf.options.(gogoproto.goproto_stringer)=false\n+k8s:openapi-gen=true",
      "properties": {
        "boolVal": {
          "type": "boolean",
          "format": "boolean"
        },
        "listVal": {
          "type": "array",
          "items": {
            "type": "string",
            "format": "byte"
          }
        },
        "mapVal": {
          "type": "object",
          "additionalProperties": {
            "type": "string"
          }
        },
        "numVal": {
          "type": "string"
        },
        "strVal": {
          "type": "string"
        },
        "type": {
          "type": "string",
          "format": "int64"
        }
      }
    },
    "v1alpha1Metadata": {
      "type": "object",
      "title": "Pod metdata",
      "properties": {
        "annotations": {
          "type": "object",
          "additionalProperties": {
            "type": "string"
          }
        },
        "labels": {
          "type": "object",
          "additionalProperties": {
            "type": "string"
          }
        }
      }
    },
    "v1alpha1NoneStrategy": {
      "description": "NoneStrategy indicates to skip tar process and upload the files or directory tree as independent\nfiles. Note that if the artifact is a directory, the artifact driver must support the ability to\nsave/load the directory appropriately.",
      "type": "object"
    },
    "v1alpha1Outputs": {
      "type": "object",
      "title": "Outputs hold parameters, artifacts, and results from a step",
      "properties": {
        "artifacts": {
          "type": "array",
          "title": "Artifacts holds the list of output artifacts produced by a step\n+patchStrategy=merge\n+patchMergeKey=name",
          "items": {
            "$ref": "#/definitions/v1alpha1Artifact"
          }
        },
        "parameters": {
          "type": "array",
          "title": "Parameters holds the list of output parameters produced by a step\n+patchStrategy=merge\n+patchMergeKey=name",
          "items": {
            "$ref": "#/definitions/v1alpha1Parameter"
          }
        },
        "result": {
          "type": "string",
          "title": "Result holds the result (stdout) of a script template"
        }
      }
    },
    "v1alpha1ParallelSteps": {
      "type": "object",
      "properties": {
        "steps": {
          "type": "array",
          "items": {
            "$ref": "#/definitions/v1alpha1WorkflowStep"
          }
        }
      }
    },
    "v1alpha1Parameter": {
      "type": "object",
      "title": "Parameter indicate a passed string parameter to a service template with an optional default value",
      "properties": {
        "default": {
          "type": "string",
          "title": "Default is the default value to use for an input parameter if a value was not supplied"
        },
        "globalName": {
          "type": "string",
          "title": "GlobalName exports an output parameter to the global scope, making it available as\n'{{workflow.outputs.parameters.XXXX}} and in workflow.status.outputs.parameters"
        },
        "name": {
          "type": "string",
          "title": "Name is the parameter name"
        },
        "value": {
          "type": "string",
          "title": "Value is the literal value to use for the parameter.\nIf specified in the context of an input parameter, the value takes precedence over any passed values"
        },
        "valueFrom": {
          "title": "ValueFrom is the source for the output parameter's value",
          "$ref": "#/definitions/v1alpha1ValueFrom"
        }
      }
    },
    "v1alpha1PodGC": {
      "type": "object",
      "title": "PodGC describes how to delete completed pods as they complete",
      "properties": {
        "strategy": {
          "type": "string"
        }
      }
    },
    "v1alpha1RawArtifact": {
      "type": "object",
      "title": "RawArtifact allows raw string content to be placed as an artifact in a container",
      "properties": {
        "data": {
          "type": "string",
          "title": "Data is the string contents of the artifact"
        }
      }
    },
    "v1alpha1ResourceTemplate": {
      "type": "object",
      "title": "ResourceTemplate is a template subtype to manipulate kubernetes resources",
      "properties": {
        "action": {
          "type": "string",
          "title": "Action is the action to perform to the resource.\nMust be one of: get, create, apply, delete, replace, patch"
        },
        "failureCondition": {
          "type": "string",
          "title": "FailureCondition is a label selector expression which describes the conditions\nof the k8s resource in which the step was considered failed"
        },
        "manifest": {
          "type": "string",
          "title": "Manifest contains the kubernetes manifest"
        },
        "mergeStrategy": {
          "type": "string",
          "title": "MergeStrategy is the strategy used to merge a patch. It defaults to \"strategic\"\nMust be one of: strategic, merge, json"
        },
        "setOwnerReference": {
          "description": "SetOwnerReference sets the reference to the workflow on the OwnerReference of generated resource.",
          "type": "boolean",
          "format": "boolean"
        },
        "successCondition": {
          "type": "string",
          "title": "SuccessCondition is a label selector expression which describes the conditions\nof the k8s resource in which it is acceptable to proceed to the following step"
        }
      }
    },
    "v1alpha1RetryStrategy": {
      "type": "object",
      "title": "RetryStrategy provides controls on how to retry a workflow step",
      "properties": {
        "backoff": {
          "title": "Backoff is a backoff strategy",
          "$ref": "#/definitions/v1alpha1Backoff"
        },
        "limit": {
          "type": "integer",
          "format": "int32",
          "title": "Limit is the maximum number of attempts when retrying a container"
        },
        "retryPolicy": {
          "type": "string",
          "title": "RetryPolicy is a policy of NodePhase statuses that will be retried"
        }
      }
    },
    "v1alpha1S3Artifact": {
      "type": "object",
      "title": "S3Artifact is the location of an S3 artifact",
      "properties": {
        "key": {
          "type": "string",
          "title": "Key is the key in the bucket where the artifact resides"
        },
        "s3Bucket": {
          "$ref": "#/definitions/v1alpha1S3Bucket"
        }
      }
    },
    "v1alpha1S3Bucket": {
      "type": "object",
      "title": "S3Bucket contains the access information required for interfacing with an S3 bucket",
      "properties": {
        "accessKeySecret": {
          "title": "AccessKeySecret is the secret selector to the bucket's access key",
          "$ref": "#/definitions/v1SecretKeySelector"
        },
        "bucket": {
          "type": "string",
          "title": "Bucket is the name of the bucket"
        },
        "endpoint": {
          "type": "string",
          "title": "Endpoint is the hostname of the bucket endpoint"
        },
        "insecure": {
          "type": "boolean",
          "format": "boolean",
          "title": "Insecure will connect to the service with TLS"
        },
        "region": {
          "type": "string",
          "title": "Region contains the optional bucket region"
        },
        "roleARN": {
          "description": "RoleARN is the Amazon Resource Name (ARN) of the role to assume.",
          "type": "string"
        },
        "secretKeySecret": {
          "title": "SecretKeySecret is the secret selector to the bucket's secret key",
          "$ref": "#/definitions/v1SecretKeySelector"
        }
      }
    },
    "v1alpha1ScriptTemplate": {
      "type": "object",
      "title": "ScriptTemplate is a template subtype to enable scripting through code steps",
      "properties": {
        "container": {
          "$ref": "#/definitions/v1Container"
        },
        "source": {
          "type": "string",
          "title": "Source contains the source code of the script to execute"
        }
      }
    },
    "v1alpha1Sequence": {
      "type": "object",
      "title": "Sequence expands a workflow step into numeric range",
      "properties": {
        "count": {
          "type": "string",
          "title": "Count is number of elements in the sequence (default: 0). Not to be used with end"
        },
        "end": {
          "type": "string",
          "title": "Number at which to end the sequence (default: 0). Not to be used with Count"
        },
        "format": {
          "type": "string",
          "title": "Format is a printf format string to format the value in the sequence"
        },
        "start": {
          "type": "string",
          "title": "Number at which to start the sequence (default: 0)"
        }
      }
    },
    "v1alpha1SuspendTemplate": {
      "type": "object",
      "title": "SuspendTemplate is a template subtype to suspend a workflow at a predetermined point in time",
      "properties": {
        "duration": {
          "type": "string",
          "title": "Duration is the seconds to wait before automatically resuming a template"
        }
      }
    },
    "v1alpha1TTLStrategy": {
      "type": "object",
      "title": "TTLStrategy is the strategy for the time to live depending on if the workflow succeded or failed",
      "properties": {
        "secondsAfterCompletion": {
          "type": "integer",
          "format": "int32"
        },
        "secondsAfterFailure": {
          "type": "integer",
          "format": "int32"
        },
        "secondsAfterSuccess": {
          "type": "integer",
          "format": "int32"
        }
      }
    },
    "v1alpha1TarStrategy": {
      "type": "object",
      "title": "TarStrategy will tar and gzip the file or directory when saving"
    },
    "v1alpha1Template": {
      "type": "object",
      "title": "Template is a reusable and composable unit of execution in a workflow",
      "properties": {
        "activeDeadlineSeconds": {
          "description": "Optional duration in seconds relative to the StartTime that the pod may be active on a node\nbefore the system actively tries to terminate the pod; value must be positive integer\nThis field is only applicable to container and script templates.",
          "type": "string",
          "format": "int64"
        },
        "affinity": {
          "title": "Affinity sets the pod's scheduling constraints\nOverrides the affinity set at the workflow level (if any)",
          "$ref": "#/definitions/v1Affinity"
        },
        "archiveLocation": {
          "description": "Location in which all files related to the step will be stored (logs, artifacts, etc...).\nCan be overridden by individual items in Outputs. If omitted, will use the default\nartifact repository location configured in the controller, appended with the\n\u003cworkflowname\u003e/\u003cnodename\u003e in the key.",
          "$ref": "#/definitions/v1alpha1ArtifactLocation"
        },
        "automountServiceAccountToken": {
          "description": "AutomountServiceAccountToken indicates whether a service account token should be automatically mounted in pods.\nServiceAccountName of ExecutorConfig must be specified if this value is false.",
          "type": "boolean",
          "format": "boolean"
        },
        "container": {
          "title": "Container is the main container image to run in the pod",
          "$ref": "#/definitions/v1Container"
        },
        "daemon": {
          "type": "boolean",
          "format": "boolean",
          "title": "Deamon will allow a workflow to proceed to the next step so long as the container reaches readiness"
        },
        "dag": {
          "title": "DAG template subtype which runs a DAG",
          "$ref": "#/definitions/v1alpha1DAGTemplate"
        },
        "executor": {
          "description": "Executor holds configurations of the executor container.",
          "$ref": "#/definitions/v1alpha1ExecutorConfig"
        },
        "hostAliases": {
          "type": "array",
          "title": "HostAliases is an optional list of hosts and IPs that will be injected into the pod spec\n+patchStrategy=merge\n+patchMergeKey=ip",
          "items": {
            "$ref": "#/definitions/v1HostAlias"
          }
        },
        "initContainers": {
          "type": "array",
          "title": "InitContainers is a list of containers which run before the main container.\n+patchStrategy=merge\n+patchMergeKey=name",
          "items": {
            "$ref": "#/definitions/v1alpha1UserContainer"
          }
        },
        "inputs": {
          "title": "Inputs describe what inputs parameters and artifacts are supplied to this template",
          "$ref": "#/definitions/v1alpha1Inputs"
        },
        "metadata": {
          "title": "Metdata sets the pods's metadata, i.e. annotations and labels",
          "$ref": "#/definitions/v1alpha1Metadata"
        },
        "name": {
          "type": "string",
          "title": "Name is the name of the template"
        },
        "nodeSelector": {
          "description": "NodeSelector is a selector to schedule this step of the workflow to be\nrun on the selected node(s). Overrides the selector set at the workflow level.",
          "type": "object",
          "additionalProperties": {
            "type": "string"
          }
        },
        "outputs": {
          "title": "Outputs describe the parameters and artifacts that this template produces",
          "$ref": "#/definitions/v1alpha1Outputs"
        },
        "parallelism": {
          "description": "Parallelism limits the max total parallel pods that can execute at the same time within the\nboundaries of this template invocation. If additional steps/dag templates are invoked, the\npods created by those templates will not be counted towards this total.",
          "type": "string",
          "format": "int64"
        },
        "podSpecPatch": {
          "description": "PodSpecPatch holds strategic merge patch to apply against the pod spec. Allows parameterization of\ncontainer fields which are not strings (e.g. resource limits).",
          "type": "string"
        },
        "priority": {
          "description": "Priority to apply to workflow pods.",
          "type": "integer",
          "format": "int32"
        },
        "priorityClassName": {
          "description": "PriorityClassName to apply to workflow pods.",
          "type": "string"
        },
        "resource": {
          "title": "Resource template subtype which can run k8s resources",
          "$ref": "#/definitions/v1alpha1ResourceTemplate"
        },
        "retryStrategy": {
          "title": "RetryStrategy describes how to retry a template when it fails",
          "$ref": "#/definitions/v1alpha1RetryStrategy"
        },
        "schedulerName": {
          "type": "string",
          "title": "If specified, the pod will be dispatched by specified scheduler.\nOr it will be dispatched by workflow scope scheduler if specified.\nIf neither specified, the pod will be dispatched by default scheduler.\n+optional"
        },
        "script": {
          "title": "Script runs a portion of code against an interpreter",
          "$ref": "#/definitions/v1alpha1ScriptTemplate"
        },
        "securityContext": {
          "title": "SecurityContext holds pod-level security attributes and common container settings.\nOptional: Defaults to empty.  See type description for default values of each field.\n+optional",
          "$ref": "#/definitions/v1PodSecurityContext"
        },
        "serviceAccountName": {
          "type": "string",
          "title": "ServiceAccountName to apply to workflow pods"
        },
        "sidecars": {
          "type": "array",
          "title": "Sidecars is a list of containers which run alongside the main container\nSidecars are automatically killed when the main container completes\n+patchStrategy=merge\n+patchMergeKey=name",
          "items": {
            "$ref": "#/definitions/v1alpha1UserContainer"
          }
        },
        "steps": {
          "type": "array",
          "title": "Steps define a series of sequential/parallel workflow steps",
          "items": {
            "$ref": "#/definitions/v1alpha1ParallelSteps"
          }
        },
        "suspend": {
          "title": "Suspend template subtype which can suspend a workflow when reaching the step",
          "$ref": "#/definitions/v1alpha1SuspendTemplate"
        },
        "template": {
          "description": "Template is the name of the template which is used as the base of this template.",
          "type": "string"
        },
        "templateRef": {
          "description": "TemplateRef is the reference to the template resource which is used as the base of this template.",
          "$ref": "#/definitions/v1alpha1TemplateRef"
        },
        "tolerations": {
          "type": "array",
          "title": "Tolerations to apply to workflow pods.\n+patchStrategy=merge\n+patchMergeKey=key",
          "items": {
            "$ref": "#/definitions/v1Toleration"
          }
        },
        "volumes": {
          "type": "array",
          "title": "Volumes is a list of volumes that can be mounted by containers in a template.\n+patchStrategy=merge\n+patchMergeKey=name",
          "items": {
            "$ref": "#/definitions/v1Volume"
          }
        }
      }
    },
    "v1alpha1TemplateRef": {
      "description": "TemplateRef is a reference of template resource.",
      "type": "object",
      "properties": {
        "name": {
          "description": "Name is the resource name of the template.",
          "type": "string"
        },
        "runtimeResolution": {
          "description": "RuntimeResolution skips validation at creation time.\nBy enabling this option, you can create the referred workflow template before the actual runtime.",
          "type": "boolean",
          "format": "boolean"
        },
        "template": {
          "description": "Template is the name of referred template in the resource.",
          "type": "string"
        }
      }
    },
    "v1alpha1UserContainer": {
      "description": "UserContainer is a container specified by a user.",
      "type": "object",
      "properties": {
        "container": {
          "$ref": "#/definitions/v1Container"
        },
        "mirrorVolumeMounts": {
          "type": "boolean",
          "format": "boolean",
          "title": "MirrorVolumeMounts will mount the same volumes specified in the main container\nto the container (including artifacts), at the same mountPaths. This enables\ndind daemon to partially see the same filesystem as the main container in\norder to use features such as docker volume binding"
        }
      }
    },
    "v1alpha1ValueFrom": {
      "type": "object",
      "title": "ValueFrom describes a location in which to obtain the value to a parameter",
      "properties": {
        "jqFilter": {
          "type": "string",
          "title": "JQFilter expression against the resource object in resource templates"
        },
        "jsonPath": {
          "type": "string",
          "title": "JSONPath of a resource to retrieve an output parameter value from in resource templates"
        },
        "parameter": {
          "type": "string",
          "title": "Parameter reference to a step or dag task in which to retrieve an output parameter value from\n(e.g. '{{steps.mystep.outputs.myparam}}')"
        },
        "path": {
          "type": "string",
          "title": "Path in the container to retrieve an output parameter value from in container templates"
        }
      }
    },
    "v1alpha1Workflow": {
      "type": "object",
      "title": "Workflow is the definition of a workflow resource\n+genclient\n+genclient:noStatus\n+k8s:deepcopy-gen:interfaces=k8s.io/apimachinery/pkg/runtime.Object",
      "properties": {
        "metadata": {
          "$ref": "#/definitions/v1ObjectMeta"
        },
        "spec": {
          "$ref": "#/definitions/v1alpha1WorkflowSpec"
        },
        "status": {
          "$ref": "#/definitions/v1alpha1WorkflowStatus"
        }
      }
    },
    "v1alpha1WorkflowList": {
      "type": "object",
      "title": "WorkflowList is list of Workflow resources\n+k8s:deepcopy-gen:interfaces=k8s.io/apimachinery/pkg/runtime.Object",
      "properties": {
        "items": {
          "type": "array",
          "items": {
            "$ref": "#/definitions/v1alpha1Workflow"
          }
        },
        "metadata": {
          "$ref": "#/definitions/v1ListMeta"
        }
      }
    },
    "v1alpha1WorkflowSpec": {
      "description": "WorkflowSpec is the specification of a Workflow.",
      "type": "object",
      "properties": {
        "activeDeadlineSeconds": {
          "type": "string",
          "format": "int64",
          "title": "Optional duration in seconds relative to the workflow start time which the workflow is\nallowed to run before the controller terminates the workflow. A value of zero is used to\nterminate a Running workflow"
        },
        "affinity": {
          "title": "Affinity sets the scheduling constraints for all pods in the workflow.\nCan be overridden by an affinity specified in the template",
          "$ref": "#/definitions/v1Affinity"
        },
        "arguments": {
          "title": "Arguments contain the parameters and artifacts sent to the workflow entrypoint\nParameters are referencable globally using the 'workflow' variable prefix.\ne.g. {{workflow.parameters.myparam}}",
          "$ref": "#/definitions/v1alpha1Arguments"
        },
        "artifactRepositoryRef": {
          "description": "ArtifactRepositoryRef specifies the configMap name and key containing the artifact repository config.",
          "$ref": "#/definitions/v1alpha1ArtifactRepositoryRef"
        },
        "automountServiceAccountToken": {
          "description": "AutomountServiceAccountToken indicates whether a service account token should be automatically mounted in pods.\nServiceAccountName of ExecutorConfig must be specified if this value is false.",
          "type": "boolean",
          "format": "boolean"
        },
        "dnsConfig": {
          "description": "PodDNSConfig defines the DNS parameters of a pod in addition to\nthose generated from DNSPolicy.",
          "$ref": "#/definitions/v1PodDNSConfig"
        },
        "dnsPolicy": {
          "description": "Set DNS policy for the pod.\nDefaults to \"ClusterFirst\".\nValid values are 'ClusterFirstWithHostNet', 'ClusterFirst', 'Default' or 'None'.\nDNS parameters given in DNSConfig will be merged with the policy selected with DNSPolicy.\nTo have DNS options set along with hostNetwork, you have to specify DNS policy\nexplicitly to 'ClusterFirstWithHostNet'.",
          "type": "string"
        },
        "entrypoint": {
          "type": "string",
          "title": "Entrypoint is a template reference to the starting point of the workflow"
        },
        "executor": {
          "description": "Executor holds configurations of executor containers of the workflow.",
          "$ref": "#/definitions/v1alpha1ExecutorConfig"
        },
        "hostAliases": {
          "type": "array",
          "title": "+patchStrategy=merge\n+patchMergeKey=ip",
          "items": {
            "$ref": "#/definitions/v1HostAlias"
          }
        },
        "hostNetwork": {
          "description": "Host networking requested for this workflow pod. Default to false.",
          "type": "boolean",
          "format": "boolean"
        },
        "imagePullSecrets": {
          "type": "array",
          "title": "ImagePullSecrets is a list of references to secrets in the same namespace to use for pulling any images\nin pods that reference this ServiceAccount. ImagePullSecrets are distinct from Secrets because Secrets\ncan be mounted in the pod, but ImagePullSecrets are only accessed by the kubelet.\nMore info: https://kubernetes.io/docs/concepts/containers/images/#specifying-imagepullsecrets-on-a-pod\n+patchStrategy=merge\n+patchMergeKey=name",
          "items": {
            "$ref": "#/definitions/v1LocalObjectReference"
          }
        },
        "nodeSelector": {
          "description": "NodeSelector is a selector which will result in all pods of the workflow\nto be scheduled on the selected node(s). This is able to be overridden by\na nodeSelector specified in the template.",
          "type": "object",
          "additionalProperties": {
            "type": "string"
          }
        },
        "onExit": {
          "description": "OnExit is a template reference which is invoked at the end of the\nworkflow, irrespective of the success, failure, or error of the\nprimary workflow.",
          "type": "string"
        },
        "parallelism": {
          "type": "string",
          "format": "int64",
          "title": "Parallelism limits the max total parallel pods that can execute at the same time in a workflow"
        },
        "podDisruptionBudget": {
          "title": "PodDisruptionBudget holds the number of concurrent disruptions that you allow for Workflow's Pods.\nController will automatically add the selector with workflow name, if selector is empty\nOptional: Defaults to empty.\n+optional",
          "$ref": "#/definitions/v1beta1PodDisruptionBudgetSpec"
        },
        "podGC": {
          "title": "PodGC describes the strategy to use when to deleting completed pods",
          "$ref": "#/definitions/v1alpha1PodGC"
        },
        "podPriority": {
          "description": "Priority to apply to workflow pods.",
          "type": "integer",
          "format": "int32"
        },
        "podPriorityClassName": {
          "description": "PriorityClassName to apply to workflow pods.",
          "type": "string"
        },
        "podSpecPatch": {
          "description": "PodSpecPatch holds strategic merge patch to apply against the pod spec. Allows parameterization of\ncontainer fields which are not strings (e.g. resource limits).",
          "type": "string"
        },
        "priority": {
          "description": "Priority is used if controller is configured to process limited number of workflows in parallel. Workflows with higher priority are processed first.",
          "type": "integer",
          "format": "int32"
        },
        "schedulerName": {
          "type": "string",
          "title": "Set scheduler name for all pods.\nWill be overridden if container/script template's scheduler name is set.\nDefault scheduler will be used if neither specified.\n+optional"
        },
        "securityContext": {
          "title": "SecurityContext holds pod-level security attributes and common container settings.\nOptional: Defaults to empty.  See type description for default values of each field.\n+optional",
          "$ref": "#/definitions/v1PodSecurityContext"
        },
        "serviceAccountName": {
          "description": "ServiceAccountName is the name of the ServiceAccount to run all pods of the workflow as.",
          "type": "string"
        },
        "suspend": {
          "type": "boolean",
          "format": "boolean",
          "title": "Suspend will suspend the workflow and prevent execution of any future steps in the workflow"
        },
        "templates": {
          "type": "array",
          "title": "Templates is a list of workflow templates used in a workflow\n+patchStrategy=merge\n+patchMergeKey=name",
          "items": {
            "$ref": "#/definitions/v1alpha1Template"
          }
        },
        "tolerations": {
          "type": "array",
          "title": "Tolerations to apply to workflow pods.\n+patchStrategy=merge\n+patchMergeKey=key",
          "items": {
            "$ref": "#/definitions/v1Toleration"
          }
        },
        "ttlSecondsAfterFinished": {
          "description": "TTLSecondsAfterFinished limits the lifetime of a Workflow that has finished execution\n(Succeeded, Failed, Error). If this field is set, once the Workflow finishes, it will be\ndeleted after ttlSecondsAfterFinished expires. If this field is unset,\nttlSecondsAfterFinished will not expire. If this field is set to zero,\nttlSecondsAfterFinished expires immediately after the Workflow finishes.\nDEPRECATED: Use TTLStrategy.SecondsAfterCompletion instead.",
          "type": "integer",
          "format": "int32"
        },
        "ttlStrategy": {
          "title": "TTLStrategy limits the lifetime of a Workflow that has finished execution depending on if it\nSucceeded or Failed. If this struct is set, once the Workflow finishes, it will be\ndeleted after the time to live expires. If this field is unset,\nthe controller config map will hold the default values\nUpdate",
          "$ref": "#/definitions/v1alpha1TTLStrategy"
        },
        "volumeClaimTemplates": {
          "type": "array",
          "title": "VolumeClaimTemplates is a list of claims that containers are allowed to reference.\nThe Workflow controller will create the claims at the beginning of the workflow\nand delete the claims upon completion of the workflow\n+patchStrategy=merge\n+patchMergeKey=name",
          "items": {
            "$ref": "#/definitions/v1PersistentVolumeClaim"
          }
        },
        "volumes": {
          "type": "array",
          "title": "Volumes is a list of volumes that can be mounted by containers in a workflow.\n+patchStrategy=merge\n+patchMergeKey=name",
          "items": {
            "$ref": "#/definitions/v1Volume"
          }
        }
      }
    },
    "v1alpha1WorkflowStatus": {
      "type": "object",
      "title": "WorkflowStatus contains overall status information about a workflow",
      "properties": {
        "compressedNodes": {
          "type": "string",
          "title": "Compressed and base64 decoded Nodes map"
        },
        "finishedAt": {
          "title": "Time at which this workflow completed",
          "$ref": "#/definitions/v1Time"
        },
        "message": {
          "description": "A human readable message indicating details about why the workflow is in this condition.",
          "type": "string"
        },
        "nodes": {
          "description": "Nodes is a mapping between a node ID and the node's status.",
          "type": "object",
          "additionalProperties": {
            "$ref": "#/definitions/workflowv1alpha1NodeStatus"
          }
        },
        "offloadNodeStatusVersion": {
          "description": "Whether on not node status has been offloaded to a database. If exists, then Nodes and CompressedNodes will be empty.\nThis will actually be populated with a hash of the offloaded data.",
          "type": "string"
        },
        "outputs": {
          "title": "Outputs captures output values and artifact locations produced by the workflow via global outputs",
          "$ref": "#/definitions/v1alpha1Outputs"
        },
        "persistentVolumeClaims": {
          "description": "PersistentVolumeClaims tracks all PVCs that were created as part of the workflow.\nThe contents of this list are drained at the end of the workflow.",
          "type": "array",
          "items": {
            "$ref": "#/definitions/v1Volume"
          }
        },
        "phase": {
          "description": "Phase a simple, high-level summary of where the workflow is in its lifecycle.",
          "type": "string"
        },
        "startedAt": {
          "title": "Time at which this workflow started",
          "$ref": "#/definitions/v1Time"
        },
        "storedTemplates": {
          "description": "StoredTemplates is a mapping between a template ref and the node's status.",
          "type": "object",
          "additionalProperties": {
            "$ref": "#/definitions/v1alpha1Template"
          }
        }
      }
    },
    "v1alpha1WorkflowStep": {
      "type": "object",
      "title": "WorkflowStep is a reference to a template to execute in a series of step",
      "properties": {
        "arguments": {
          "title": "Arguments hold arguments to the template",
          "$ref": "#/definitions/v1alpha1Arguments"
        },
        "continueOn": {
          "title": "ContinueOn makes argo to proceed with the following step even if this step fails.\nErrors and Failed states can be specified",
          "$ref": "#/definitions/v1alpha1ContinueOn"
        },
        "name": {
          "type": "string",
          "title": "Name of the step"
        },
        "onExit": {
          "description": "OnExit is a template reference which is invoked at the end of the\ntemplate, irrespective of the success, failure, or error of the\nprimary template.",
          "type": "string"
        },
        "template": {
          "type": "string",
          "title": "Template is the name of the template to execute as the step"
        },
        "templateRef": {
          "description": "TemplateRef is the reference to the template resource to execute as the step.",
          "$ref": "#/definitions/v1alpha1TemplateRef"
        },
        "when": {
          "type": "string",
          "title": "When is an expression in which the step should conditionally execute"
        },
        "withItems": {
          "type": "array",
          "title": "WithItems expands a step into multiple parallel steps from the items in the list",
          "items": {
            "$ref": "#/definitions/v1alpha1Item"
          }
        },
        "withParam": {
          "description": "WithParam expands a step into multiple parallel steps from the value in the parameter,\nwhich is expected to be a JSON list.",
          "type": "string"
        },
        "withSequence": {
          "title": "WithSequence expands a step into a numeric sequence",
          "$ref": "#/definitions/v1alpha1Sequence"
        }
      }
    },
    "v1alpha1WorkflowTemplate": {
      "type": "object",
      "title": "WorkflowTemplate is the definition of a workflow template resource\n+genclient\n+genclient:noStatus\n+k8s:deepcopy-gen:interfaces=k8s.io/apimachinery/pkg/runtime.Object",
      "properties": {
        "metadata": {
          "$ref": "#/definitions/v1ObjectMeta"
        },
        "spec": {
          "$ref": "#/definitions/v1alpha1WorkflowTemplateSpec"
        }
      }
    },
    "v1alpha1WorkflowTemplateList": {
      "type": "object",
      "title": "WorkflowTemplateList is list of WorkflowTemplate resources\n+k8s:deepcopy-gen:interfaces=k8s.io/apimachinery/pkg/runtime.Object",
      "properties": {
        "items": {
          "type": "array",
          "items": {
            "$ref": "#/definitions/v1alpha1WorkflowTemplate"
          }
        },
        "metadata": {
          "$ref": "#/definitions/v1ListMeta"
        }
      }
    },
    "v1alpha1WorkflowTemplateSpec": {
      "description": "WorkflowTemplateSpec is a spec of WorkflowTemplate.",
      "type": "object",
      "properties": {
        "arguments": {
          "description": "Arguments hold arguments to the template.",
          "$ref": "#/definitions/v1alpha1Arguments"
        },
        "templates": {
          "description": "Templates is a list of workflow templates.",
          "type": "array",
          "items": {
            "$ref": "#/definitions/v1alpha1Template"
          }
        }
      }
    },
    "v1beta1PodDisruptionBudgetSpec": {
      "description": "PodDisruptionBudgetSpec is a description of a PodDisruptionBudget.",
      "type": "object",
      "properties": {
        "maxUnavailable": {
          "title": "An eviction is allowed if at most \"maxUnavailable\" pods selected by\n\"selector\" are unavailable after the eviction, i.e. even in absence of\nthe evicted pod. For example, one can prevent all voluntary evictions\nby specifying 0. This is a mutually exclusive setting with \"minAvailable\".\n+optional",
          "$ref": "#/definitions/intstrIntOrString"
        },
        "minAvailable": {
          "title": "An eviction is allowed if at least \"minAvailable\" pods selected by\n\"selector\" will still be available after the eviction, i.e. even in the\nabsence of the evicted pod.  So for example you can prevent all voluntary\nevictions by specifying \"100%\".\n+optional",
          "$ref": "#/definitions/intstrIntOrString"
        },
        "selector": {
          "title": "Label query over pods whose evictions are managed by the disruption\nbudget.\n+optional",
          "$ref": "#/definitions/v1LabelSelector"
        }
      }
    },
    "workflowLogEntry": {
      "type": "object",
      "properties": {
        "content": {
          "type": "string"
        }
      }
    },
    "workflowWorkflowCreateRequest": {
      "type": "object",
      "properties": {
        "createOptions": {
          "$ref": "#/definitions/v1CreateOptions"
        },
        "instanceID": {
          "type": "string"
        },
        "namespace": {
          "type": "string"
        },
        "serverDryRun": {
          "type": "boolean",
          "format": "boolean"
        },
        "workflow": {
          "$ref": "#/definitions/v1alpha1Workflow"
        }
      }
    },
    "workflowWorkflowDeleteResponse": {
      "type": "object"
    },
    "workflowWorkflowLintRequest": {
      "type": "object",
      "properties": {
        "namespace": {
          "type": "string"
        },
        "workflow": {
          "$ref": "#/definitions/v1alpha1Workflow"
        }
      }
    },
    "workflowWorkflowResubmitRequest": {
      "type": "object",
      "properties": {
        "memoized": {
          "type": "boolean",
          "format": "boolean"
        },
        "name": {
          "type": "string"
        },
        "namespace": {
          "type": "string"
        }
      }
    },
    "workflowWorkflowResumeRequest": {
      "type": "object",
      "properties": {
        "name": {
          "type": "string"
        },
        "namespace": {
          "type": "string"
        }
      }
    },
    "workflowWorkflowRetryRequest": {
      "type": "object",
      "properties": {
        "name": {
          "type": "string"
        },
        "namespace": {
          "type": "string"
        }
      }
    },
    "workflowWorkflowSuspendRequest": {
      "type": "object",
      "properties": {
        "name": {
          "type": "string"
        },
        "namespace": {
          "type": "string"
        }
      }
    },
    "workflowWorkflowTerminateRequest": {
      "type": "object",
      "properties": {
        "name": {
          "type": "string"
        },
        "namespace": {
          "type": "string"
        }
      }
    },
    "workflowWorkflowWatchEvent": {
      "type": "object",
      "properties": {
        "object": {
          "title": "the workflow",
          "$ref": "#/definitions/v1alpha1Workflow"
        },
        "type": {
          "type": "string",
          "title": "the type of change"
        }
      }
    },
    "workflowarchiveArchivedWorkflowDeletedResponse": {
      "type": "object"
    },
    "workflowtemplateWorkflowDeleteResponse": {
      "type": "object"
    },
    "workflowtemplateWorkflowTemplateCreateRequest": {
      "type": "object",
      "properties": {
        "createOptions": {
          "$ref": "#/definitions/v1CreateOptions"
        },
        "namespace": {
          "type": "string"
        },
        "template": {
          "$ref": "#/definitions/v1alpha1WorkflowTemplate"
        }
      }
    },
    "workflowtemplateWorkflowTemplateLintRequest": {
      "type": "object",
      "properties": {
        "createOptions": {
          "$ref": "#/definitions/v1CreateOptions"
        },
        "namespace": {
          "type": "string"
        },
        "template": {
          "$ref": "#/definitions/v1alpha1WorkflowTemplate"
        }
      }
    },
    "workflowtemplateWorkflowTemplateUpdateRequest": {
      "type": "object",
      "properties": {
        "name": {
          "type": "string"
        },
        "namespace": {
          "type": "string"
        },
        "template": {
          "$ref": "#/definitions/v1alpha1WorkflowTemplate"
        }
      }
    },
    "workflowv1alpha1NodeStatus": {
      "type": "object",
      "title": "NodeStatus contains status information about an individual node in the workflow",
      "properties": {
        "boundaryID": {
          "type": "string",
          "title": "BoundaryID indicates the node ID of the associated template root node in which this node belongs to"
        },
        "children": {
          "type": "array",
          "title": "Children is a list of child node IDs",
          "items": {
            "type": "string"
          }
        },
        "daemoned": {
          "type": "boolean",
          "format": "boolean",
          "title": "Daemoned tracks whether or not this node was daemoned and need to be terminated"
        },
        "displayName": {
          "type": "string",
          "title": "DisplayName is a human readable representation of the node. Unique within a template boundary"
        },
        "finishedAt": {
          "title": "Time at which this node completed",
          "$ref": "#/definitions/v1Time"
        },
        "id": {
          "type": "string",
          "title": "ID is a unique identifier of a node within the worklow\nIt is implemented as a hash of the node name, which makes the ID deterministic"
        },
        "inputs": {
          "title": "Inputs captures input parameter values and artifact locations supplied to this template invocation",
          "$ref": "#/definitions/v1alpha1Inputs"
        },
        "message": {
          "description": "A human readable message indicating details about why the node is in this condition.",
          "type": "string"
        },
        "name": {
          "type": "string",
          "title": "Name is unique name in the node tree used to generate the node ID"
        },
        "outboundNodes": {
          "description": "OutboundNodes tracks the node IDs which are considered \"outbound\" nodes to a template invocation.\nFor every invocation of a template, there are nodes which we considered as \"outbound\". Essentially,\nthese are last nodes in the execution sequence to run, before the template is considered completed.\nThese nodes are then connected as parents to a following step.\n\nIn the case of single pod steps (i.e. container, script, resource templates), this list will be nil\nsince the pod itself is already considered the \"outbound\" node.\nIn the case of DAGs, outbound nodes are the \"target\" tasks (tasks with no children).\nIn the case of steps, outbound nodes are all the containers involved in the last step group.\nNOTE: since templates are composable, the list of outbound nodes are carried upwards when\na DAG/steps template invokes another DAG/steps template. In other words, the outbound nodes of\na template, will be a superset of the outbound nodes of its last children.",
          "type": "array",
          "items": {
            "type": "string"
          }
        },
        "outputs": {
          "title": "Outputs captures output parameter values and artifact locations produced by this template invocation",
          "$ref": "#/definitions/v1alpha1Outputs"
        },
        "phase": {
          "description": "Phase a simple, high-level summary of where the node is in its lifecycle.\nCan be used as a state machine.",
          "type": "string"
        },
        "podIP": {
          "type": "string",
          "title": "PodIP captures the IP of the pod for daemoned steps"
        },
        "startedAt": {
          "title": "Time at which this node started",
          "$ref": "#/definitions/v1Time"
        },
        "storedTemplateID": {
          "description": "StoredTemplateID is the ID of stored template.\nDEPRECATED: This value is not used anymore.",
          "type": "string"
        },
        "templateName": {
          "type": "string",
          "title": "TemplateName is the template name which this node corresponds to.\nNot applicable to virtual nodes (e.g. Retry, StepGroup)"
        },
        "templateRef": {
          "title": "TemplateRef is the reference to the template resource which this node corresponds to.\nNot applicable to virtual nodes (e.g. Retry, StepGroup)",
          "$ref": "#/definitions/v1alpha1TemplateRef"
        },
        "templateScope": {
          "description": "TemplateScope is the template scope in which the template of this node was retrieved.",
          "type": "string"
        },
        "type": {
          "type": "string",
          "title": "Type indicates type of node"
        },
        "workflowTemplateName": {
          "description": "WorkflowTemplateName is the WorkflowTemplate resource name on which the resolved template of this node is retrieved.\nDEPRECATED: This value is not used anymore.",
          "type": "string"
        }
      }
    }
  },
  "x-stream-definitions": {
    "workflowLogEntry": {
      "properties": {
        "error": {
          "$ref": "#/definitions/runtimeStreamError"
        },
        "result": {
          "$ref": "#/definitions/workflowLogEntry"
        }
      },
      "title": "Stream result of workflowLogEntry",
      "type": "object"
    },
    "workflowWorkflowWatchEvent": {
      "properties": {
        "error": {
          "$ref": "#/definitions/runtimeStreamError"
        },
        "result": {
          "$ref": "#/definitions/workflowWorkflowWatchEvent"
        }
      },
      "title": "Stream result of workflowWorkflowWatchEvent",
      "type": "object"
    }
  }
}<|MERGE_RESOLUTION|>--- conflicted
+++ resolved
@@ -9,11 +9,9 @@
   "info": {
     "description": "Argo Server",
     "title": "Argo Server",
-<<<<<<< HEAD
+
     "version": "pdbdefault"
-=======
-    "version": "latest"
->>>>>>> d0a9b528
+
   },
   "paths": {
     "/api/v1/archived-workflows": {

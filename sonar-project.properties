--- conflicted
+++ resolved
@@ -7,17 +7,10 @@
 sonar.coverage.exclusions=\
   cmd/argo/commands/client/conn.go,\
   cmd/argo/commands/server.go,\
-<<<<<<< HEAD
-  server/apiserver/argoserver.go,\
-  persist/**,\
-  pkg/apiclient/**,\
-  pkg/client/**,\
-=======
   persist/**,\
   pkg/apiclient/**,\
   pkg/client/**,\
   server/apiserver/argoserver.go,\
->>>>>>> 0dbd78ff
   server/auth/oauth2/service.go,\
   test/**
 sonar.go.tests.reportPath=test-results/test-report.json

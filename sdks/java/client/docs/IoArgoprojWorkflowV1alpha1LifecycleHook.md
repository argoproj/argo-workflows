--- conflicted
+++ resolved
@@ -8,12 +8,8 @@
 Name | Type | Description | Notes
 ------------ | ------------- | ------------- | -------------
 **arguments** | [**IoArgoprojWorkflowV1alpha1Arguments**](IoArgoprojWorkflowV1alpha1Arguments.md) |  |  [optional]
-<<<<<<< HEAD
 **expression** | **String** | Expression is a condition expression for when a node will be retried. If it evaluates to false, the node will not be retried and the retry strategy will be ignored |  [optional]
-**template** | **String** |  | 
-=======
 **template** | **String** | Template is the name of the template to execute by the hook | 
 **templateRef** | [**IoArgoprojWorkflowV1alpha1TemplateRef**](IoArgoprojWorkflowV1alpha1TemplateRef.md) |  |  [optional]
->>>>>>> a63ab5b6
 
 

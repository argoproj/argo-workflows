

# IoArgoprojWorkflowV1alpha1InfoResponse


## Properties

Name | Type | Description | Notes
------------ | ------------- | ------------- | -------------
**links** | [**List&lt;IoArgoprojWorkflowV1alpha1Link&gt;**](IoArgoprojWorkflowV1alpha1Link.md) |  |  [optional]
**managedNamespace** | **String** |  |  [optional]
<<<<<<< HEAD
**navColor** | **String** |  |  [optional]
=======
**modals** | **Map&lt;String, Boolean&gt;** |  |  [optional]
>>>>>>> a63ab5b6


<|MERGE_RESOLUTION|>--- conflicted
+++ resolved
@@ -9,10 +9,7 @@
 ------------ | ------------- | ------------- | -------------
 **links** | [**List&lt;IoArgoprojWorkflowV1alpha1Link&gt;**](IoArgoprojWorkflowV1alpha1Link.md) |  |  [optional]
 **managedNamespace** | **String** |  |  [optional]
-<<<<<<< HEAD
+**modals** | **Map&lt;String, Boolean&gt;** |  |  [optional]
 **navColor** | **String** |  |  [optional]
-=======
-**modals** | **Map&lt;String, Boolean&gt;** |  |  [optional]
->>>>>>> a63ab5b6
 
 

<project xmlns="http://maven.apache.org/POM/4.0.0" xmlns:xsi="http://www.w3.org/2001/XMLSchema-instance"
         xsi:schemaLocation="http://maven.apache.org/POM/4.0.0 http://maven.apache.org/maven-v4_0_0.xsd">
    <modelVersion>4.0.0</modelVersion>
    <groupId>io.argoproj.workflow</groupId>
    <artifactId>argo-client-java</artifactId>
    <name>argo-client-java</name>
    <version>0.0.0-VERSION</version>
    <build>
        <plugins>
            <plugin>
                <groupId>org.apache.maven.plugins</groupId>
                <artifactId>maven-javadoc-plugin</artifactId>
                <version>3.1.1</version>
                <executions>
                    <execution>
                        <id>attach-javadocs</id>
                        <goals>
                            <goal>jar</goal>
                        </goals>
                    </execution>
                </executions>
                <configuration>
                    <doclint>none</doclint>
                    <tags>
                        <tag>
                            <name>http.response.details</name>
                            <placement>a</placement>
                            <head>Http Response Details:</head>
                        </tag>
                    </tags>
                </configuration>
            </plugin>
            <plugin>
                <groupId>org.apache.maven.plugins</groupId>
                <artifactId>maven-source-plugin</artifactId>
                <version>2.2.1</version>
                <executions>
                    <execution>
                        <id>attach-sources</id>
                        <goals>
                            <goal>jar-no-fork</goal>
                        </goals>
                    </execution>
                </executions>
            </plugin>
        </plugins>
    </build>

    <profiles>
        <profile>
            <id>sign-artifacts</id>
            <build>
                <plugins>
                    <plugin>
                        <groupId>org.apache.maven.plugins</groupId>
                        <artifactId>maven-gpg-plugin</artifactId>
                        <version>1.5</version>
                        <executions>
                            <execution>
                                <id>sign-artifacts</id>
                                <phase>verify</phase>
                                <goals>
                                    <goal>sign</goal>
                                </goals>
                            </execution>
                        </executions>
                    </plugin>
                </plugins>
            </build>
        </profile>
    </profiles>

    <dependencies>
        <dependency>
            <groupId>io.kubernetes</groupId>
            <artifactId>client-java</artifactId>
            <version>14.0.1</version>
        </dependency>
        <dependency>
            <groupId>io.swagger</groupId>
            <artifactId>swagger-annotations</artifactId>
            <version>${swagger-core-version}</version>
        </dependency>
        <dependency>
            <groupId>com.squareup.okhttp3</groupId>
            <artifactId>okhttp</artifactId>
            <version>${okhttp-version}</version>
        </dependency>
        <dependency>
            <groupId>com.squareup.okhttp3</groupId>
            <artifactId>logging-interceptor</artifactId>
            <version>${okhttp-version}</version>
        </dependency>
        <dependency>
            <groupId>com.google.code.gson</groupId>
            <artifactId>gson</artifactId>
            <version>${gson-version}</version>
        </dependency>
        <dependency>
            <groupId>javax.annotation</groupId>
            <artifactId>javax.annotation-api</artifactId>
            <version>${javax-annotation-version}</version>
        </dependency>
        <!-- test dependencies -->
        <dependency>
            <groupId>junit</groupId>
            <artifactId>junit</artifactId>
            <version>${junit-version}</version>
            <scope>test</scope>
        </dependency>
    </dependencies>
    <properties>
        <java.version>1.8</java.version>
        <maven.compiler.source>${java.version}</maven.compiler.source>
        <maven.compiler.target>${java.version}</maven.compiler.target>
<<<<<<< HEAD
        <swagger-core-version>1.6.5</swagger-core-version>
        <okhttp-version>4.9.1</okhttp-version>
=======
        <swagger-core-version>1.6.2</swagger-core-version>
        <okhttp-version>4.9.3</okhttp-version>
>>>>>>> f708528f
        <gson-version>2.8.9</gson-version>
        <javax-annotation-version>1.3.2</javax-annotation-version>
        <junit-version>4.13.1</junit-version>
        <project.build.sourceEncoding>UTF-8</project.build.sourceEncoding>
    </properties>
</project><|MERGE_RESOLUTION|>--- conflicted
+++ resolved
@@ -113,13 +113,8 @@
         <java.version>1.8</java.version>
         <maven.compiler.source>${java.version}</maven.compiler.source>
         <maven.compiler.target>${java.version}</maven.compiler.target>
-<<<<<<< HEAD
         <swagger-core-version>1.6.5</swagger-core-version>
-        <okhttp-version>4.9.1</okhttp-version>
-=======
-        <swagger-core-version>1.6.2</swagger-core-version>
         <okhttp-version>4.9.3</okhttp-version>
->>>>>>> f708528f
         <gson-version>2.8.9</gson-version>
         <javax-annotation-version>1.3.2</javax-annotation-version>
         <junit-version>4.13.1</junit-version>

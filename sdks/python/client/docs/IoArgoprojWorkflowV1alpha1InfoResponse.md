# IoArgoprojWorkflowV1alpha1InfoResponse


## Properties
Name | Type | Description | Notes
------------ | ------------- | ------------- | -------------
**links** | [**[IoArgoprojWorkflowV1alpha1Link]**](IoArgoprojWorkflowV1alpha1Link.md) |  | [optional] 
**managed_namespace** | **str** |  | [optional] 
<<<<<<< HEAD
**nav_color** | **str** |  | [optional] 
=======
**modals** | **{str: (bool,)}** |  | [optional] 
>>>>>>> a63ab5b6
**any string name** | **bool, date, datetime, dict, float, int, list, str, none_type** | any string name can be used but the value must be the correct type | [optional]

[[Back to Model list]](../README.md#documentation-for-models) [[Back to API list]](../README.md#documentation-for-api-endpoints) [[Back to README]](../README.md)

<|MERGE_RESOLUTION|>--- conflicted
+++ resolved
@@ -6,11 +6,8 @@
 ------------ | ------------- | ------------- | -------------
 **links** | [**[IoArgoprojWorkflowV1alpha1Link]**](IoArgoprojWorkflowV1alpha1Link.md) |  | [optional] 
 **managed_namespace** | **str** |  | [optional] 
-<<<<<<< HEAD
+**modals** | **{str: (bool,)}** |  | [optional] 
 **nav_color** | **str** |  | [optional] 
-=======
-**modals** | **{str: (bool,)}** |  | [optional] 
->>>>>>> a63ab5b6
 **any string name** | **bool, date, datetime, dict, float, int, list, str, none_type** | any string name can be used but the value must be the correct type | [optional]
 
 [[Back to Model list]](../README.md#documentation-for-models) [[Back to API list]](../README.md#documentation-for-api-endpoints) [[Back to README]](../README.md)

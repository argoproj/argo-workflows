--- conflicted
+++ resolved
@@ -6,11 +6,8 @@
 ------------ | ------------- | ------------- | -------------
 **template** | **str** | Template is the name of the template to execute by the hook | 
 **arguments** | [**IoArgoprojWorkflowV1alpha1Arguments**](IoArgoprojWorkflowV1alpha1Arguments.md) |  | [optional] 
-<<<<<<< HEAD
 **expression** | **str** | Expression is a condition expression for when a node will be retried. If it evaluates to false, the node will not be retried and the retry strategy will be ignored | [optional] 
-=======
 **template_ref** | [**IoArgoprojWorkflowV1alpha1TemplateRef**](IoArgoprojWorkflowV1alpha1TemplateRef.md) |  | [optional] 
->>>>>>> a63ab5b6
 **any string name** | **bool, date, datetime, dict, float, int, list, str, none_type** | any string name can be used but the value must be the correct type | [optional]
 
 [[Back to Model list]](../README.md#documentation-for-models) [[Back to API list]](../README.md#documentation-for-api-endpoints) [[Back to README]](../README.md)

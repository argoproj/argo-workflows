--- conflicted
+++ resolved
@@ -3,11 +3,7 @@
 VERSION               := 0.0.0-latest
 else
 # remove the "v" prefix, not allowed
-<<<<<<< HEAD
-VERSION				  := $(subst v,,${GIT_TAG})
-=======
 VERSION               := $(subst v,,$(GIT_TAG))
->>>>>>> e3bbbe99
 endif
 
 # work dir

--- conflicted
+++ resolved
@@ -2,28 +2,11 @@
 
 The Argo server and the workflow controller currently only run on Linux. The workflow executor however also runs on Windows nodes, meaning you can use Windows containers inside your workflows! Here are the steps to get started.
 
-<<<<<<< HEAD
 ## Requirements
-=======
-##  Requirements
->>>>>>> 3507c3e6
 * Kubernetes 1.14 or later, supporting Windows nodes
 * Hybrid cluster containing Linux and Windows nodes like described in the [Kubernetes docs](https://kubernetes.io/docs/setup/production-environment/windows/user-guide-windows-containers/)
 * Argo configured and running like described [here](quick-start.md) 
 
-<<<<<<< HEAD
-=======
-## Setting up the workflow executor
-
-Currently the worflow controller configuration doesn't support different configurations for the `dockerSockPath` based on the host OS. This means that the workflow executor, running in a Windows container can't use Docker for now.
-
-You therefore need to use `kubelet` or `k8sapi` instead in your workflow controller configmap:
-```yaml
-containerRuntimeExecutor: kubelet
-kubeletInsecure: true  # you can disable TLS verification of the kubelet executor for testing
-```
-
->>>>>>> 3507c3e6
 ## Schedule workflows with Windows containers
 
 If you're running workflows in your hybrid Kubernetes cluster, always make sure to include a `nodeSelector` to run the steps on the correct host OS:

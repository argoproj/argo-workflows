--- conflicted
+++ resolved
@@ -24,19 +24,11 @@
 
 ## Configuring Minio
 
-<<<<<<< HEAD
-```bash
-brew install helm # mac, helm 3.x
-helm repo add stable https://kubernetes-charts.storage.googleapis.com/ # official Helm stable charts
-helm repo update
-helm install argo-artifacts stable/minio --set service.type=LoadBalancer --set fullnameOverride=argo-artifacts
-=======
 ```
 $ brew install helm # mac, helm 3.x
 $ helm repo add minio https://helm.min.io/ # official minio Helm charts
 $ helm repo update
 $ helm install argo-artifacts minio/minio --set service.type=LoadBalancer --set fullnameOverride=argo-artifacts
->>>>>>> c84d56b6
 ```
 
 Login to the Minio UI using a web browser (port 9000) after obtaining the

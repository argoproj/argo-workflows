# Running Locally

## Requirements

* [Go 1.17](https://golang.org/dl/)
* [Yarn](https://classic.yarnpkg.com/en/docs/install/#mac-stable)
* [Docker](https://docs.docker.com/get-docker/)
* [protoc](http://google.github.io/proto-lens/installing-protoc.html) 
<<<<<<< HEAD
* [`jq`](https://stedolan.github.io/jq/download/)
* A local Kubernetes cluster
* Ensure `$(GOPATH)/bin` is available in PATH

Code must be checked out into `$(GOPATH)/src/github.com/argo-workflows`.
=======
* [jq](https://stedolan.github.io/jq/download/)
* A local Kubernetes cluster (`k3d`, `kind`, or `minikube`)
>>>>>>> 88cbea33

We recommend using [K3D](https://k3d.io/) to set up the local Kubernetes cluster since this will allow you to test RBAC
set-up and is fast. You can set-up K3D to be part of your default kube config as follows:

```shell
k3d cluster start --wait
```

Alternatively, you can use [Minikube](https://github.com/kubernetes/minikube) to set up the local Kubernetes cluster.
Once a local Kubernetes cluster has started via `minikube start`, your kube config will use Minikube's context
automatically.

## Developing locally

!!! Warning
    The git repo must be checked out into: `$(GOPATH)/src/github.com/argoproj/argo-workflows`

Add the following to your `/etc/hosts`:

```
127.0.0.1 dex
127.0.0.1 minio
127.0.0.1 postgres
127.0.0.1 mysql
```

To run the controller and argo-server API locally, with MinIO inside the "argo" namespace of your cluster:

```shell
make start API=true
```
    
To start the UI, use `UI=true`:

```shell
make start API=true UI=true
```

To test the workflow archive, use `PROFILE=mysql`:

```shell
make start API=true UI=true PROFILE=mysql
```
    
To test SSO integration, use `PROFILE=sso`:

```shell
make start API=true UI=true PROFILE=sso
```

You’ll now have:

* Argo UI on http://localhost:8080
* Argo Server API on https://localhost:2746
* MinIO on http://localhost:9000 (use admin/password)
* Postgres on http://localhost:5432, run `make postgres-cli` to access.
* MySQL on http://localhost:3306, run `make mysql-cli` to access.

Before submitting/running workflows, build the executor images with this command:

```shell
make argoexec-image
```

## Committing

Before you commit code and raise a PR, always run:

```shell
make pre-commit -B
```

Please adhere to the following when creating your commits:

* Sign-off your commits.
* Use [Conventional Commit messages](https://www.conventionalcommits.org/en/v1.0.0/).
* Suffix the issue number.

Example:

```shell
git commit --signoff -m 'fix: Fixed broken thing. Fixes #1234'
```

Troubleshooting:

* When running `make pre-commit -B`, if you encounter errors like
  `make: *** [pkg/apiclient/clusterworkflowtemplate/cluster-workflow-template.swagger.json] Error 1`,
  ensure that you have checked out your code into `$(GOPATH)/src/github.com/argoproj/argo-workflows`.
* If you encounter "out of heap" issues when building UI through Docker, please validate resources allocated to Docker.
  Compilation may fail if allocated RAM is less than 4Gi.<|MERGE_RESOLUTION|>--- conflicted
+++ resolved
@@ -6,16 +6,8 @@
 * [Yarn](https://classic.yarnpkg.com/en/docs/install/#mac-stable)
 * [Docker](https://docs.docker.com/get-docker/)
 * [protoc](http://google.github.io/proto-lens/installing-protoc.html) 
-<<<<<<< HEAD
-* [`jq`](https://stedolan.github.io/jq/download/)
-* A local Kubernetes cluster
-* Ensure `$(GOPATH)/bin` is available in PATH
-
-Code must be checked out into `$(GOPATH)/src/github.com/argo-workflows`.
-=======
 * [jq](https://stedolan.github.io/jq/download/)
 * A local Kubernetes cluster (`k3d`, `kind`, or `minikube`)
->>>>>>> 88cbea33
 
 We recommend using [K3D](https://k3d.io/) to set up the local Kubernetes cluster since this will allow you to test RBAC
 set-up and is fast. You can set-up K3D to be part of your default kube config as follows:

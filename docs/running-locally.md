# Running Locally

You have two options:

1. Use the [Dev Container](#development-container). This takes about 7 minutes. This can be used with VSCode, the `devcontainer` CLI, or GitHub Codespaces.
1. Install the [requirements](#requirements) on your computer manually. This takes about 1 hour.

## Development Container

The development container should be able to do everything you need to do to develop Argo Workflows without installing tools on your local machine. It takes quite a long time to build the container. It runs `k3d` inside the container so you have a cluster to test against. To communicate with services running either in other development containers or directly on the local machine (e.g. a database), the following URL can be used in the workflow spec: `host.docker.internal:<PORT>`. This facilitates the implementation of workflows which need to connect to a database or an API server.

You can use the development container in a few different ways:

1. [Visual Studio Code](https://code.visualstudio.com/) with [Dev Containers extension](https://marketplace.visualstudio.com/items?itemName=ms-vscode-remote.remote-containers). Open your `argo-workflows` folder in VSCode and it should offer to use the development container automatically. VSCode will allow you to forward ports to allow your external browser to access the running components.
1. [`devcontainer` CLI](https://github.com/devcontainers/cli). Once installed, go to your `argo-workflows` folder and run `devcontainer up --workspace-folder .` followed by `devcontainer exec --workspace-folder . /bin/bash` to get a shell where you can build the code. You can use any editor outside the container to edit code; any changes will be mirrored inside the container. Due to a limitation of the CLI, only port 8080 (the Web UI) will be exposed for you to access if you run this way. Other services are usable from the shell inside.
1. [GitHub Codespaces](https://github.com/codespaces). You can start editing as soon as VSCode is open, though you may want to wait for `pre-build.sh` to finish installing dependencies, building binaries, and setting up the cluster before running any commands in the terminal. Once you start running services (see next steps below), you can click on the "PORTS" tab in the VSCode terminal to see all forwarded ports. You can open the Web UI in a new tab from there.

Once you have entered the container, continue to [Developing Locally](#developing-locally).

Note:

* for **Apple Silicon**
    * This platform can spend 3 times the indicated time
    * Configure Docker Desktop to use BuildKit:

    ```json
    "features": {
      "buildkit": true
    },
    ```

* For **Windows WSL2**
    * Configure [`.wslconfig`](https://docs.microsoft.com/en-us/windows/wsl/wsl-config#configuration-setting-for-wslconfig) to limit memory usage by the WSL2 to prevent VSCode OOM.

* For **Linux**
    * Use [Docker Desktop](https://docs.docker.com/desktop/linux/install/) instead of [Docker Engine](https://docs.docker.com/engine/install/) to prevent incorrect network configuration by k3d.

## Requirements

Clone the Git repo into: `$GOPATH/src/github.com/argoproj/argo-workflows`. Any other path will break the code generation.

Add the following to your `/etc/hosts`:

```text
127.0.0.1 dex
127.0.0.1 minio
127.0.0.1 postgres
127.0.0.1 mysql
127.0.0.1 azurite
```

To build on your own machine without using the Dev Container you will need:

* [Go](https://golang.org/dl/)
* [Yarn](https://classic.yarnpkg.com/en/docs/install/#mac-stable)
* [Docker](https://docs.docker.com/get-docker/)
* [`protoc`](http://google.github.io/proto-lens/installing-protoc.html)
* [`node`](https://nodejs.org/download/release/latest-v16.x/) for running the UI
* A local Kubernetes cluster ([`k3d`](https://k3d.io/), [`kind`](https://kind.sigs.k8s.io/docs/user/quick-start/#installation), or [`minikube`](https://minikube.sigs.k8s.io/docs/start/))

We recommend using [K3D](https://k3d.io/) to set up the local Kubernetes cluster since this will allow you to test RBAC
set-up and is fast. You can set-up K3D to be part of your default kube config as follows:

```bash
k3d cluster start --wait
```

Alternatively, you can use [Minikube](https://github.com/kubernetes/minikube) to set up the local Kubernetes cluster.
Once a local Kubernetes cluster has started via `minikube start`, your kube config will use Minikube's context
automatically.

!!! Warning
    Do not use Docker Desktop's embedded Kubernetes, it does not support Kubernetes RBAC (i.e. `kubectl auth can-i` always returns `allowed`).

## Developing locally

To start:

* The controller, so you can run workflows.
* MinIO (<http://localhost:9000>, use admin/password) so you can use artifacts.

Run:

```bash
make start
```

Make sure you don't see any errors in your terminal. This runs the Workflow Controller locally on your machine (not in Docker/Kubernetes).

You can submit a workflow for testing using `kubectl`:

```bash
kubectl create -f examples/hello-world.yaml
```

We recommend running `make clean` before `make start` to ensure recompilation.

If you made changes to the executor, you need to build the image:

```bash
make argoexec-image
```

You can use the `TARGET_PLATFORM` environment variable to compile images for specific platforms:

```bash
# compile for both arm64 and amd64
make argoexec-image TARGET_PLATFORM=linux/arm64,linux/amd64
```

!!! Note "Error `expected 'package', found signal_darwin`"
    You may see this error if symlinks are not configured for your `git` installation.
    Run `git config core.symlinks true` to correct this.

To also start the API on <http://localhost:2746>:

```bash
make start API=true
```

This runs the Argo Server (in addition to the Workflow Controller) locally on your machine.

To also start the UI on <http://localhost:8080> (`UI=true` implies `API=true`):

```bash
make start UI=true
```

![diagram](assets/make-start-UI-true.png)

If you are making change to the CLI (i.e. Argo Server), you can build it separately if you want:

```bash
make cli
./dist/argo submit examples/hello-world.yaml ;# new CLI is created as `./dist/argo`
```

Although, note that this will be built automatically if you do: `make start API=true`.

To test the workflow archive, use `PROFILE=mysql` or `PROFILE=postgres`:

```bash
make start PROFILE=mysql
```

You'll have, either:

* Postgres on <http://localhost:5432>, run `make postgres-cli` to access.
* MySQL on <http://localhost:3306>, run `make mysql-cli` to access.

To test SSO integration, use `PROFILE=sso`:

```bash
make start UI=true PROFILE=sso
```

## TLS

By default, `make start` will start Argo in [plain text mode](tls.md#plain-text).
To simulate a TLS proxy in front of Argo, use `UI_SECURE=true` (which implies `UI=true`):

```bash
make start UI_SECURE=true
```

To start Argo in [encrypted mode](tls.md#encrypted), use `SECURE=true`, which can be optionally combined with `UI_SECURE=true`:

```bash
make start SECURE=true UI_SECURE=true
```

### Running E2E tests locally

Start up Argo Workflows using the following:

```bash
make start PROFILE=mysql AUTH_MODE=client STATIC_FILES=false API=true
```

If you want to run Azure tests against a local Azurite:

```bash
kubectl -n $KUBE_NAMESPACE apply -f test/e2e/azure/deploy-azurite.yaml
make start
```

#### Running One Test

In most cases, you want to run the test that relates to your changes locally. You should not run all the tests suites.
Our CI will run those concurrently when you create a PR, which will give you feedback much faster.

Find the test that you want to run in `test/e2e`

```bash
make TestArtifactServer
```

#### Running A Set Of Tests

You can find the build tag at the top of the test file.

```go
//go:build api
```

You need to run `make test-{buildTag}`, so for `api` that would be:

```bash
make test-api
```

#### Diagnosing Test Failure

Tests often fail: that's good. To diagnose failure:

* Run `kubectl get pods`, are pods in the state you expect?
* Run `kubectl get wf`, is your workflow in the state you expect?
* What do the pod logs say? I.e. `kubectl logs`.
* Check the controller and argo-server logs. These are printed to the console you ran `make start` in. Is anything
  logged at `level=error`?

If tests run slowly or time out, factory reset your Kubernetes cluster.

<<<<<<< HEAD
### Database Tooling

The `go run ./hack/db` CLI provides a few useful commands for working with the DB locally:

```console
$ go run ./hack/db
CLI for developers to use when working on the DB locally

Usage:
  db [command]

Available Commands:
  completion              Generate the autocompletion script for the specified shell
  fake-archived-workflows Insert randomly-generated workflows into argo_archived_workflows, for testing purposes
  help                    Help about any command
  migrate                 Force DB migration for given cluster/table

Flags:
  -c, --dsn string   DSN connection string. For MySQL, use 'mysql:password@tcp/argo'. (default "postgres://postgres@localhost:5432/postgres")
  -h, --help         help for db

Use "db [command] --help" for more information about a command.
```
=======
### Debugging using Visual Studio Code

When using the Dev Container with VSCode, use the `Attach to argo server` and/or `Attach to workflow controller` launch configurations to attach to the `argo` or `workflow-controller` processes, respectively.

This will allow you to start a debug session, where you can inspect variables and set breakpoints.
>>>>>>> a8c36094

## Committing

Before you commit code and raise a PR, always run:

```bash
make pre-commit -B
```

Please do the following when creating your PR:

* [Sign-off](https://probot.github.io/apps/dco) your commits.
* Use [Conventional Commit messages](https://www.conventionalcommits.org/en/v1.0.0/).
* Suffix the issue number.

Examples:

```bash
git commit --signoff -m 'fix: Fixed broken thing. Fixes #1234'
```

```bash
git commit --signoff -m 'feat: Added a new feature. Fixes #1234'
```

## Troubleshooting

* When running `make pre-commit -B`, if you encounter errors like
  `make: *** [pkg/apiclient/clusterworkflowtemplate/cluster-workflow-template.swagger.json] Error 1`, ensure that you
  have checked out your code into `$GOPATH/src/github.com/argoproj/argo-workflows`.
* If you encounter "out of heap" issues when building UI through Docker, please validate resources allocated to Docker.
  Compilation may fail if allocated RAM is less than 4Gi.
* To start profiling with [`pprof`](https://go.dev/blog/pprof), pass `ARGO_PPROF=true` when starting the controller locally.
  Then run the following:

```bash
go tool pprof http://localhost:6060/debug/pprof/profile   # 30-second CPU profile
go tool pprof http://localhost:6060/debug/pprof/heap      # heap profile
go tool pprof http://localhost:6060/debug/pprof/block     # goroutine blocking profile
```<|MERGE_RESOLUTION|>--- conflicted
+++ resolved
@@ -221,7 +221,6 @@
 
 If tests run slowly or time out, factory reset your Kubernetes cluster.
 
-<<<<<<< HEAD
 ### Database Tooling
 
 The `go run ./hack/db` CLI provides a few useful commands for working with the DB locally:
@@ -244,14 +243,12 @@
   -h, --help         help for db
 
 Use "db [command] --help" for more information about a command.
-```
-=======
+
 ### Debugging using Visual Studio Code
 
 When using the Dev Container with VSCode, use the `Attach to argo server` and/or `Attach to workflow controller` launch configurations to attach to the `argo` or `workflow-controller` processes, respectively.
 
 This will allow you to start a debug session, where you can inspect variables and set breakpoints.
->>>>>>> a8c36094
 
 ## Committing
 

# This file describes the config settings available in the workflow controller configmap
apiVersion: v1
kind: ConfigMap
metadata:
  name: workflow-controller-configmap
data:
  # instanceID is a label selector to limit the controller's watch to a specific instance. It
  # contains an arbitrary value that is carried forward into its pod labels, under the key
  # workflows.argoproj.io/controller-instanceid, for the purposes of workflow segregation. This
  # enables a controller to only receive workflow and pod events that it is interested about,
  # in order to support multiple controllers in a single cluster, and ultimately allows the
  # controller itself to be bundled as part of a higher level application. If omitted, the
  # controller watches workflows and pods that *are not* labeled with an instance id.
  instanceID: my-ci-controller

  # Parallelism limits the max total parallel workflows that can execute at the same time
  # (available since Argo v2.3). Controller must be restarted to take effect.
  parallelism: 10

  # Whether or not to emit events on node completion. These can take a up a lot of space in
  # k8s (typically etcd) resulting in errors when trying to create new events:
  # "Unable to create audit event: etcdserver: mvcc: database space exceeded"
  # This config item allows you to disable this.
  # (since v2.9)
  nodeEvents: |
    enabled: true

  # uncomment flowing lines if workflow controller runs in a different k8s cluster with the
  # workflow workloads, or needs to communicate with the k8s apiserver using an out-of-cluster
  # kubeconfig secret
  # kubeConfig:
  #   # name of the kubeconfig secret, may not be empty when kubeConfig specified
  #   secretName: kubeconfig-secret
  #   # key of the kubeconfig secret, may not be empty when kubeConfig specified
  #   secretKey: kubeconfig
  #   # mounting path of the kubeconfig secret, default to /kube/config
  #   mountPath: /kubeconfig/mount/path
  #   # volume name when mounting the secret, default to kubeconfig
  #   volumeName: kube-config-volume

  links: |
    # Adds a button to the workflow page. E.g. linking to you logging facility.
    - name: Example Workflow Link
      scope: workflow
      url: http://logging-facility?namespace=${metadata.namespace}&workflowName=${metadata.name}&startedAt=${status.startedAt}&finishedAt=${status.finishedAt}
    # Adds a button next to the pod.  E.g. linking to you logging facility but for the pod only.
    - name: Example Pod Link
      scope: pod
      url: http://logging-facility?namespace=${metadata.namespace}&podName=${metadata.name}&startedAt=${status.startedAt}&finishedAt=${status.finishedAt}
    - name: Pod Logs
      scope: pod-logs
      url: http://logging-facility?namespace=${metadata.namespace}&podName=${metadata.name}&startedAt=${status.startedAt}&finishedAt=${status.finishedAt}
    - name: Event Source Logs
      scope: event-source-logs
      url: http://logging-facility?namespace=${metadata.namespace}&podName=${metadata.name}&startedAt=${status.startedAt}&finishedAt=${status.finishedAt}
    - name: Sensor Logs
      scope: sensor-logs
      url: http://logging-facility?namespace=${metadata.namespace}&podName=${metadata.name}&startedAt=${status.startedAt}&finishedAt=${status.finishedAt}
    # Adds a button to the bottom right of every page to link to your organisation help or chat.
    - name: Get help
      scope: chat
      url: http://my-chat

  # artifactRepository defines the default location to be used as the artifact repository for
  # container artifacts.
  artifactRepository: |
    # archiveLogs will archive the main container logs as an artifact
    archiveLogs: true

    s3:
      # Use the corresponding endpoint depending on your S3 provider:
      #   AWS: s3.amazonaws.com
      #   GCS: storage.googleapis.com
      #   Minio: my-minio-endpoint.default:9000
      endpoint: s3.amazonaws.com
      bucket: my-bucket
      region: us-west-2
      # insecure will disable TLS. Primarily used for minio installs not configured with TLS
      insecure: false
      # keyFormat is a format pattern to define how artifacts will be organized in a bucket.
      # It can reference workflow metadata variables such as workflow.namespace, workflow.name,
      # pod.name. Can also use strftime formating of workflow.creationTimestamp so that workflow
      # artifacts can be organized by date. If omitted, will use `{{workflow.name}}/{{pod.name}}`,
      # which has potential for have collisions.
      # The following example pattern organizes workflow artifacts under a "my-artifacts" sub dir,
      # then sub dirs for year, month, date and finally workflow name and pod.
      # e.g.: my-artifacts/2018/08/23/my-workflow-abc123/my-workflow-abc123-1234567890
      keyFormat: "my-artifacts\
        /{{workflow.creationTimestamp.Y}}\
        /{{workflow.creationTimestamp.m}}\
        /{{workflow.creationTimestamp.d}}\
        /{{workflow.name}}\
        /{{pod.name}}"
      # The actual secret object (in this example my-s3-credentials), should be created in every
      # namespace where a workflow needs to store its artifacts to S3. If omitted,
      # attempts to use IAM role to access the bucket (instead of accessKey/secretKey).
      accessKeySecret:
        name: my-s3-credentials
        key: accessKey
      secretKeySecret:
        name: my-s3-credentials
        key: secretKey
      # If this is set to true, argo workflows will use AWS SDK default credentials provider chain. This will allow things like
      # IRSA and any of the authentication methods that the golang SDK uses in it's default chain.
      useSDKCreds: false

  # Specifies the container runtime interface to use (default: docker)
  # must be one of: docker, kubelet, k8sapi, pns
  # It has lower precedence than either `--container-runtime-executor` and `containerRuntimeExecutors`.
  containerRuntimeExecutor: docker

  # Specifies the executor to use.
  #
  # You can use this to:
  # * Tailor your executor based on your preference for security or performance.
  # * Test out an executor without committing yourself to use it for every workflow.
  #
  # To find out which executor was actually use, see the `wait` container logs.
  #
  # The list is in order of precedence; the first matching executor is used.
  # This has precedence over `containerRuntimeExecutor`.
  containerRuntimeExecutors: |
    - name: k8sapi
      selector:
        matchLabels:
          workflows.argoproj.io/container-runtime-executor: k8sapi

  # Specifies the location of docker.sock on the host for docker executor (default: /var/run/docker.sock)
  # (available since Argo v2.4)
  dockerSockPath: /var/someplace/else/docker.sock

  # kubelet port when using kubelet executor (default: 10250)
  kubeletPort: 10250

  # disable the TLS verification of the kubelet executor (default: false)
  kubeletInsecure: false

  # executor controls how the init and wait container should be customized
  # (available since Argo v2.3)
  executor: |
    imagePullPolicy: IfNotPresent
    resources:
      requests:
        cpu: 0.1
        memory: 64Mi
      limits:
        cpu: 0.5
        memory: 512Mi
    # args & env allows command line arguments and environment variables to be appended to the
    # executor container and is mainly used for development/debugging purposes.
    args:
    - --loglevel
    - debug
    - --gloglevel
    - "6"
    env:
    # ARGO_TRACE enables some tracing information for debugging purposes. Currently it enables
    # logging of S3 request/response payloads (including auth headers)
    - name: ARGO_TRACE
      value: "1"

  # metricsConfig controls the path and port for prometheus metrics. Metrics are enabled and emitted on localhost:9090/metrics
  # by default.
  metricsConfig: |
    # Enabled controls metric emission. Default is true, set "enabled: false" to turn off
    enabled: true
    # Path is the path where metrics are emitted. Must start with a "/". Default is "/metrics"
    path: /metrics
    # Port is the port where metrics are emitted. Default is "9090"
    port: 8080
    # MetricsTTL sets how often custom metrics are cleared from memory. Default is "0", metrics are never cleared
    metricsTTL: "10m"
    # IgnoreErrors is a flag that instructs prometheus to ignore metric emission errors. Default is "false"
    ignoreErrors: false

    # DEPRECATED: Legacy metrics are now removed, this field is ignored
    disableLegacy: false

  # telemetryConfig controls the path and port for prometheus telemetry. Telemetry is enabled and emitted in the same endpoint
  # as metrics by default, but can be overridden using this config.
  telemetryConfig: |
    enabled: true
    path: /telemetry
    port: 8080

  # enable persistence using postgres
  persistence: |
    connectionPool:
      maxIdleConns: 100
      maxOpenConns: 0
      connMaxLifetime: 0s # 0 means connections don't have a max lifetime
    #  if true node status is only saved to the persistence DB to avoid the 1MB limit in etcd
    nodeStatusOffLoad: false
    # save completed workloads to the workflow archive
    archive: false
    # the number of days to keep archived workflows (the default is forever)
    archiveTTL: 180d
    # skip database migration if needed.
    # skipMigration: true

    # LabelSelector determines the workflow that matches with the matchlabels or matchrequirements, will be archived.
    # https://kubernetes.io/docs/concepts/overview/working-with-objects/labels/
    archiveLabelSelector:
      matchLabels:
        workflows.argoproj.io/archive-strategy: "always"

    # Optional name of the cluster I'm running in. This must be unique for your cluster.
    clusterName: default
    postgresql:
      host: localhost
      port: 5432
      database: postgres
      tableName: argo_workflows
      # the database secrets must be in the same namespace of the controller
      userNameSecret:
        name: argo-postgres-config
        key: username
      passwordSecret:
        name: argo-postgres-config
        key: password
      ssl: true
      # sslMode must be one of: disable, require, verify-ca, verify-full
      # you can find more information about those ssl options here: https://godoc.org/github.com/lib/pq
      sslMode: require

    # Optional config for mysql:
    # mysql:
    #   host: localhost
    #   port: 3306
    #   database: argo
    #   tableName: argo_workflows
    #   userNameSecret:
    #     name: argo-mysql-config
    #     key: username
    #   passwordSecret:
    #     name: argo-mysql-config
    #     key: password

  # Default values that will apply to all Workflows from this controller, unless overridden on the Workflow-level
  # See more: docs/default-workflow-specs.md
  workflowDefaults: |
    metadata:
      annotations:
        argo: workflows
      labels:
        foo: bar
    spec:
      ttlStrategy:
        secondsAfterSuccess: 5
      parallelism: 3

<<<<<<< HEAD
  # SSO Configuration for the Argo server.
  # You must also start argo server with `--auth-mode sso`.
  # https://argoproj.github.io/argo/argo-server-auth-mode/
  sso: |
    # This is the root URL of the OIDC provider (required).
    issuer: https://issuer.root.url/
    # This is name of the secret and the key in it that contain OIDC client
    # ID issued to the application by the provider (required).
    clientId:
      name: client-id-secret
      key: client-id-key
    # This is name of the secret and the key in it that contain OIDC client
    # secret issued to the application by the provider (required).
    clientSecret:
      name: client-secret-secret
      key: client-secret-key
    # This is the redirect URL supplied to the provider (required). It must
    # be in the form <argo-server-root-url>/oauth2/callback. It must be
    # browser-accessible.
    redirectUrl: https://argo-server/oauth2/callback
    # Additional scopes to request. Typically needed for SSO RBAC. >= v2.12
    scopes:
     - groups
     - email
    # RBAC Config. >= v2.12
    rbac:
      enabled: false
  # workflowRequirements restricts the Workflows that the controller will process.
  # Current options:
  #   referenceOnly: Only Workflows using "workflowTemplateRef" will be processed. This allows the administrator of the controller
  #     to set a "library" of templates that may be run by its operator, limiting arbitrary Workflow execution.
  #   strictReferenceOnly: Only Workflows using "workflowTemplateRef" will be processed and the controller will enforce
  #     that the WorkflowTemplate that is referenced hasn't changed between operations. If you want to make sure the operator of the
  #     Workflow cannot run an arbitrary Workflow, use this option.
  workflowRequirements: |
    referenceOnly: true
=======
    # SSO Configuration for the Argo server.
    # You must also start argo server with `--auth-mode sso`.
    # https://argoproj.github.io/argo-workflows/argo-server-auth-mode/
    sso:
      # This is the root URL of the OIDC provider (required).
      issuer: https://issuer.root.url/
      # This is name of the secret and the key in it that contain OIDC client
      # ID issued to the application by the provider (required).
      clientId:
        name: client-id-secret
        key: client-id-key
      # This is name of the secret and the key in it that contain OIDC client
      # secret issued to the application by the provider (required).
      clientSecret:
        name: client-secret-secret
        key: client-secret-key
      # This is the redirect URL supplied to the provider (required). It must
      # be in the form <argo-server-root-url>/oauth2/callback. It must be
      # browser-accessible.
      redirectUrl: https://argo-server/oauth2/callback
      # Additional scopes to request. Typically needed for SSO RBAC. >= v2.12
      scopes:
       - groups
       - email
      # RBAC Config. >= v2.12
      rbac:
        enabled: false
    # workflowRestrictions restricts the Workflows that the controller will process.
    # Current options:
    #   Strict: Only Workflows using "workflowTemplateRef" will be processed. This allows the administrator of the controller
    #     to set a "library" of templates that may be run by its operator, limiting arbitrary Workflow execution.
    #   Secure: Only Workflows using "workflowTemplateRef" will be processed and the controller will enforce
    #     that the WorkflowTemplate that is referenced hasn't changed between operations. If you want to make sure the operator of the
    #     Workflow cannot run an arbitrary Workflow, use this option.
    workflowRestrictions:
      templateReferencing: Strict
>>>>>>> 377c5f84
<|MERGE_RESOLUTION|>--- conflicted
+++ resolved
@@ -249,7 +249,6 @@
         secondsAfterSuccess: 5
       parallelism: 3
 
-<<<<<<< HEAD
   # SSO Configuration for the Argo server.
   # You must also start argo server with `--auth-mode sso`.
   # https://argoproj.github.io/argo/argo-server-auth-mode/
@@ -277,50 +276,13 @@
     # RBAC Config. >= v2.12
     rbac:
       enabled: false
-  # workflowRequirements restricts the Workflows that the controller will process.
+
+  # workflowRestrictions restricts the Workflows that the controller will process.
   # Current options:
-  #   referenceOnly: Only Workflows using "workflowTemplateRef" will be processed. This allows the administrator of the controller
+  #   Strict: Only Workflows using "workflowTemplateRef" will be processed. This allows the administrator of the controller
   #     to set a "library" of templates that may be run by its operator, limiting arbitrary Workflow execution.
-  #   strictReferenceOnly: Only Workflows using "workflowTemplateRef" will be processed and the controller will enforce
+  #   Secure: Only Workflows using "workflowTemplateRef" will be processed and the controller will enforce
   #     that the WorkflowTemplate that is referenced hasn't changed between operations. If you want to make sure the operator of the
   #     Workflow cannot run an arbitrary Workflow, use this option.
-  workflowRequirements: |
-    referenceOnly: true
-=======
-    # SSO Configuration for the Argo server.
-    # You must also start argo server with `--auth-mode sso`.
-    # https://argoproj.github.io/argo-workflows/argo-server-auth-mode/
-    sso:
-      # This is the root URL of the OIDC provider (required).
-      issuer: https://issuer.root.url/
-      # This is name of the secret and the key in it that contain OIDC client
-      # ID issued to the application by the provider (required).
-      clientId:
-        name: client-id-secret
-        key: client-id-key
-      # This is name of the secret and the key in it that contain OIDC client
-      # secret issued to the application by the provider (required).
-      clientSecret:
-        name: client-secret-secret
-        key: client-secret-key
-      # This is the redirect URL supplied to the provider (required). It must
-      # be in the form <argo-server-root-url>/oauth2/callback. It must be
-      # browser-accessible.
-      redirectUrl: https://argo-server/oauth2/callback
-      # Additional scopes to request. Typically needed for SSO RBAC. >= v2.12
-      scopes:
-       - groups
-       - email
-      # RBAC Config. >= v2.12
-      rbac:
-        enabled: false
-    # workflowRestrictions restricts the Workflows that the controller will process.
-    # Current options:
-    #   Strict: Only Workflows using "workflowTemplateRef" will be processed. This allows the administrator of the controller
-    #     to set a "library" of templates that may be run by its operator, limiting arbitrary Workflow execution.
-    #   Secure: Only Workflows using "workflowTemplateRef" will be processed and the controller will enforce
-    #     that the WorkflowTemplate that is referenced hasn't changed between operations. If you want to make sure the operator of the
-    #     Workflow cannot run an arbitrary Workflow, use this option.
-    workflowRestrictions:
-      templateReferencing: Strict
->>>>>>> 377c5f84
+  workflowRestrictions: |
+    templateReferencing: Strict
# This file describes the config settings available in the workflow controller configmap
apiVersion: v1
kind: ConfigMap
metadata:
  name: workflow-controller-configmap
data:
  # instanceID is a label selector to limit the controller's watch to a specific instance. It
  # contains an arbitrary value that is carried forward into its pod labels, under the key
  # workflows.argoproj.io/controller-instanceid, for the purposes of workflow segregation. This
  # enables a controller to only receive workflow and pod events that it is interested about,
  # in order to support multiple controllers in a single cluster, and ultimately allows the
  # controller itself to be bundled as part of a higher level application. If omitted, the
  # controller watches workflows and pods that *are not* labeled with an instance id.
  instanceID: my-ci-controller

  # Parallelism limits the max total parallel workflows that can execute at the same time
  # (available since Argo v2.3)
  parallelism: 10

  # uncomment flowing lines if workflow controller runs in a different k8s cluster with the
  # workflow workloads, or needs to communicate with the k8s apiserver using an out-of-cluster
  # kubeconfig secret
  # kubeConfig:
  #   # name of the kubeconfig secret, may not be empty when kubeConfig specified
  #   secretName: kubeconfig-secret
  #   # key of the kubeconfig secret, may not be empty when kubeConfig specified
  #   secretKey: kubeconfig
  #   # mounting path of the kubeconfig secret, default to /kube/config
  #   mountPath: /kubeconfig/mount/path
  #   # volume name when mounting the secret, default to kubeconfig
  #   volumeName: kube-config-volume

  links: |
    - name: Example Workflow Link
      scope: workflow
      url: http://logging-facility?namespace=${metadata.namespace}&workflowName=${metadata.name}
    - name: Example Pod Link
      scope: pod
      url: http://logging-facility?namespace=${metadata.namespace}&podName=${metadata.name}

<<<<<<< HEAD
  # artifactRepository defines the default location to be used as the artifact repository for
  # container artifacts.
  artifactRepository: |
    # archiveLogs will archive the main container logs as an artifact
    archiveLogs: true
=======
    featureFlags:
      # Enable resource duration
      resourcesDuration: false

    # artifactRepository defines the default location to be used as the artifact repository for
    # container artifacts.
    artifactRepository:
      # archiveLogs will archive the main container logs as an artifact
      archiveLogs: true
>>>>>>> 47bd70a0

    s3:
      # Use the corresponding endpoint depending on your S3 provider:
      #   AWS: s3.amazonaws.com
      #   GCS: storage.googleapis.com
      #   Minio: my-minio-endpoint.default:9000
      endpoint: s3.amazonaws.com
      bucket: my-bucket
      region: us-west-2
      # insecure will disable TLS. Primarily used for minio installs not configured with TLS
      insecure: false
      # keyFormat is a format pattern to define how artifacts will be organized in a bucket.
      # It can reference workflow metadata variables such as workflow.namespace, workflow.name,
      # pod.name. Can also use strftime formating of workflow.creationTimestamp so that workflow
      # artifacts can be organized by date. If omitted, will use `{{workflow.name}}/{{pod.name}}`,
      # which has potential for have collisions.
      # The following example pattern organizes workflow artifacts under a "my-artifacts" sub dir,
      # then sub dirs for year, month, date and finally workflow name and pod.
      # e.g.: my-artifacts/2018/08/23/my-workflow-abc123/my-workflow-abc123-1234567890
      keyFormat: "my-artifacts\
        /{{workflow.creationTimestamp.Y}}\
        /{{workflow.creationTimestamp.m}}\
        /{{workflow.creationTimestamp.d}}\
        /{{workflow.name}}\
        /{{pod.name}}"
      # The actual secret object (in this example my-s3-credentials), should be created in every
      # namespace where a workflow needs to store its artifacts to S3. If omitted,
      # attempts to use IAM role to access the bucket (instead of accessKey/secretKey).
      accessKeySecret:
        name: my-s3-credentials
        key: accessKey
      secretKeySecret:
        name: my-s3-credentials
        key: secretKey

  # Specifies the container runtime interface to use (default: docker)
  # must be one of: docker, kubelet, k8sapi, pns
  containerRuntimeExecutor: docker

  # Specifies the location of docker.sock on the host for docker executor (default: /var/run/docker.sock)
  # (available since Argo v2.4)
  dockerSockPath: /var/someplace/else/docker.sock

  # kubelet port when using kubelet executor (default: 10250)
  kubeletPort: 10250

  # disable the TLS verification of the kubelet executor (default: false)
  kubeletInsecure: false

  # executor controls how the init and wait container should be customized
  # (available since Argo v2.3)
  executor: |
    imagePullPolicy: IfNotPresent
    resources:
      requests:
        cpu: 0.1
        memory: 64Mi
      limits:
        cpu: 0.5
        memory: 512Mi
    # args & env allows command line arguments and environment variables to be appended to the
    # executor container and is mainly used for development/debugging purposes.
    args:
    - --loglevel
    - debug
    - --gloglevel
    - "6"
    env:
    # ARGO_TRACE enables some tracing information for debugging purposes. Currently it enables
    # logging of S3 request/response payloads (including auth headers)
    - name: ARGO_TRACE
      value: "1"

  # metricsConfig controls the path and port for prometheus metrics
  metricsConfig: |
    disableLegacy: false  # Switch to "true" to disable legacy metrics. "false" by default
    enabled: true
    path: /metrics
    port: 8080

  # telemetryConfig controls the path and port for prometheus telemetry
  telemetryConfig: |
    enabled: true
    path: /telemetry
    port: 8080

  # enable persistence using postgres
  persistence: |
    connectionPool:
      maxIdleConns: 100
      maxOpenConns: 0
    #  if true node status is only saved to the persistence DB to avoid the 1MB limit in etcd
    nodeStatusOffLoad: false
    # save completed workloads to the workflow archive
    archive: false
    # Optional name of the cluster I'm running in. This must be unique for your cluster.
    clusterName: default
    postgresql:
      host: localhost
      port: 5432
      database: postgres
      tableName: argo_workflows
      # the database secrets must be in the same namespace of the controller
      userNameSecret:
        name: argo-postgres-config
        key: username
      passwordSecret:
        name: argo-postgres-config
        key: password

    # Optional config for mysql:
    # mysql:
    #   host: localhost
    #   port: 3306
    #   database: argo
    #   tableName: argo_workflows
    #   userNameSecret:
    #     name: argo-mysql-config
    #     key: username
    #   passwordSecret:
    #     name: argo-mysql-config
    #     key: password

  # default workflow spec, follow the workflow spec, more info: https://github.com/argoproj/argo/blob/master/examples/README.md#the-structure-of-workflow-specs
  workflowDefaults: |
    ttlStrategy:
      secondsAfterCompletion: 10<|MERGE_RESOLUTION|>--- conflicted
+++ resolved
@@ -38,23 +38,15 @@
       scope: pod
       url: http://logging-facility?namespace=${metadata.namespace}&podName=${metadata.name}
 
-<<<<<<< HEAD
+    featureFlags:
+      # Enable resource duration
+      resourcesDuration: false
+
   # artifactRepository defines the default location to be used as the artifact repository for
   # container artifacts.
   artifactRepository: |
     # archiveLogs will archive the main container logs as an artifact
     archiveLogs: true
-=======
-    featureFlags:
-      # Enable resource duration
-      resourcesDuration: false
-
-    # artifactRepository defines the default location to be used as the artifact repository for
-    # container artifacts.
-    artifactRepository:
-      # archiveLogs will archive the main container logs as an artifact
-      archiveLogs: true
->>>>>>> 47bd70a0
 
     s3:
       # Use the corresponding endpoint depending on your S3 provider:

# This file describes the config settings available in the workflow controller configmap
apiVersion: v1
kind: ConfigMap
metadata:
  name: workflow-controller-configmap
data:
  # instanceID is a label selector to limit the controller's watch to a specific instance. It
  # contains an arbitrary value that is carried forward into its pod labels, under the key
  # workflows.argoproj.io/controller-instanceid, for the purposes of workflow segregation. This
  # enables a controller to only receive workflow and pod events that it is interested about,
  # in order to support multiple controllers in a single cluster, and ultimately allows the
  # controller itself to be bundled as part of a higher level application. If omitted, the
  # controller watches workflows and pods that *are not* labeled with an instance id.
  instanceID: my-ci-controller

  # Parallelism limits the max total parallel workflows that can execute at the same time
  # (available since Argo v2.3). Controller must be restarted to take effect.
  parallelism: 10

<<<<<<< HEAD
  # Limit the maximum number of incomplete workflows in a namespace.
  # Intended for cluster installs that are multi-tenancy environments, to prevent too many workflows in one
  # namespace impacting others.
  # >= v3.2
  namespaceParallelism: "10"
=======
  # Globally limits the rate at which pods are created.
  # This is intended to mitigate flooding of the Kubernetes API server by workflows with a large amount of
  # parallel nodes.
  resourceRateLimit: |
    limit: 10
    burst: 1
>>>>>>> 73539fad

  # Whether or not to emit events on node completion. These can take a up a lot of space in
  # k8s (typically etcd) resulting in errors when trying to create new events:
  # "Unable to create audit event: etcdserver: mvcc: database space exceeded"
  # This config item allows you to disable this.
  # (since v2.9)
  nodeEvents: |
    enabled: true

  # uncomment flowing lines if workflow controller runs in a different k8s cluster with the
  # workflow workloads, or needs to communicate with the k8s apiserver using an out-of-cluster
  # kubeconfig secret
  # kubeConfig:
  #   # name of the kubeconfig secret, may not be empty when kubeConfig specified
  #   secretName: kubeconfig-secret
  #   # key of the kubeconfig secret, may not be empty when kubeConfig specified
  #   secretKey: kubeconfig
  #   # mounting path of the kubeconfig secret, default to /kube/config
  #   mountPath: /kubeconfig/mount/path
  #   # volume name when mounting the secret, default to kubeconfig
  #   volumeName: kube-config-volume

  links: |
    # Adds a button to the workflow page. E.g. linking to you logging facility.
    - name: Example Workflow Link
      scope: workflow
      url: http://logging-facility?namespace=${metadata.namespace}&workflowName=${metadata.name}&startedAt=${status.startedAt}&finishedAt=${status.finishedAt}
    # Adds a button next to the pod.  E.g. linking to you logging facility but for the pod only.
    - name: Example Pod Link
      scope: pod
      url: http://logging-facility?namespace=${metadata.namespace}&podName=${metadata.name}&startedAt=${status.startedAt}&finishedAt=${status.finishedAt}
    - name: Pod Logs
      scope: pod-logs
      url: http://logging-facility?namespace=${metadata.namespace}&podName=${metadata.name}&startedAt=${status.startedAt}&finishedAt=${status.finishedAt}
    - name: Event Source Logs
      scope: event-source-logs
      url: http://logging-facility?namespace=${metadata.namespace}&podName=${metadata.name}&startedAt=${status.startedAt}&finishedAt=${status.finishedAt}
    - name: Sensor Logs
      scope: sensor-logs
      url: http://logging-facility?namespace=${metadata.namespace}&podName=${metadata.name}&startedAt=${status.startedAt}&finishedAt=${status.finishedAt}
    # Adds a button to the bottom right of every page to link to your organisation help or chat.
    - name: Get help
      scope: chat
      url: http://my-chat

  # artifactRepository defines the default location to be used as the artifact repository for
  # container artifacts.
  artifactRepository: |
    # archiveLogs will archive the main container logs as an artifact
    archiveLogs: true

    s3:
      # Use the corresponding endpoint depending on your S3 provider:
      #   AWS: s3.amazonaws.com
      #   GCS: storage.googleapis.com
      #   Minio: my-minio-endpoint.default:9000
      endpoint: s3.amazonaws.com
      bucket: my-bucket
      region: us-west-2
      # insecure will disable TLS. Primarily used for minio installs not configured with TLS
      insecure: false
      # keyFormat is a format pattern to define how artifacts will be organized in a bucket.
      # It can reference workflow metadata variables such as workflow.namespace, workflow.name,
      # pod.name. Can also use strftime formating of workflow.creationTimestamp so that workflow
      # artifacts can be organized by date. If omitted, will use `{{workflow.name}}/{{pod.name}}`,
      # which has potential for have collisions.
      # The following example pattern organizes workflow artifacts under a "my-artifacts" sub dir,
      # then sub dirs for year, month, date and finally workflow name and pod.
      # e.g.: my-artifacts/2018/08/23/my-workflow-abc123/my-workflow-abc123-1234567890
      keyFormat: "my-artifacts\
        /{{workflow.creationTimestamp.Y}}\
        /{{workflow.creationTimestamp.m}}\
        /{{workflow.creationTimestamp.d}}\
        /{{workflow.name}}\
        /{{pod.name}}"
      # The actual secret object (in this example my-s3-credentials), should be created in every
      # namespace where a workflow needs to store its artifacts to S3. If omitted,
      # attempts to use IAM role to access the bucket (instead of accessKey/secretKey).
      accessKeySecret:
        name: my-s3-credentials
        key: accessKey
      secretKeySecret:
        name: my-s3-credentials
        key: secretKey
      # If this is set to true, argo workflows will use AWS SDK default credentials provider chain. This will allow things like
      # IRSA and any of the authentication methods that the golang SDK uses in it's default chain.
      useSDKCreds: false

  # Specifies the container runtime interface to use (default: docker)
  # must be one of: docker, kubelet, k8sapi, pns
  # It has lower precedence than either `--container-runtime-executor` and `containerRuntimeExecutors`.
  containerRuntimeExecutor: docker

  # Specifies the executor to use.
  #
  # You can use this to:
  # * Tailor your executor based on your preference for security or performance.
  # * Test out an executor without committing yourself to use it for every workflow.
  #
  # To find out which executor was actually use, see the `wait` container logs.
  #
  # The list is in order of precedence; the first matching executor is used.
  # This has precedence over `containerRuntimeExecutor`.
  containerRuntimeExecutors: |
    - name: k8sapi
      selector:
        matchLabels:
          workflows.argoproj.io/container-runtime-executor: k8sapi

  # Specifies the location of docker.sock on the host for docker executor (default: /var/run/docker.sock)
  # (available since Argo v2.4)
  dockerSockPath: /var/someplace/else/docker.sock

  # kubelet port when using kubelet executor (default: 10250)
  kubeletPort: 10250

  # disable the TLS verification of the kubelet executor (default: false)
  kubeletInsecure: false

  # The command/args for each image, needed when the command is not specified and the emissary executor is used.
  # https://argoproj.github.io/argo-workflows/workflow-executors/#emissary-emissary
  images: |
    argoproj/argosay:v1:
      command: [cowsay]
    argoproj/argosay:v2:
      command: [/argosay]
    docker/whalesay:latest:
       command: [cowsay]
    python:alpine3.6:
       command: [python3]

  # executor controls how the init and wait container should be customized
  # (available since Argo v2.3)
  executor: |
    imagePullPolicy: IfNotPresent
    resources:
      requests:
        cpu: 0.1
        memory: 64Mi
      limits:
        cpu: 0.5
        memory: 512Mi
    # args & env allows command line arguments and environment variables to be appended to the
    # executor container and is mainly used for development/debugging purposes.
    args:
    - --loglevel
    - debug
    - --gloglevel
    - "6"
    env:
    # ARGO_TRACE enables some tracing information for debugging purposes. Currently it enables
    # logging of S3 request/response payloads (including auth headers)
    - name: ARGO_TRACE
      value: "1"

  # metricsConfig controls the path and port for prometheus metrics. Metrics are enabled and emitted on localhost:9090/metrics
  # by default.
  metricsConfig: |
    # Enabled controls metric emission. Default is true, set "enabled: false" to turn off
    enabled: true
    # Path is the path where metrics are emitted. Must start with a "/". Default is "/metrics"
    path: /metrics
    # Port is the port where metrics are emitted. Default is "9090"
    port: 8080
    # MetricsTTL sets how often custom metrics are cleared from memory. Default is "0", metrics are never cleared
    metricsTTL: "10m"
    # IgnoreErrors is a flag that instructs prometheus to ignore metric emission errors. Default is "false"
    ignoreErrors: false

    # DEPRECATED: Legacy metrics are now removed, this field is ignored
    disableLegacy: false

  # telemetryConfig controls the path and port for prometheus telemetry. Telemetry is enabled and emitted in the same endpoint
  # as metrics by default, but can be overridden using this config.
  telemetryConfig: |
    enabled: true
    path: /telemetry
    port: 8080

  # enable persistence using postgres
  persistence: |
    connectionPool:
      maxIdleConns: 100
      maxOpenConns: 0
      connMaxLifetime: 0s # 0 means connections don't have a max lifetime
    #  if true node status is only saved to the persistence DB to avoid the 1MB limit in etcd
    nodeStatusOffLoad: false
    # save completed workloads to the workflow archive
    archive: false
    # the number of days to keep archived workflows (the default is forever)
    archiveTTL: 180d
    # skip database migration if needed.
    # skipMigration: true

    # LabelSelector determines the workflow that matches with the matchlabels or matchrequirements, will be archived.
    # https://kubernetes.io/docs/concepts/overview/working-with-objects/labels/
    archiveLabelSelector:
      matchLabels:
        workflows.argoproj.io/archive-strategy: "always"

    # Optional name of the cluster I'm running in. This must be unique for your cluster.
    clusterName: default
    postgresql:
      host: localhost
      port: 5432
      database: postgres
      tableName: argo_workflows
      # the database secrets must be in the same namespace of the controller
      userNameSecret:
        name: argo-postgres-config
        key: username
      passwordSecret:
        name: argo-postgres-config
        key: password
      ssl: true
      # sslMode must be one of: disable, require, verify-ca, verify-full
      # you can find more information about those ssl options here: https://godoc.org/github.com/lib/pq
      sslMode: require

    # Optional config for mysql:
    # mysql:
    #   host: localhost
    #   port: 3306
    #   database: argo
    #   tableName: argo_workflows
    #   userNameSecret:
    #     name: argo-mysql-config
    #     key: username
    #   passwordSecret:
    #     name: argo-mysql-config
    #     key: password

  # Default values that will apply to all Workflows from this controller, unless overridden on the Workflow-level
  # See more: docs/default-workflow-specs.md
  workflowDefaults: |
    metadata:
      annotations:
        argo: workflows
      labels:
        foo: bar
    spec:
      ttlStrategy:
        secondsAfterSuccess: 5
      parallelism: 3

  # SSO Configuration for the Argo server.
  # You must also start argo server with `--auth-mode sso`.
  # https://argoproj.github.io/argo-workflows/argo-server-auth-mode/
  sso: |
    # This is the root URL of the OIDC provider (required).
    issuer: https://issuer.root.url/
    # This defines how long your login is valid for (in hours). (optional)
    # If omitted, defaults to 10h. Example below is 10 days.
    sessionExpiry: 240h
    # This is name of the secret and the key in it that contain OIDC client
    # ID issued to the application by the provider (required).
    clientId:
      name: client-id-secret
      key: client-id-key
    # This is name of the secret and the key in it that contain OIDC client
    # secret issued to the application by the provider (required).
    clientSecret:
      name: client-secret-secret
      key: client-secret-key
    # This is the redirect URL supplied to the provider (required). It must
    # be in the form <argo-server-root-url>/oauth2/callback. It must be
    # browser-accessible.
    redirectUrl: https://argo-server/oauth2/callback
    # Additional scopes to request. Typically needed for SSO RBAC. >= v2.12
    scopes:
     - groups
     - email
    # RBAC Config. >= v2.12
    rbac:
      enabled: false

  # workflowRestrictions restricts the Workflows that the controller will process.
  # Current options:
  #   Strict: Only Workflows using "workflowTemplateRef" will be processed. This allows the administrator of the controller
  #     to set a "library" of templates that may be run by its operator, limiting arbitrary Workflow execution.
  #   Secure: Only Workflows using "workflowTemplateRef" will be processed and the controller will enforce
  #     that the WorkflowTemplate that is referenced hasn't changed between operations. If you want to make sure the operator of the
  #     Workflow cannot run an arbitrary Workflow, use this option.
  workflowRestrictions: |
    templateReferencing: Strict<|MERGE_RESOLUTION|>--- conflicted
+++ resolved
@@ -17,20 +17,18 @@
   # (available since Argo v2.3). Controller must be restarted to take effect.
   parallelism: 10
 
-<<<<<<< HEAD
   # Limit the maximum number of incomplete workflows in a namespace.
   # Intended for cluster installs that are multi-tenancy environments, to prevent too many workflows in one
   # namespace impacting others.
   # >= v3.2
   namespaceParallelism: "10"
-=======
+
   # Globally limits the rate at which pods are created.
   # This is intended to mitigate flooding of the Kubernetes API server by workflows with a large amount of
   # parallel nodes.
   resourceRateLimit: |
     limit: 10
     burst: 1
->>>>>>> 73539fad
 
   # Whether or not to emit events on node completion. These can take a up a lot of space in
   # k8s (typically etcd) resulting in errors when trying to create new events:

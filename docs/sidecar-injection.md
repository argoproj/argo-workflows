# Sidecar Injection

Automatic (i.e. mutating webhook based) sidecar injection systems, including service meshes such as Anthos and Istio
Proxy, create a unique problem for Kubernetes workloads that run to completion.

Because sidecars are injected outside of the view of the workflow controller, the controller has no awareness of them.
It has no opportunity to rewrite the containers command (when using the Emissary Executor) and as the sidecar's process
will run as PID 1, which is protected. It can be impossible for the wait container to terminate the sidecar.

You will minimize problems by not using Istio with Argo Workflows.

See [#1282](https://github.com/argoproj/argo-workflows/issues/1282).


### Support Matrix

Key:

* Any - we can kill any image
* KubectlExec - we kill images by running `kubectl exec`

| Executor | Sidecar | Injected Sidecar | 
|---|---|---| 
| `docker` | Any | Any | 
| `emissary` | Any | KubectlExec | 
| `k8sapi` | Shell | KubectlExec | 
| `kubelet` | Shell | KubectlExec | 
| `pns` | Any | Any | 

## How We Kill Sidecars Using `kubect exec`

> v3.1 and after

Kubernetes does not provide a way to kill a single container. You can delete a pod, but this kills all containers, and loses all information
and logs of that pod.

Instead, try to mimic the Kubernetes termination behaviour, which is:

1. SIGTERM PID 1
1. Wait for the pod's `terminateGracePeriodSeconds` (30s by default).
1. SIGKILL PID 1

The following are not supported:

* `preStop`
* `STOPSIGNAL`

To do this, it must be possible to run a `kubectl exec` command that kills the injected sidecar. By default it runs `/bin/sh -c 'kill 1'`. This can fail:

1. No `/bin/sh`.
2. Process is not running as PID 1 (which is becoming the default these days due to `runAsNonRoot`).
3. Process does not correctly respond to `kill 1` (e.g. some shell script weirdness).

You can override the kill command by using a pod annotation (where `%d` is the signal number), for example:

<<<<<<< HEAD
| Executor | Sidecar | Injected Sidecar | 
|---|---|---| 
| `docker` | Any | Any | 
| `emissary` | Any | Shell/Configuration | 
| `k8sapi` | Shell | Shell | 
| `kubelet` | Shell | Shell | 
| `pns` | Any | Any | 

## Kill Command Configuration

> v3.1 and after

You can override the kill command by using a pod annotation, for example:

=======
>>>>>>> e5dc961b
```yaml
spec:
  podMetadata:
    annotations:
      workflows.argoproj.io/kill-cmd-vault-agent: '["sh", "-c", "kill -%d 1"]'
      workflows.argoproj.io/kill-cmd-sidecar: '["sh", "-c", "kill -%d $(pidof entrypoint.sh)"]'
```<|MERGE_RESOLUTION|>--- conflicted
+++ resolved
@@ -53,23 +53,6 @@
 
 You can override the kill command by using a pod annotation (where `%d` is the signal number), for example:
 
-<<<<<<< HEAD
-| Executor | Sidecar | Injected Sidecar | 
-|---|---|---| 
-| `docker` | Any | Any | 
-| `emissary` | Any | Shell/Configuration | 
-| `k8sapi` | Shell | Shell | 
-| `kubelet` | Shell | Shell | 
-| `pns` | Any | Any | 
-
-## Kill Command Configuration
-
-> v3.1 and after
-
-You can override the kill command by using a pod annotation, for example:
-
-=======
->>>>>>> e5dc961b
 ```yaml
 spec:
   podMetadata:

--- conflicted
+++ resolved
@@ -104,16 +104,14 @@
 When returning a map or array in an expression, you would get a Golang representation.
 This now returns plain JSON.
 
-<<<<<<< HEAD
 ### Container name in error messages
 
 Error messages are prefixed with container name, you may need to adjust your `lastRetry.message` expressions or `TRANSIENT_ERROR_PATTERN` variable. See [Conditional retries](retries.md)
-=======
+
 ### `ARGO_TEMPLATE` removed from main container
 
 The environment variable `ARGO_TEMPLATE` which is an internal implementation detail is no longer available inside the `main` container of your workflow pods.
 This is documented here as we are aware that some users of Argo Workflows use this.
->>>>>>> 00e5fb72
 
 ## Upgrading to v3.5
 

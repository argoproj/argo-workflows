--- conflicted
+++ resolved
@@ -6,7 +6,6 @@
 
 ## Upgrading to v3.3
 
-<<<<<<< HEAD
 ## feat(server)!: Sync dispatch of webhook events by default
 
 This is not expected to impact users.
@@ -17,13 +16,12 @@
 
 To revert this behaviour, restart Argo Server with `ARGO_EVENT_ASYNC_DISPATCH=true`. Make sure that `asyncDispatch=true`
 is logged.
-=======
+
 ### [bd49c630328d30206a5c5b78cbc9a00700a28e7d](https://github.com/argoproj/argo-workflows/commit/bd49c630328d30206a5c5b78cbc9a00700a28e7d) fix(artifact)!: default https to any URL missing a scheme. Fixes #6973
 
 HTTPArtifact without a scheme will now defaults to https instead of http
 
 user need to explicitly include a http prefix if they want to retrieve HTTPArtifact through http
->>>>>>> 74145734
 
 ## Upgrading to v3.2
 

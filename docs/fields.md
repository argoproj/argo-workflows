--- conflicted
+++ resolved
@@ -2552,8 +2552,6 @@
 |:----------:|:----------:|---------------|
 |`duration`|`string`|Duration is the seconds to wait before automatically resuming a template|
 
-<<<<<<< HEAD
-=======
 ## TemplateRef
 
 TemplateRef is a reference of template resource.
@@ -2587,7 +2585,6 @@
 |`runtimeResolution`|`boolean`|RuntimeResolution skips validation at creation time.By enabling this option, you can create the referred workflow template before the actual runtime.|
 |`template`|`string`|Template is the name of referred template in the resource.|
 
->>>>>>> f03cda61
 ## ArchiveStrategy
 
 ArchiveStrategy describes how to archive files/directory when saving artifacts

--- conflicted
+++ resolved
@@ -3945,11 +3945,10 @@
 |:----------:|:----------:|---------------|
 |`compressionLevel`|`int32`|CompressionLevel specifies the gzip compression level to use for the artifact. Defaults to gzip.DefaultCompression.|
 
-<<<<<<< HEAD
 ## ZipStrategy
 
 ZipStrategy will unzip zipped input artifacts
-=======
+
 ## Header
 
 Header indicate a key-value request header to be used when fetching artifacts over HTTP
@@ -3959,7 +3958,6 @@
 |:----------:|:----------:|---------------|
 |`name`|`string`|Name is the header name|
 |`value`|`string`|Value is the literal value to use for the header|
->>>>>>> 300634af
 
 ## SuppliedValueFrom
 

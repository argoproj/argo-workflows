--- conflicted
+++ resolved
@@ -3158,12 +3158,8 @@
 ### Fields
 | Field Name | Field Type | Description   |
 |:----------:|:----------:|---------------|
-<<<<<<< HEAD
-|`default`|`string`|Default specifies a value to be used if retrieving the value from the specified source fails|
+|`default`|[`IntOrString`](#intorstring)|Default specifies a value to be used if retrieving the value from the specified source fails|
 |`expression`|`string`|_No description available_|
-=======
-|`default`|[`IntOrString`](#intorstring)|Default specifies a value to be used if retrieving the value from the specified source fails|
->>>>>>> 63e71192
 |`jqFilter`|`string`|JQFilter expression against the resource object in resource templates|
 |`jsonPath`|`string`|JSONPath of a resource to retrieve an output parameter value from in resource templates|
 |`parameter`|`string`|Parameter reference to a step or dag task in which to retrieve an output parameter value from (e.g. '{{steps.mystep.outputs.myparam}}')|

# Resource Duration

> v2.7 and after

Argo Workflows provides an indication of how much resource your workflow has used and saves this
information. This is intended to be an **indicative but not accurate** value.

## Calculation

The calculation is always an estimate, and is calculated by [`duration.go`](https://github.com/argoproj/argo-workflows/blob/master/util/resource/duration.go)
based on container duration, specified pod resource requests, limits, or (for memory and CPU)
defaults.

Each indicator is divided by a common denominator depending on resource type.

### Base Amounts

Each resource type has a denominator used to make large values smaller.

* CPU: `1`
* Memory: `100Mi`
* Storage: `10Gi`
* Ephemeral Storage: `10Gi`
* All others: `1`

The requested fraction of the base amount will be multiplied by the container's run time to get
the container's Resource Duration.

For example, if you've requested `50Mi` of memory (half of the base amount), and the container
runs 120sec, then the reported Resource Duration will be `60sec * (100Mi memory)`.

### Request Defaults

If `requests` are not set for a container, Kubernetes defaults to `limits`. If `limits` are not set,
Argo falls back to `100m` for CPU and `100Mi` for memory.

**Note:** these are Argo's defaults, _not_ Kubernetes' defaults. For the most meaningful results,
set `requests` and/or `limits` for all containers.

### Example

A pod that runs for 3min, with a CPU limit of `2000m`, a memory limit of `1Gi` and an `nvidia.com/gpu`
resource limit of `1`:

```text
CPU:    3min * 2000m / 1000m = 6min * (1 cpu)
Memory: 3min * 1Gi / 100Mi   = 30min * (100Mi memory)
GPU:    3min * 1     / 1     = 3min * (1 nvidia.com/gpu)
```

### Web/CLI reporting

Both the web and CLI give abbreviated usage, like `9m10s*cpu,6s*memory,2m31s*nvidia.com/gpu`. In
this context, resources like `memory` refer to the "base amounts".

<<<<<<< HEAD
For example, `memory` means "amount of time a resource requested `100Mi` of memory." If a container only
uses `10Mi`, each second it runs will only count as a tenth-second of `memory`.

## Rounding Down

For a short running pods (<10s), if the memory request is also small (for example, `10Mi`), then the memory value may be 0s. This is because the denominator is `100Mi`.
=======
For example, `memory` means "amount of time a resource requested 1Gi of memory." If a container only
uses 100Mi, each second it runs will only count as a tenth-second of `memory`.
>>>>>>> 336d8a41
<|MERGE_RESOLUTION|>--- conflicted
+++ resolved
@@ -53,14 +53,9 @@
 Both the web and CLI give abbreviated usage, like `9m10s*cpu,6s*memory,2m31s*nvidia.com/gpu`. In
 this context, resources like `memory` refer to the "base amounts".
 
-<<<<<<< HEAD
 For example, `memory` means "amount of time a resource requested `100Mi` of memory." If a container only
 uses `10Mi`, each second it runs will only count as a tenth-second of `memory`.
 
 ## Rounding Down
 
-For a short running pods (<10s), if the memory request is also small (for example, `10Mi`), then the memory value may be 0s. This is because the denominator is `100Mi`.
-=======
-For example, `memory` means "amount of time a resource requested 1Gi of memory." If a container only
-uses 100Mi, each second it runs will only count as a tenth-second of `memory`.
->>>>>>> 336d8a41
+For a short running pods (<10s), if the memory request is also small (for example, `10Mi`), then the memory value may be 0s. This is because the denominator is `100Mi`.
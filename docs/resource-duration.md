# Resource Duration 

![alpha](assets/alpha.svg)

<<<<<<< HEAD
Argo Workflows provides an indication of how much resource your workflow has requested and saves this 
=======
> v2.7 and after

Argo Workflows provides an indication of how much resource your workflow has used and saves this 
>>>>>>> bc421380
information. This is intended to be an **indicative but not accurate** value.

See also [usage capture](usage.md)

## Configuration

This is turned on only if [the `resourcesDuration` flag is enabled in config](workflow-controller-configmap.yaml).

## Calculation

The calculation is always an estimate, and is calculated by [../util/resource/duration.go](../util/resource/duration.go) 
based on container duration, specified pod resource requests, limits, or (for memory and CPU) 
defaults. 

Each indicator is divided by a common denominator depending on resource type.

### Base Amounts

Each resource type has a denominator used to make large values smaller.

 * CPU: `1`
 * Memory: `100Mi`
 * Storage: `10Gi`
 * Ephemeral Storage: `10Gi`
 * All others: `1` 

The requested fraction of the base amount will be multiplied by the container's run time to get 
the container's Resource Duration. 

For example, if you've requested `100Mi` of memory (one tenth of the base amount), and the container 
runs 120sec, then the reported Resource Duration will be `12sec * (1Gi memory)`. 

### Request Defaults

If `requests` are not set for a container, Kubernetes defaults to `limits`. If `limits` are not set,
Argo falls back to `100m` for CPU and `100Mi` for memory. 

**Note:** these are Argo's defaults, _not_ Kubernetes' defaults. For the most meaningful results, 
set `requests` and/or `limits` for all containers.

### Example

A pod that runs for 3min, with a CPU limit of `2000m`, no memory request and an `nvidia.com/gpu` 
resource limit of `1`:

```
CPU:    3min * 2000m / 1000m = 6min * (1 cpu)
Memory: 3min * 100Mi / 1Gi   = 18sec * (100Mi memory)
GPU:    3min * 1     / 1     = 2min * (1 nvidia.com/gpu)
```

### Web/CLI reporting

Both the web and CLI give abbreviated usage, like `9m10s*cpu,6s*memory,2m31s*nvidia.com/gpu`. In
this context, resources like `memory` refer to the "base amounts".

For example, `memory` means "amount of time a resource requested 1Gi of memory." If a container only 
uses 100Mi, each second it runs will only count as a tenth-second of `memory`.

## Rounding Down

For short running pods (<10s), the memory value may be 0s. This is because the default is `100Mi`, 
but the denominator is `1Gi`. <|MERGE_RESOLUTION|>--- conflicted
+++ resolved
@@ -2,13 +2,9 @@
 
 ![alpha](assets/alpha.svg)
 
-<<<<<<< HEAD
-Argo Workflows provides an indication of how much resource your workflow has requested and saves this 
-=======
 > v2.7 and after
 
 Argo Workflows provides an indication of how much resource your workflow has used and saves this 
->>>>>>> bc421380
 information. This is intended to be an **indicative but not accurate** value.
 
 See also [usage capture](usage.md)

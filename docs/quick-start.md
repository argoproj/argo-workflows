# Quick Start

To see how Argo works, you can install it and run examples of simple workflows and workflows that use artifacts.

Firstly, you'll need a Kubernetes cluster and `kubectl` set-up

## Install Argo Workflows

To get started quickly, you can use the quick start manifest which will install Argo Workflow as well as some commonly used components:

!!! note
<<<<<<< HEAD
These manifests are intended to help you get started quickly. They are not suitable in production, on test environments, or any environment containing any real data. They contain hard-coded passwords that are publicly available.

=======
    For ease of use, this will configure PostgreSQL and MinIO with basic and well-known passwords. We recommend that you change these to be more secure at your earliest opportunity.       
>>>>>>> 7a5b7648
```sh
kubectl create ns argo
kubectl apply -n argo -f https://raw.githubusercontent.com/argoproj/argo-workflows/master/manifests/quick-start-postgres.yaml
```

!!! note
    On GKE, you may need to grant your account the ability to create new `clusterrole`s

```sh
kubectl create clusterrolebinding YOURNAME-cluster-admin-binding --clusterrole=cluster-admin --user=YOUREMAIL@gmail.com
```

!!! note
    To run Argo on GKE Autopilot, you must use the `emissary` executor or the `k8sapi` executor. Find more information on our [executors doc](workflow-executors.md).

If you are running Argo Workflows locally (e.g. using Minikube or Docker for Desktop), open a port-forward so you can access the namespace:

```sh
kubectl -n argo port-forward deployment/argo-server 2746:2746
```

This will serve the user interface on https://localhost:2746

If you're using running Argo Workflows on a remote cluster (e.g. on EKS or GKE) then [follow these instructions](argo-server.md#access-the-argo-workflows-ui). 

Next, Download the latest Argo CLI from our [releases page](https://github.com/argoproj/argo-workflows/releases/latest).

Finally, submit an example workflow:  

```sh
argo submit -n argo --watch https://raw.githubusercontent.com/argoproj/argo-workflows/master/examples/hello-world.yaml
argo list -n argo
argo get -n argo @latest
argo logs -n argo @latest
```<|MERGE_RESOLUTION|>--- conflicted
+++ resolved
@@ -9,12 +9,7 @@
 To get started quickly, you can use the quick start manifest which will install Argo Workflow as well as some commonly used components:
 
 !!! note
-<<<<<<< HEAD
-These manifests are intended to help you get started quickly. They are not suitable in production, on test environments, or any environment containing any real data. They contain hard-coded passwords that are publicly available.
-
-=======
     For ease of use, this will configure PostgreSQL and MinIO with basic and well-known passwords. We recommend that you change these to be more secure at your earliest opportunity.       
->>>>>>> 7a5b7648
 ```sh
 kubectl create ns argo
 kubectl apply -n argo -f https://raw.githubusercontent.com/argoproj/argo-workflows/master/manifests/quick-start-postgres.yaml

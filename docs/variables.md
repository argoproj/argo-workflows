--- conflicted
+++ resolved
@@ -13,14 +13,9 @@
 | Variable | Description|
 |----------|------------|
 | `steps.<STEPNAME>.ip` | IP address of a previous daemon container step |
-<<<<<<< HEAD
-| `steps.<STEPNAME>.status` | Phase status of any previous script step |
-| `steps.<STEPNAME>.outputs.result` | Output result of any previous script step |
-| `steps.<STEPNAME>.outputs.exitCode` | Exit code of any previous script step |
-=======
 | `steps.<STEPNAME>.status` | Phase status of any previous step |
 | `steps.<STEPNAME>.outputs.result` | Output result of any previous container or script step |
->>>>>>> 9c6351fa
+| `steps.<STEPNAME>.outputs.exitCode` | Exit code of any previous script step |
 | `steps.<STEPNAME>.outputs.parameters.<NAME>` | Output parameter of any previous step |
 | `steps.<STEPNAME>.outputs.artifacts.<NAME>` | Output artifact of any previous step |
 
@@ -28,14 +23,9 @@
 | Variable | Description|
 |----------|------------|
 | `tasks.<TASKNAME>.ip` | IP address of a previous daemon container task |
-<<<<<<< HEAD
-| `tasks.<TASKNAME>.status` | Phase status of any previous task step |
-| `tasks.<TASKNAME>.outputs.result` | Output result of any previous script task |
-| `tasks.<TASKNAME>.outputs.exitCode` | Exit code of any previous script task |
-=======
 | `tasks.<TASKNAME>.status` | Phase status of any previous task |
 | `tasks.<TASKNAME>.outputs.result` | Output result of any previous container or script task |
->>>>>>> 9c6351fa
+| `tasks.<TASKNAME>.outputs.exitCode` | Exit code of any previous script task |
 | `tasks.<TASKNAME>.outputs.parameters.<NAME>` | Output parameter of any previous task |
 | `tasks.<TASKNAME>.outputs.artifacts.<NAME>` | Output artifact of any previous task |
 

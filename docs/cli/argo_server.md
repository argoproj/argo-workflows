--- conflicted
+++ resolved
@@ -17,12 +17,9 @@
 
 ```
       --access-control-allow-origin string   Set Access-Control-Allow-Origin header in HTTP responses.
-<<<<<<< HEAD
       --api-rate-burst int                   Set burst per IP for api ratelimiter (default 1000)
       --api-rate-limit int                   Set limit per IP for api ratelimiter (default 1000)
-=======
       --allowed-link-protocol stringArray    Allowed link protocol in configMap. Used if the allowed configMap links protocol are different from http,https. Defaults to the environment variable ALLOWED_LINK_PROTOCOL (default [http,https])
->>>>>>> b0c1df67
       --auth-mode stringArray                API server authentication mode. Any 1 or more length permutation of: client,server,sso (default [client])
       --basehref string                      Value for base href in index.html. Used if the server is running behind reverse proxy under subpath different from /. Defaults to the environment variable BASE_HREF. (default "/")
   -b, --browser                              enable automatic launching of the browser [local mode]

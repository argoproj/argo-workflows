name: Docker Image CI

on:
  push:
    tags:
      - v*
    branches:
      - master
<<<<<<< HEAD
      - test-quay
      - ui-v3
=======
>>>>>>> f38c9a2d

defaults:
  run:
    shell: bash

jobs:
  build-linux-amd64:
    name: Build & push linux/amd64
    runs-on: ubuntu-latest
    strategy:
      matrix:
        platform: [linux/amd64]
        target: [workflow-controller, argocli, argoexec]
    steps:
      - uses: actions/checkout@v2

      - name: Set up Docker Buildx
        uses: docker/setup-buildx-action@v1

      - name: Cache Docker layers
        uses: actions/cache@v2
        id: cache
        with:
          path: /tmp/.buildx-cache
          key: ${{ runner.os }}-${{ matrix.platform }}-${{ matrix.target }}-buildx-${{ github.sha }}
          restore-keys: |
            ${{ runner.os }}-${{ matrix.platform }}-${{ matrix.target }}-buildx-

      - name: Docker Login
        uses: docker/login-action@v1
        with:
          username: ${{ secrets.DOCKERIO_USERNAME }}
          password: ${{ secrets.DOCKERIO_PASSWORD }}

      - name: Docker Login
        uses: docker/login-action@v1
        with:
          registry: quay.io
          username: ${{ secrets.QUAYIO_USERNAME }}
          password: ${{ secrets.QUAYIO_PASSWORD }}

      - name: Docker Buildx
        env:
          DOCKERIO_ORG: ${{ secrets.DOCKERIO_ORG }}
          PLATFORM: ${{ matrix.platform }}
          TARGET: ${{ matrix.target }}
        run: |
          tag=$(basename $GITHUB_REF)
          if [ $tag = "master" ]; then
            tag="latest"
          fi

          tag_suffix=$(echo $PLATFORM | sed -r "s/\//-/g")
          image_name="${DOCKERIO_ORG}/${TARGET}:${tag}-${tag_suffix}"

          docker buildx build \
            --cache-from "type=local,src=/tmp/.buildx-cache" \
            --cache-to "type=local,dest=/tmp/.buildx-cache" \
            --output "type=image,push=true" \
            --platform="${PLATFORM}" \
            --target $TARGET \
            --tag $image_name .

          docker buildx build \
            --cache-from "type=local,src=/tmp/.buildx-cache" \
            --cache-to "type=local,dest=/tmp/.buildx-cache" \
            --output "type=image,push=true" \
            --platform="${PLATFORM}" \
            --target $TARGET \
            --tag quay.io/$image_name .

  build-linux-arm64:
    name: Build & push linux/arm64
    runs-on: ubuntu-latest
    strategy:
      matrix:
        platform: [linux/arm64]
        target: [workflow-controller, argocli, argoexec]
    steps:
      - uses: actions/checkout@v2

      - name: Set up QEMU
        uses: docker/setup-qemu-action@v1
        with:
          platforms: arm64

      - name: Set up Docker Buildx
        uses: docker/setup-buildx-action@v1

      - name: Cache Docker layers
        uses: actions/cache@v2
        id: cache
        with:
          path: /tmp/.buildx-cache
          key: ${{ runner.os }}-${{ matrix.platform }}-${{ matrix.target }}-buildx-${{ github.sha }}
          restore-keys: |
            ${{ runner.os }}-${{ matrix.platform }}-${{ matrix.target }}-buildx-

      - name: Docker Login
        uses: docker/login-action@v1
        with:
          username: ${{ secrets.DOCKERIO_USERNAME }}
          password: ${{ secrets.DOCKERIO_PASSWORD }}

      - name: Docker Login
        uses: docker/login-action@v1
        with:
          registry: quay.io
          username: ${{ secrets.QUAYIO_USERNAME }}
          password: ${{ secrets.QUAYIO_PASSWORD }}

      - name: Docker Buildx
        env:
          DOCKERIO_ORG: ${{ secrets.DOCKERIO_ORG }}
          PLATFORM: ${{ matrix.platform }}
          TARGET: ${{ matrix.target }}
        run: |
          tag=$(basename $GITHUB_REF)
          if [ $tag = "master" ]; then
            tag="latest"
          fi

          tag_suffix=$(echo $PLATFORM | sed -r "s/\//-/g")
          image_name="${DOCKERIO_ORG}/${TARGET}:${tag}-${tag_suffix}"

          docker buildx build \
            --cache-from "type=local,src=/tmp/.buildx-cache" \
            --cache-to "type=local,dest=/tmp/.buildx-cache" \
            --output "type=image,push=true" \
            --platform="${PLATFORM}" \
            --target $TARGET \
            --tag $image_name .

          docker buildx build \
            --cache-from "type=local,src=/tmp/.buildx-cache" \
            --cache-to "type=local,dest=/tmp/.buildx-cache" \
            --output "type=image,push=true" \
            --platform="${PLATFORM}" \
            --target $TARGET \
            --tag quay.io/$image_name .

  build-windows:
    name: Build & push windows
    runs-on: windows-2019
    steps:
      - uses: actions/checkout@v2
      - name: Docker Login
        uses: Azure/docker-login@v1
        with:
          username: ${{ secrets.DOCKERIO_USERNAME }}
          password: ${{ secrets.DOCKERIO_PASSWORD }}

      - name: Login to Quay
        uses: Azure/docker-login@v1
        with:
          login-server: quay.io
          username: ${{ secrets.QUAYIO_USERNAME }}
          password: ${{ secrets.QUAYIO_PASSWORD }}

      - name: Build & Push Windows Docker Images
        env:
          DOCKERIO_ORG: ${{ secrets.DOCKERIO_ORG }}
        run: |
          docker_org=$DOCKERIO_ORG

          tag=$(basename $GITHUB_REF)
          if [ $tag = "master" ]; then
            tag="latest"
          fi

          targets="argoexec"
          for target in $targets; do
            image_name="${docker_org}/${target}:${tag}-windows"
            docker build --target $target -t $image_name -f Dockerfile.windows .
            docker push $image_name

            docker tag $image_name quay.io/$image_name
            docker push quay.io/$image_name
          done

  push-linux-amd64-images:
    name: Push manifest with linux/amd64
    runs-on: ubuntu-latest
    needs: [build-linux-amd64]
    steps:
      - uses: actions/checkout@v2
      - name: Docker Login
        uses: Azure/docker-login@v1
        with:
          username: ${{ secrets.DOCKERIO_USERNAME }}
          password: ${{ secrets.DOCKERIO_PASSWORD }}

      - name: Login to Quay
        uses: Azure/docker-login@v1
        with:
          login-server: quay.io
          username: ${{ secrets.QUAYIO_USERNAME }}
          password: ${{ secrets.QUAYIO_PASSWORD }}

      - name: Push Multiarch Image
        env:
          DOCKERIO_ORG: ${{ secrets.DOCKERIO_ORG }}
        run: |
          echo $(jq -c '. + { "experimental": "enabled" }' ${DOCKER_CONFIG}/config.json) > ${DOCKER_CONFIG}/config.json

          docker_org=$DOCKERIO_ORG

          tag=$(basename $GITHUB_REF)
          if [ $tag = "master" ]; then
            tag="latest"
          fi

          targets="workflow-controller argoexec argocli"
          for target in $targets; do
            image_name="${docker_org}/${target}:${tag}"

            docker manifest create $image_name ${image_name}-linux-amd64
            docker manifest create quay.io/$image_name quay.io/${image_name}-linux-amd64

            docker manifest push $image_name
            docker manifest push quay.io/$image_name
          done

  push-images:
    name: Push manifest with all images
    runs-on: ubuntu-latest
    needs: [build-linux-arm64, build-windows, push-linux-amd64-images]
    steps:
      - uses: actions/checkout@v2
      - name: Docker Login
        uses: Azure/docker-login@v1
        with:
          username: ${{ secrets.DOCKERIO_USERNAME }}
          password: ${{ secrets.DOCKERIO_PASSWORD }}

      - name: Login to Quay
        uses: Azure/docker-login@v1
        with:
          login-server: quay.io
          username: ${{ secrets.QUAYIO_USERNAME }}
          password: ${{ secrets.QUAYIO_PASSWORD }}

      - name: Push Multiarch Image
        env:
          DOCKERIO_ORG: ${{ secrets.DOCKERIO_ORG }}
        run: |
          echo $(jq -c '. + { "experimental": "enabled" }' ${DOCKER_CONFIG}/config.json) > ${DOCKER_CONFIG}/config.json

          docker_org=$DOCKERIO_ORG

          tag=$(basename $GITHUB_REF)
          if [ $tag = "master" ]; then
            tag="latest"
          fi

          targets="workflow-controller argoexec argocli"
          for target in $targets; do
            image_name="${docker_org}/${target}:${tag}"

            if [ $target = "argoexec" ]; then
              docker manifest create $image_name ${image_name}-linux-arm64 ${image_name}-linux-amd64 ${image_name}-windows
              docker manifest create quay.io/$image_name quay.io/${image_name}-linux-arm64 quay.io/${image_name}-linux-amd64 quay.io/${image_name}-windows
            else
              docker manifest create $image_name ${image_name}-linux-arm64 ${image_name}-linux-amd64
              docker manifest create quay.io/$image_name quay.io/${image_name}-linux-arm64 quay.io/${image_name}-linux-amd64
            fi

            docker manifest push $image_name
            docker manifest push quay.io/$image_name
          done
  test-images-linux-amd64:
    name: Try pulling linux/amd64
    runs-on: ubuntu-latest
    needs: [push-images]
    strategy:
      matrix:
        platform: [linux/amd64]
        target: [workflow-controller, argocli, argoexec]
    steps:
      - name: Docker Login
        uses: Azure/docker-login@v1
        with:
          username: ${{ secrets.DOCKERIO_USERNAME }}
          password: ${{ secrets.DOCKERIO_PASSWORD }}

      - name: Login to Quay
        uses: Azure/docker-login@v1
        with:
          login-server: quay.io
          username: ${{ secrets.QUAYIO_USERNAME }}
          password: ${{ secrets.QUAYIO_PASSWORD }}

      - name: Docker Buildx
        env:
          DOCKERIO_ORG: ${{ secrets.DOCKERIO_ORG }}
          PLATFORM: ${{ matrix.platform }}
          TARGET: ${{ matrix.target }}
        run: |
          tag=$(basename $GITHUB_REF)
          if [ $tag = "master" ]; then
            tag="latest"
          fi

          image_name="${DOCKERIO_ORG}/${TARGET}:${tag}"
          docker pull $image_name
          docker pull quay.io/$image_name

  test-images-windows:
    name: Try pulling windows
    runs-on: windows-2019
    needs: [push-images]
    steps:
      - name: Docker Login
        uses: Azure/docker-login@v1
        with:
          username: ${{ secrets.DOCKERIO_USERNAME }}
          password: ${{ secrets.DOCKERIO_PASSWORD }}

      - name: Login to Quay
        uses: Azure/docker-login@v1
        with:
          login-server: quay.io
          username: ${{ secrets.QUAYIO_USERNAME }}
          password: ${{ secrets.QUAYIO_PASSWORD }}
      - name: Try pulling
        env:
          DOCKERIO_ORG: ${{ secrets.DOCKERIO_ORG }}
        run: |
          docker_org=$DOCKERIO_ORG
          tag=$(basename $GITHUB_REF)
          if [ $tag = "master" ]; then
            tag="latest"
          fi

          targets="argoexec"
          for target in $targets; do
            image_name="${docker_org}/${target}:${tag}"
            docker pull $image_name
            docker pull quay.io/$image_name
          done<|MERGE_RESOLUTION|>--- conflicted
+++ resolved
@@ -6,11 +6,7 @@
       - v*
     branches:
       - master
-<<<<<<< HEAD
-      - test-quay
       - ui-v3
-=======
->>>>>>> f38c9a2d
 
 defaults:
   run:

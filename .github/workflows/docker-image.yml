--- conflicted
+++ resolved
@@ -6,11 +6,8 @@
       - v*
     branches:
       - master
-<<<<<<< HEAD
+      - test-quay
       - ui-v3
-=======
-      - test-quay
->>>>>>> b674aa30
 
 defaults:
   run:

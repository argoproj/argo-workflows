--- conflicted
+++ resolved
@@ -40,11 +40,7 @@
           for target in $targets; do
             docker buildx build \
               --output "type=image,push=true" \
-<<<<<<< HEAD
               --platform="linux/amd64,linux/arm64" \
-=======
-              --platform="linux/amd64,linux/arm64,linux/ppc64le,linux/s390x" \
->>>>>>> 743ec536
               --target $target \
               --tag "${DOCKERIO_ORG}/${target}:${tag}-linux" .
           done

--- conflicted
+++ resolved
@@ -16,13 +16,8 @@
 jobs:
   build-linux-amd64:
     name: Build & push linux/amd64
-<<<<<<< HEAD
-    if: github.repository == 'codefresh-io/argo-workflows'
-    runs-on: ubuntu-20.04
-=======
-    if: github.repository == 'argoproj/argo-workflows'
-    runs-on: ubuntu-latest
->>>>>>> db7d90a1
+    if: github.repository == 'codefresh-io/argo-workflows'
+    runs-on: ubuntu-latest
     strategy:
       matrix:
         platform: [ linux/amd64 ]
@@ -89,13 +84,8 @@
 
   build-linux-arm64:
     name: Build & push linux/arm64
-<<<<<<< HEAD
-    if: github.repository == 'codefresh-io/argo-workflows'
-    runs-on: ubuntu-20.04
-=======
-    if: github.repository == 'argoproj/argo-workflows'
-    runs-on: ubuntu-latest
->>>>>>> db7d90a1
+    if: github.repository == 'codefresh-io/argo-workflows'
+    runs-on: ubuntu-latest
     strategy:
       matrix:
         platform: [ linux/arm64 ]
@@ -209,13 +199,8 @@
 
   push-images:
     name: Push manifest with all images
-<<<<<<< HEAD
-    if: github.repository == 'codefresh-io/argo-workflows'
-    runs-on: ubuntu-20.04
-=======
-    if: github.repository == 'argoproj/argo-workflows'
-    runs-on: ubuntu-latest
->>>>>>> db7d90a1
+    if: github.repository == 'codefresh-io/argo-workflows'
+    runs-on: ubuntu-latest
     needs: [ build-linux-amd64, build-linux-arm64, build-windows ]
     steps:
       - uses: actions/checkout@v2
@@ -267,13 +252,8 @@
 
   test-images-linux-amd64:
     name: Try pulling linux/amd64
-<<<<<<< HEAD
-    if: github.repository == 'codefresh-io/argo-workflows'
-    runs-on: ubuntu-20.04
-=======
-    if: github.repository == 'argoproj/argo-workflows'
-    runs-on: ubuntu-latest
->>>>>>> db7d90a1
+    if: github.repository == 'codefresh-io/argo-workflows'
+    runs-on: ubuntu-latest
     needs: [ push-images ]
     strategy:
       matrix:
@@ -348,13 +328,8 @@
           done
 
   publish-release:
-<<<<<<< HEAD
-    runs-on: ubuntu-20.04
-    if: github.repository == 'codefresh-io/argo-workflows'
-=======
-    runs-on: ubuntu-latest
-    if: github.repository == 'argoproj/argo-workflows'
->>>>>>> db7d90a1
+    runs-on: ubuntu-latest
+    if: github.repository == 'codefresh-io/argo-workflows'
     needs: [ push-images, test-images-linux-amd64, test-images-windows ]
     env:
       NODE_OPTIONS: --max-old-space-size=4096

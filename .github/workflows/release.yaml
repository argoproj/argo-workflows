name: Release

on:
  push:
    tags:
      - v*
    branches:
      - master
      - dev-*

concurrency:
  group: ${{ github.workflow }}-${{ github.ref }}
  cancel-in-progress: true

defaults:
  run:
    shell: bash

permissions:
  contents: read

jobs:
  build-linux-amd64:
    name: Build & push linux/amd64
    if: github.repository == 'argoproj/argo-workflows'
    runs-on: ubuntu-latest
    strategy:
      matrix:
        platform: [ linux/amd64 ]
        target: [ workflow-controller, argocli, argoexec ]
    steps:
      - uses: actions/checkout@v3

      - name: Set up Docker Buildx
        uses: docker/setup-buildx-action@v2
        with:
          version: v0.9.1

      - name: Cache Docker layers
        uses: actions/cache@v3
        id: cache
        with:
          path: /tmp/.buildx-cache
          key: ${{ runner.os }}-${{ matrix.platform }}-${{ matrix.target }}-buildx-${{ github.sha }}
          restore-keys: |
            ${{ runner.os }}-${{ matrix.platform }}-${{ matrix.target }}-buildx-

      - name: Docker Login
        uses: docker/login-action@v2
        with:
          username: ${{ secrets.DOCKERIO_USERNAME }}
          password: ${{ secrets.DOCKERIO_PASSWORD }}

      - name: Docker Login
        uses: docker/login-action@v2
        with:
          registry: quay.io
          username: ${{ secrets.QUAYIO_USERNAME }}
          password: ${{ secrets.QUAYIO_PASSWORD }}

      - name: Docker Buildx
        env:
          DOCKERIO_ORG: ${{ secrets.DOCKERIO_ORG }}
          PLATFORM: ${{ matrix.platform }}
          TARGET: ${{ matrix.target }}
        run: |
          set -eux
          tag=$(basename $GITHUB_REF)
          if [ $tag = "master" ]; then
            tag="latest"
          fi
<<<<<<< HEAD
          branch=$(git rev-parse --symbolic-full-name --verify --quiet --abbrev-ref HEAD)
          tree_state=$(if [ -z "`git status --porcelain`" ]; then echo "clean" ; else echo "dirty"; fi)
=======
          # copied verbatim from Makefile
          GIT_COMMIT=$(git rev-parse HEAD || echo unknown)
          GIT_TAG=$(git describe --exact-match --tags --abbrev=0  2> /dev/null || echo untagged)
          GIT_TREE_STATE=$(if [ -z "`git status --porcelain`" ]; then echo "clean" ; else echo "dirty"; fi)
>>>>>>> 95105681
  
          tag_suffix=$(echo $PLATFORM | sed -r "s/\//-/g")
          image_name="${DOCKERIO_ORG}/${TARGET}:${tag}-${tag_suffix}"

          docker buildx build \
            --cache-from "type=local,src=/tmp/.buildx-cache" \
            --cache-to "type=local,dest=/tmp/.buildx-cache" \
            --output "type=image,push=true" \
<<<<<<< HEAD
            --build-arg GIT_COMMIT=$tag \
            --build-arg GIT_BRANCH=$branch \
            --build-arg GIT_TREE_STATE=$tree_state \
=======
            --build-arg GIT_COMMIT=$GIT_COMMIT \
            --build-arg GIT_TAG=$GIT_TAG \
            --build-arg GIT_TREE_STATE=$GIT_TREE_STATE \
>>>>>>> 95105681
            --platform="${PLATFORM}" \
            --target $TARGET \
            --tag $image_name .

          docker buildx build \
            --cache-from "type=local,src=/tmp/.buildx-cache" \
            --cache-to "type=local,dest=/tmp/.buildx-cache" \
            --output "type=image,push=true" \
<<<<<<< HEAD
            --build-arg GIT_COMMIT=$tag \
            --build-arg GIT_BRANCH=$branch \
            --build-arg GIT_TREE_STATE=$tree_state \
=======
            --build-arg GIT_COMMIT=$GIT_COMMIT \
            --build-arg GIT_TAG=$GIT_TAG \
            --build-arg GIT_TREE_STATE=$GIT_TREE_STATE \
>>>>>>> 95105681
            --platform="${PLATFORM}" \
            --target $TARGET \
            --tag quay.io/$image_name .

  build-linux-arm64:
    name: Build & push linux/arm64
    if: github.repository == 'argoproj/argo-workflows'
    runs-on: ubuntu-latest
    strategy:
      matrix:
        platform: [ linux/arm64 ]
        target: [ workflow-controller, argocli, argoexec ]
    steps:
      - uses: actions/checkout@v3

      - name: Set up QEMU
        uses: docker/setup-qemu-action@v2
        with:
          platforms: arm64

      - name: Set up Docker Buildx
        uses: docker/setup-buildx-action@v2
        with:
          version: v0.9.1

      - name: Cache Docker layers
        uses: actions/cache@v3
        id: cache
        with:
          path: /tmp/.buildx-cache
          key: ${{ runner.os }}-${{ matrix.platform }}-${{ matrix.target }}-buildx-${{ github.sha }}
          restore-keys: |
            ${{ runner.os }}-${{ matrix.platform }}-${{ matrix.target }}-buildx-

      - name: Docker Login
        uses: docker/login-action@v2
        with:
          username: ${{ secrets.DOCKERIO_USERNAME }}
          password: ${{ secrets.DOCKERIO_PASSWORD }}

      - name: Docker Login
        uses: docker/login-action@v2
        with:
          registry: quay.io
          username: ${{ secrets.QUAYIO_USERNAME }}
          password: ${{ secrets.QUAYIO_PASSWORD }}

      - name: Docker Buildx
        env:
          DOCKERIO_ORG: ${{ secrets.DOCKERIO_ORG }}
          PLATFORM: ${{ matrix.platform }}
          TARGET: ${{ matrix.target }}
        run: |
          set -eux
          tag=$(basename $GITHUB_REF)
          if [ $tag = "master" ]; then
            tag="latest"
          fi
<<<<<<< HEAD
          branch=$(git rev-parse --symbolic-full-name --verify --quiet --abbrev-ref HEAD)
          tree_state=$(if [ -z "`git status --porcelain`" ]; then echo "clean" ; else echo "dirty"; fi)
=======
          # copied verbatim from Makefile
          GIT_COMMIT=$(git rev-parse HEAD || echo unknown)
          GIT_TAG=$(git describe --exact-match --tags --abbrev=0  2> /dev/null || echo untagged)
          GIT_TREE_STATE=$(if [ -z "`git status --porcelain`" ]; then echo "clean" ; else echo "dirty"; fi)
>>>>>>> 95105681
          
          tag_suffix=$(echo $PLATFORM | sed -r "s/\//-/g")
          image_name="${DOCKERIO_ORG}/${TARGET}:${tag}-${tag_suffix}"

          docker buildx build \
            --cache-from "type=local,src=/tmp/.buildx-cache" \
            --cache-to "type=local,dest=/tmp/.buildx-cache" \
            --output "type=image,push=true" \
<<<<<<< HEAD
            --build-arg GIT_COMMIT=$tag \
            --build-arg GIT_BRANCH=$branch \
            --build-arg GIT_TREE_STATE=$tree_state \
=======
            --build-arg GIT_COMMIT=$GIT_COMMIT \
            --build-arg GIT_TAG=$GIT_TAG \
            --build-arg GIT_TREE_STATE=$GIT_TREE_STATE \
>>>>>>> 95105681
            --platform="${PLATFORM}" \
            --target $TARGET \
            --tag $image_name .

          docker buildx build \
            --cache-from "type=local,src=/tmp/.buildx-cache" \
            --cache-to "type=local,dest=/tmp/.buildx-cache" \
            --output "type=image,push=true" \
<<<<<<< HEAD
            --build-arg GIT_COMMIT=$tag \
            --build-arg GIT_BRANCH=$branch \
            --build-arg GIT_TREE_STATE=$tree_state \
=======
            --build-arg GIT_COMMIT=$GIT_COMMIT \
            --build-arg GIT_TAG=$GIT_TAG \
            --build-arg GIT_TREE_STATE=$GIT_TREE_STATE \
>>>>>>> 95105681
            --platform="${PLATFORM}" \
            --target $TARGET \
            --tag quay.io/$image_name .

  build-windows:
    name: Build & push windows
    if: github.repository == 'argoproj/argo-workflows'
    runs-on: windows-2019
    steps:
      - uses: actions/checkout@v3
      - name: Docker Login
        uses: Azure/docker-login@v1
        with:
          username: ${{ secrets.DOCKERIO_USERNAME }}
          password: ${{ secrets.DOCKERIO_PASSWORD }}

      - name: Login to Quay
        uses: Azure/docker-login@v1
        with:
          login-server: quay.io
          username: ${{ secrets.QUAYIO_USERNAME }}
          password: ${{ secrets.QUAYIO_PASSWORD }}
   
      - name: Build & Push Windows Docker Images
        env:
          DOCKERIO_ORG: ${{ secrets.DOCKERIO_ORG }}
        run: |
          docker_org=$DOCKERIO_ORG

          tag=$(basename $GITHUB_REF)
          if [ $tag = "master" ]; then
            tag="latest"
          fi

          targets="argoexec"
          for target in $targets; do
            image_name="${docker_org}/${target}:${tag}-windows"
            docker build \
              --build-arg GIT_COMMIT=$tag \
              --build-arg GIT_BRANCH=$branch \
              --build-arg GIT_TREE_STATE=$tree_state \
              --target $target \
              -t $image_name \
              -f Dockerfile.windows \
              .
          
            docker push $image_name

            docker tag $image_name quay.io/$image_name
            docker push quay.io/$image_name

          done

  push-images:
    name: Push manifest with all images
    if: github.repository == 'argoproj/argo-workflows'
    runs-on: ubuntu-latest
    needs: [ build-linux-amd64, build-linux-arm64, build-windows ]
    steps:
      - uses: actions/checkout@v3
      - name: Docker Login
        uses: Azure/docker-login@v1
        with:
          username: ${{ secrets.DOCKERIO_USERNAME }}
          password: ${{ secrets.DOCKERIO_PASSWORD }}

      - name: Login to Quay
        uses: Azure/docker-login@v1
        with:
          login-server: quay.io
          username: ${{ secrets.QUAYIO_USERNAME }}
          password: ${{ secrets.QUAYIO_PASSWORD }}

      - name: Install cosign
        uses: sigstore/cosign-installer@main
        with:
          cosign-release: 'v1.13.0'

      - name: Push Multiarch Image
        env:
          DOCKERIO_ORG: ${{ secrets.DOCKERIO_ORG }}
          COSIGN_PRIVATE_KEY: ${{secrets.COSIGN_PRIVATE_KEY}}
          COSIGN_PASSWORD: ${{secrets.COSIGN_PASSWORD}}
        run: |
          echo $(jq -c '. + { "experimental": "enabled" }' ${DOCKER_CONFIG}/config.json) > ${DOCKER_CONFIG}/config.json

          docker_org=$DOCKERIO_ORG

          tag=$(basename $GITHUB_REF)
          if [ $tag = "master" ]; then
            tag="latest"
          fi

          targets="workflow-controller argoexec argocli"
          for target in $targets; do
            image_name="${docker_org}/${target}:${tag}"

            if [ $target = "argoexec" ]; then
              docker manifest create $image_name ${image_name}-linux-arm64 ${image_name}-linux-amd64 ${image_name}-windows
              docker manifest create quay.io/$image_name quay.io/${image_name}-linux-arm64 quay.io/${image_name}-linux-amd64 quay.io/${image_name}-windows
            else
              docker manifest create $image_name ${image_name}-linux-arm64 ${image_name}-linux-amd64
              docker manifest create quay.io/$image_name quay.io/${image_name}-linux-arm64 quay.io/${image_name}-linux-amd64
            fi

            docker manifest push $image_name
            docker manifest push quay.io/$image_name

            cosign sign --key env://COSIGN_PRIVATE_KEY quay.io/$image_name

          done

  test-images-linux-amd64:
    name: Try pulling linux/amd64
    if: github.repository == 'argoproj/argo-workflows'
    runs-on: ubuntu-latest
    needs: [ push-images ]
    strategy:
      matrix:
        platform: [ linux/amd64 ]
        target: [ workflow-controller, argocli, argoexec ]
    steps:
      - name: Docker Login
        uses: Azure/docker-login@v1
        with:
          username: ${{ secrets.DOCKERIO_USERNAME }}
          password: ${{ secrets.DOCKERIO_PASSWORD }}

      - name: Login to Quay
        uses: Azure/docker-login@v1
        with:
          login-server: quay.io
          username: ${{ secrets.QUAYIO_USERNAME }}
          password: ${{ secrets.QUAYIO_PASSWORD }}

      - name: Docker Buildx
        env:
          DOCKERIO_ORG: ${{ secrets.DOCKERIO_ORG }}
          PLATFORM: ${{ matrix.platform }}
          TARGET: ${{ matrix.target }}
        run: |
          tag=$(basename $GITHUB_REF)
          if [ $tag = "master" ]; then
            tag="latest"
          fi

          image_name="${DOCKERIO_ORG}/${TARGET}:${tag}"
          docker pull $image_name
          docker pull quay.io/$image_name

  test-images-windows:
    name: Try pulling windows
    if: github.repository == 'argoproj/argo-workflows'
    runs-on: windows-2019
    needs: [ push-images ]
    steps:
      - name: Docker Login
        uses: Azure/docker-login@v1
        with:
          username: ${{ secrets.DOCKERIO_USERNAME }}
          password: ${{ secrets.DOCKERIO_PASSWORD }}

      - name: Login to Quay
        uses: Azure/docker-login@v1
        with:
          login-server: quay.io
          username: ${{ secrets.QUAYIO_USERNAME }}
          password: ${{ secrets.QUAYIO_PASSWORD }}
      - name: Try pulling
        env:
          DOCKERIO_ORG: ${{ secrets.DOCKERIO_ORG }}
        run: |
          docker_org=$DOCKERIO_ORG
          tag=$(basename $GITHUB_REF)
          if [ $tag = "master" ]; then
            tag="latest"
          fi

          targets="argoexec"
          for target in $targets; do
            image_name="${docker_org}/${target}:${tag}"
            docker pull $image_name
            docker pull quay.io/$image_name
          done

  publish-release:
    permissions:
      contents: write  # for softprops/action-gh-release to create GitHub release
    runs-on: ubuntu-latest
    if: github.repository == 'argoproj/argo-workflows'
    needs: [ push-images, test-images-linux-amd64, test-images-windows ]
    env:
      NODE_OPTIONS: --max-old-space-size=4096
      COSIGN_PRIVATE_KEY: ${{secrets.COSIGN_PRIVATE_KEY}}
      COSIGN_PASSWORD: ${{secrets.COSIGN_PASSWORD}}
    steps:
      - uses: actions/checkout@v3
      - uses: actions/setup-node@v3
        with:
          node-version: "16"
      - uses: actions/setup-go@v3
        with:
          go-version: "1.19"
      - uses: actions/cache@v3
        with:
          path: ui/node_modules
          key: ${{ runner.os }}-node-dep-v1-${{ hashFiles('**/yarn.lock') }}
      - uses: actions/cache@v3
        with:
          path: /home/runner/.cache/go-build
          key: GOCACHE-v2-${{ hashFiles('**/go.mod') }}
      - uses: actions/cache@v3
        with:
          path: /home/runner/go/pkg/mod
          key: GOMODCACHE-v2-${{ hashFiles('**/go.mod') }}
      - name: Install cosign
        uses: sigstore/cosign-installer@main
        with:
          cosign-release: 'v1.13.0'
      # https://stackoverflow.com/questions/58033366/how-to-get-current-branch-within-github-actions
      - run: |
          if [ ${GITHUB_REF##*/} = master ]; then
           echo "VERSION=latest" >> $GITHUB_ENV
          else
            echo "VERSION=${GITHUB_REF##*/}" >> $GITHUB_ENV
          fi
      - run: go install sigs.k8s.io/bom/cmd/bom@v0.2.0
      - run: go install github.com/spdx/spdx-sbom-generator/cmd/generator@v0.0.13
      - run: mkdir -p dist
      - run: generator -o dist -p .
      - run: yarn --cwd ui install
      - run: generator -o dist -p ui
      - run: bom generate --image quay.io/argoproj/workflow-controller:$VERSION -o dist/workflow-controller.spdx
      - run: bom generate --image quay.io/argoproj/argocli:$VERSION -o dist/argocli.spdx
      - run: bom generate --image quay.io/argoproj/argoexec:$VERSION -o dist/argoexec.spdx
      # pack the boms into one file to make it easy to download
      - run: tar -zcf dist/sbom.tar.gz dist/*.spdx
      - run: make release-notes VERSION=$VERSION
      - run: cat release-notes
      - run: make manifests VERSION=$VERSION
      - name: Print image tag (please check it is not `:latest`)
        run: |
          grep image: dist/manifests/install.yaml
      - run: go mod download
      - run: make clis STATIC_FILES=true VERSION=$VERSION
      - name: Print version (please check it is not dirty)
        run: dist/argo-linux-amd64 version
      - run: make checksums
      - name: Sign checksums and create public key for release assets
        run: |
          cosign sign-blob --key env://COSIGN_PRIVATE_KEY ./dist/argo-workflows-cli-checksums.txt > ./dist/argo-workflows-cli-checksums.sig
          # Retrieves the public key to release as an asset
          cosign public-key --key env://COSIGN_PRIVATE_KEY > ./dist/argo-workflows-cosign.pub

      # https://github.com/softprops/action-gh-release
      # This will publish the release and upload assets.
      # If a conflict occurs (because you are not on a tag), the release will not be updated. This is a short coming
      # of this action.
      # Instead, delete the release so it is re-created.
      - uses: softprops/action-gh-release@v1
        if: startsWith(github.ref, 'refs/tags/v')
        with:
          prerelease: ${{ startsWith(github.ref, 'refs/tags/v0') || contains(github.ref, 'rc') }}
          body_path: release-notes
          files: |
            dist/argo-*.gz
            dist/argo-workflows-cli-checksums.txt
            dist/argo-workflows-cli-checksums.sig
            dist/manifests/*.yaml
            dist/argo-workflows-cosign.pub
            dist/sbom.tar.gz
        env:
          GITHUB_TOKEN: ${{ secrets.GITHUB_TOKEN }}<|MERGE_RESOLUTION|>--- conflicted
+++ resolved
@@ -69,15 +69,10 @@
           if [ $tag = "master" ]; then
             tag="latest"
           fi
-<<<<<<< HEAD
-          branch=$(git rev-parse --symbolic-full-name --verify --quiet --abbrev-ref HEAD)
-          tree_state=$(if [ -z "`git status --porcelain`" ]; then echo "clean" ; else echo "dirty"; fi)
-=======
           # copied verbatim from Makefile
           GIT_COMMIT=$(git rev-parse HEAD || echo unknown)
           GIT_TAG=$(git describe --exact-match --tags --abbrev=0  2> /dev/null || echo untagged)
           GIT_TREE_STATE=$(if [ -z "`git status --porcelain`" ]; then echo "clean" ; else echo "dirty"; fi)
->>>>>>> 95105681
   
           tag_suffix=$(echo $PLATFORM | sed -r "s/\//-/g")
           image_name="${DOCKERIO_ORG}/${TARGET}:${tag}-${tag_suffix}"
@@ -86,15 +81,9 @@
             --cache-from "type=local,src=/tmp/.buildx-cache" \
             --cache-to "type=local,dest=/tmp/.buildx-cache" \
             --output "type=image,push=true" \
-<<<<<<< HEAD
-            --build-arg GIT_COMMIT=$tag \
-            --build-arg GIT_BRANCH=$branch \
-            --build-arg GIT_TREE_STATE=$tree_state \
-=======
             --build-arg GIT_COMMIT=$GIT_COMMIT \
             --build-arg GIT_TAG=$GIT_TAG \
             --build-arg GIT_TREE_STATE=$GIT_TREE_STATE \
->>>>>>> 95105681
             --platform="${PLATFORM}" \
             --target $TARGET \
             --tag $image_name .
@@ -103,15 +92,9 @@
             --cache-from "type=local,src=/tmp/.buildx-cache" \
             --cache-to "type=local,dest=/tmp/.buildx-cache" \
             --output "type=image,push=true" \
-<<<<<<< HEAD
-            --build-arg GIT_COMMIT=$tag \
-            --build-arg GIT_BRANCH=$branch \
-            --build-arg GIT_TREE_STATE=$tree_state \
-=======
             --build-arg GIT_COMMIT=$GIT_COMMIT \
             --build-arg GIT_TAG=$GIT_TAG \
             --build-arg GIT_TREE_STATE=$GIT_TREE_STATE \
->>>>>>> 95105681
             --platform="${PLATFORM}" \
             --target $TARGET \
             --tag quay.io/$image_name .
@@ -170,15 +153,10 @@
           if [ $tag = "master" ]; then
             tag="latest"
           fi
-<<<<<<< HEAD
-          branch=$(git rev-parse --symbolic-full-name --verify --quiet --abbrev-ref HEAD)
-          tree_state=$(if [ -z "`git status --porcelain`" ]; then echo "clean" ; else echo "dirty"; fi)
-=======
           # copied verbatim from Makefile
           GIT_COMMIT=$(git rev-parse HEAD || echo unknown)
           GIT_TAG=$(git describe --exact-match --tags --abbrev=0  2> /dev/null || echo untagged)
           GIT_TREE_STATE=$(if [ -z "`git status --porcelain`" ]; then echo "clean" ; else echo "dirty"; fi)
->>>>>>> 95105681
           
           tag_suffix=$(echo $PLATFORM | sed -r "s/\//-/g")
           image_name="${DOCKERIO_ORG}/${TARGET}:${tag}-${tag_suffix}"
@@ -187,15 +165,9 @@
             --cache-from "type=local,src=/tmp/.buildx-cache" \
             --cache-to "type=local,dest=/tmp/.buildx-cache" \
             --output "type=image,push=true" \
-<<<<<<< HEAD
-            --build-arg GIT_COMMIT=$tag \
-            --build-arg GIT_BRANCH=$branch \
-            --build-arg GIT_TREE_STATE=$tree_state \
-=======
             --build-arg GIT_COMMIT=$GIT_COMMIT \
             --build-arg GIT_TAG=$GIT_TAG \
             --build-arg GIT_TREE_STATE=$GIT_TREE_STATE \
->>>>>>> 95105681
             --platform="${PLATFORM}" \
             --target $TARGET \
             --tag $image_name .
@@ -204,15 +176,9 @@
             --cache-from "type=local,src=/tmp/.buildx-cache" \
             --cache-to "type=local,dest=/tmp/.buildx-cache" \
             --output "type=image,push=true" \
-<<<<<<< HEAD
-            --build-arg GIT_COMMIT=$tag \
-            --build-arg GIT_BRANCH=$branch \
-            --build-arg GIT_TREE_STATE=$tree_state \
-=======
             --build-arg GIT_COMMIT=$GIT_COMMIT \
             --build-arg GIT_TAG=$GIT_TAG \
             --build-arg GIT_TREE_STATE=$GIT_TREE_STATE \
->>>>>>> 95105681
             --platform="${PLATFORM}" \
             --target $TARGET \
             --tag quay.io/$image_name .

name: CI
on:
  push:
    branches:
      - "master"
      - "release-*"
      - "!release-2.8"
  pull_request:
    branches:
      - "master"
      - "release-*"

jobs:
  tests:
    name: Unit Tests
    runs-on: ubuntu-latest
    # 5m30
    timeout-minutes: 8
    steps:
      - uses: actions/checkout@v2
      - uses: actions/setup-go@v2
        with:
          go-version: "1.16"
      - uses: actions/cache@v2
        with:
          path: /home/runner/.cache/go-build
          key: GOCACHE-v2-${{ hashFiles('**/go.mod') }}
      - uses: actions/cache@v2
        with:
          path: /home/runner/go/pkg/mod
          key: GOMODCACHE-v2-${{ hashFiles('**/go.mod') }}
      - run: go mod download -x
      - run: make server/static/files.go STATIC_FILES=false
      - run: go build -v ./...
      - run: make test STATIC_FILES=false GOTEST='go test -covermode=atomic -coverprofile=coverage.out'
      # engineers just ignore this in PRs, so lets not even run it
      - run: bash <(curl -s https://codecov.io/bash)
        if: github.ref == 'refs/heads/master'

  e2e-tests:
    name: E2E Tests
    runs-on: ubuntu-latest
    timeout-minutes: 20
    env:
      KUBECONFIG: /home/runner/.kubeconfig
    strategy:
      fail-fast: false
      matrix:
        include:
          - test: test-api
            containerRuntimeExecutor: docker
            profile: mysql
          - test: test-cli
            containerRuntimeExecutor: docker
            profile: mysql
          - test: test-cron
            containerRuntimeExecutor: emissary
            profile: minimal
          - test: test-executor
            containerRuntimeExecutor: emissary
            profile: minimal
          - test: test-functional
            containerRuntimeExecutor: emissary
            profile: minimal
          - test: test-executor
            containerRuntimeExecutor: docker
            profile: minimal
          - test: test-examples
            containerRuntimeExecutor: emissary
            profile: minimal
          - test: test-executor
            containerRuntimeExecutor: k8sapi
            profile: minimal
          - test: test-executor
            containerRuntimeExecutor: kubelet
            profile: minimal
          - test: test-executor
            containerRuntimeExecutor: pns
            profile: minimal
    steps:
      - uses: actions/checkout@v2
      - uses: actions/setup-go@v2
        with:
          go-version: "1.16"
      - uses: actions/cache@v2
        with:
          path: /home/runner/.cache/go-build
          key: GOCACHE-v2-${{ hashFiles('**/go.mod') }}
      - uses: actions/cache@v2
        with:
          path: /home/runner/go/pkg/mod
          key: GOMODCACHE-v2-${{ hashFiles('**/go.mod') }}
      - uses: actions/cache@v2
        with:
          path: /home/runner/go/bin
          key: go-bin-v1-${{ hashFiles('**/go.mod') }}
      - name: Cache Docker layers
        uses: actions/cache@v2
        with:
          path: /tmp/.buildx-cache
          key: ${{ runner.os }}-buildx-${{ github.sha }}
          restore-keys: |
            ${{ runner.os }}-buildx-
      - uses: docker/setup-buildx-action@v1
      - run: mkdir -p /tmp/log/argo-e2e
      # we never want to pull images by accident on CI after we built them
      # so imagePullPolicy=Never
      # but, we can pull it if we don't need it
      - run: docker pull quay.io/argoproj/argoexec:latest
        if: ${{!(matrix.test == 'test-executor' || matrix.test == 'test-functional')}}
      - name: make argoexec-image
        if: ${{matrix.test == 'test-executor' || matrix.test == 'test-functional'}}
        # retry this once, as it can be flakey
        run: |
          make argoexec-image STATIC_FILES=false || make argoexec-image STATIC_FILES=false
          docker image prune -f
      - name: Install and start K3S
        run: |
          curl -sfL https://get.k3s.io | INSTALL_K3S_VERSION=v1.21.2+k3s1 INSTALL_K3S_CHANNEL=stable INSTALL_K3S_EXEC=--docker K3S_KUBECONFIG_MODE=644 sh -
          until kubectl --kubeconfig=/etc/rancher/k3s/k3s.yaml cluster-info ; do sleep 10s ; done
          cp /etc/rancher/k3s/k3s.yaml /home/runner/.kubeconfig
          echo "- name: fake_token_user" >> $KUBECONFIG
          echo "  user:" >> $KUBECONFIG
          echo "    token: xxxxxx" >> $KUBECONFIG
          until kubectl cluster-info ; do sleep 10s ; done
      - name: Set-up /etc/hosts
        run: |
          echo '127.0.0.1 dex'      | sudo tee -a /etc/hosts
          echo '127.0.0.1 minio'    | sudo tee -a /etc/hosts
          echo '127.0.0.1 postgres' | sudo tee -a /etc/hosts
          echo '127.0.0.1 mysql'    | sudo tee -a /etc/hosts
      - run: make install controller cli $(go env GOPATH)/bin/goreman PROFILE=${{matrix.profile}} E2E_EXECUTOR=${{matrix.containerRuntimeExecutor}} AUTH_MODE=client STATIC_FILES=false LOG_LEVEL=info
<<<<<<< HEAD
      - run: make start PROFILE=${{matrix.profile}} E2E_EXECUTOR=${{matrix.containerRuntimeExecutor}} AUTH_MODE=client STATIC_FILES=false LOG_LEVEL=info UI=false > /tmp/log/argo-e2e/e2e-${{matrix.test}}-${{matrix.containerRuntimeExecutor}}-${{matrix.profile}}.log 2>&1 &
        timeout-minutes: 4
      - name: make argoexec-image
        run: make argoexec-image STATIC_FILES=false
=======
      - run: make start PROFILE=${{matrix.profile}} E2E_EXECUTOR=${{matrix.containerRuntimeExecutor}} AUTH_MODE=client STATIC_FILES=false LOG_LEVEL=info UI=false > /tmp/log/argo-e2e/argo.log 2>&1 &
>>>>>>> 90114098
      - run: make wait
        timeout-minutes: 4
      - run: make ${{matrix.test}} E2E_TIMEOUT=1m STATIC_FILES=false
      - name: Upload e2e results     # Codefresh changes
        uses: actions/upload-artifact@v2
        with:
          name: e2e-${{matrix.test}}-${{matrix.containerRuntimeExecutor}}-${{matrix.profile}}.log
          path: /tmp/log/argo-e2e/e2e-${{matrix.test}}-${{matrix.containerRuntimeExecutor}}-${{matrix.profile}}.log
      - name: show e2e results
        if: ${{ failure() }}
<<<<<<< HEAD
        run: cat /tmp/log/argo-e2e/e2e-${{matrix.test}}-${{matrix.containerRuntimeExecutor}}-${{matrix.profile}}.log

=======
        run: cat /tmp/log/argo-e2e/argo.log
      - name: MinIO logs
        if: ${{ failure() }}
        run: kubectl -n argo logs deploy/minio
>>>>>>> 90114098
  codegen:
    name: Codegen
    runs-on: ubuntu-latest
    needs: [ tests ]
    timeout-minutes: 15
    env:
      GOPATH: /home/runner/go
      PROTOC_ZIP: protoc-3.11.1-linux-x86_64.zip
    steps:
      - uses: actions/checkout@v2
      - uses: actions/setup-go@v2
        with:
          go-version: "1.16"
      - uses: actions/cache@v2
        with:
          path: /home/runner/.cache/go-build
          key: GOCACHE-v2-${{ hashFiles('**/go.mod') }}
      - uses: actions/cache@v2
        with:
          path: /home/runner/go/pkg/mod
          key: GOMODCACHE-v2-${{ hashFiles('**/go.mod') }}
      - uses: actions/cache@v2
        with:
          path: /home/runner/go/bin
          key: go-bin-v1-${{ hashFiles('**/go.mod') }}
      - uses: actions/cache@v2
        with:
          path: protoc-3.11.1-linux-x86_64.zip
          key: protoc-3.11.1-linux-x86_64.zip
      - name: Install protoc
        run: |
          set -eux -o pipefail
          curl -OL https://github.com/protocolbuffers/protobuf/releases/download/v3.11.1/$PROTOC_ZIP
          sudo unzip -o $PROTOC_ZIP -d /usr/local bin/protoc
          sudo unzip -o $PROTOC_ZIP -d /usr/local 'include/*'
          sudo chmod +x /usr/local/bin/protoc
          sudo find /usr/local/include -type f | xargs sudo chmod a+r
          sudo find /usr/local/include -type d | xargs sudo chmod a+rx
          ls /usr/local/include/google/protobuf/
      - run: git fetch --tags
      - name: Create links
        run: |
          mkdir -p /home/runner/go/src/github.com/argoproj
          ln -s "$PWD" /home/runner/go/src/github.com/argoproj/argo-workflows
      - run: make codegen -B STATIC_FILES=false
      - run: make validate-examples STATIC_FILES=false
      - run: git diff --exit-code

  lint:
    name: Lint
    runs-on: ubuntu-latest
    needs: [ tests, codegen ]
    timeout-minutes: 6
    env:
      GOPATH: /home/runner/go
    steps:
      - uses: actions/checkout@v2
      - run: cp server/static/files.go.stub server/static/files.go
      - uses: golangci/golangci-lint-action@v2
        with:
          version: v1.42.0

  ui:
    name: UI
    runs-on: ubuntu-latest
    timeout-minutes: 6
    env:
      NODE_OPTIONS: --max-old-space-size=4096
    steps:
      - uses: actions/checkout@v2
      - uses: actions/setup-node@v1
        with:
          node-version: "14"
      - uses: actions/cache@v1
        with:
          path: ui/node_modules
          key: ${{ runner.os }}-node-dep-v1-${{ hashFiles('**/yarn.lock') }}
      - run: yarn --cwd ui install
      - run: yarn --cwd ui build
      - run: yarn --cwd ui test
      - run: yarn --cwd ui lint
      - run: git diff --exit-code<|MERGE_RESOLUTION|>--- conflicted
+++ resolved
@@ -130,33 +130,16 @@
           echo '127.0.0.1 postgres' | sudo tee -a /etc/hosts
           echo '127.0.0.1 mysql'    | sudo tee -a /etc/hosts
       - run: make install controller cli $(go env GOPATH)/bin/goreman PROFILE=${{matrix.profile}} E2E_EXECUTOR=${{matrix.containerRuntimeExecutor}} AUTH_MODE=client STATIC_FILES=false LOG_LEVEL=info
-<<<<<<< HEAD
-      - run: make start PROFILE=${{matrix.profile}} E2E_EXECUTOR=${{matrix.containerRuntimeExecutor}} AUTH_MODE=client STATIC_FILES=false LOG_LEVEL=info UI=false > /tmp/log/argo-e2e/e2e-${{matrix.test}}-${{matrix.containerRuntimeExecutor}}-${{matrix.profile}}.log 2>&1 &
-        timeout-minutes: 4
-      - name: make argoexec-image
-        run: make argoexec-image STATIC_FILES=false
-=======
       - run: make start PROFILE=${{matrix.profile}} E2E_EXECUTOR=${{matrix.containerRuntimeExecutor}} AUTH_MODE=client STATIC_FILES=false LOG_LEVEL=info UI=false > /tmp/log/argo-e2e/argo.log 2>&1 &
->>>>>>> 90114098
       - run: make wait
         timeout-minutes: 4
       - run: make ${{matrix.test}} E2E_TIMEOUT=1m STATIC_FILES=false
-      - name: Upload e2e results     # Codefresh changes
-        uses: actions/upload-artifact@v2
-        with:
-          name: e2e-${{matrix.test}}-${{matrix.containerRuntimeExecutor}}-${{matrix.profile}}.log
-          path: /tmp/log/argo-e2e/e2e-${{matrix.test}}-${{matrix.containerRuntimeExecutor}}-${{matrix.profile}}.log
-      - name: show e2e results
+      - name: cat argo.log
         if: ${{ failure() }}
-<<<<<<< HEAD
-        run: cat /tmp/log/argo-e2e/e2e-${{matrix.test}}-${{matrix.containerRuntimeExecutor}}-${{matrix.profile}}.log
-
-=======
         run: cat /tmp/log/argo-e2e/argo.log
       - name: MinIO logs
         if: ${{ failure() }}
         run: kubectl -n argo logs deploy/minio
->>>>>>> 90114098
   codegen:
     name: Codegen
     runs-on: ubuntu-latest

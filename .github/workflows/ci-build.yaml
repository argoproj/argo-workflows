--- conflicted
+++ resolved
@@ -96,10 +96,6 @@
           echo '127.0.0.1 mysql'    | sudo tee -a /etc/hosts
           mkdir -p /tmp/log/argo-e2e
           git fetch --tags
-<<<<<<< HEAD
-          KUBECONFIG=~/.kube/config make status install controller cli executor-image PROFILE=$PROFILE E2E_EXECUTOR=${{matrix.containerRuntimeExecutor}} DEV_IMAGE=true STATIC_FILES=false
-=======
->>>>>>> 0782c60f
           KUBECONFIG=~/.kube/config make start PROFILE=$PROFILE E2E_EXECUTOR=${{matrix.containerRuntimeExecutor}} DEV_IMAGE=true STATIC_FILES=false 2>&1 > /tmp/log/argo-e2e/argo.log &
       - name: Wait for Argo Server to be ready
         env:

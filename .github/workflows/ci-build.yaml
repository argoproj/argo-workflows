--- conflicted
+++ resolved
@@ -86,19 +86,10 @@
       fail-fast: false
       matrix:
         include:
-<<<<<<< HEAD
           - test: test-multi-cluster
             profile: multi-cluster
-          - test: test-java-sdk
-            profile: minimal
-          - test: test-python-sdk
-            profile: minimal
-          - test: test-plugins
-            profile: plugins
-=======
           - test: test-executor
             profile: minimal
->>>>>>> c0cd1f85
           - test: test-functional
             profile: minimal
           - test: test-api
@@ -121,19 +112,11 @@
         with:
           go-version: "1.18"
       - uses: actions/setup-java@v3
-<<<<<<< HEAD
         with:
           java-version: '8'
           distribution: adopt
       - uses: actions/setup-python@v3
         with:
-=======
-        with:
-          java-version: '8'
-          distribution: adopt
-      - uses: actions/setup-python@v3
-        with:
->>>>>>> c0cd1f85
           python-version: '3.x'
       - uses: actions/cache@v3
         with:

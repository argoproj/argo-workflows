name: CI
on:
  push:
    branches:
      - "master"
      - "release-*"
      - "!release-2.8"
  pull_request:
    branches:
      - "master"

jobs:
  tests:
    name: Unit Tests
    runs-on: ubuntu-latest
    timeout-minutes: 10
    steps:
      - name: Checkout code
        uses: actions/checkout@v2
      - name: Restore go build cache
        uses: actions/cache@v1
        with:
          path: ~/.cache/go-build
          key: ${{ runner.os }}-go-build-v1-${{ hashFiles('**/go.mod') }}
      - name: Setup Golang
        uses: actions/setup-go@v1
        with:
          go-version: "1.13.12"
      - name: Add bins to PATH
        run: |
          echo /home/runner/go/bin >> $GITHUB_PATH
          echo /usr/local/bin >> $GITHUB_PATH
      - name: Run tests
        env:
          GOPATH: /home/runner/go
        run: make test

  e2e-tests:
    name: E2E Tests
    runs-on: ubuntu-latest
    timeout-minutes: 20
    strategy:
      fail-fast: false
      matrix:
        # kubelet is not included because it'd take ages to get it working methinks
        test: [ "smoke", "test-e2e", "test-e2e-cron" ]
        containerRuntimeExecutor: [ "docker", "k8sapi", "pns" ]
        # ok, so we're only running `smoke` for all CREs,
        exclude:
          - test: test-e2e
            containerRuntimeExecutor: k8sapi
          - test: test-e2e
            containerRuntimeExecutor: pns
          - test: test-e2e-cron
            containerRuntimeExecutor: k8sapi
          - test: test-e2e-cron
            containerRuntimeExecutor: pns
    steps:
      - name: Checkout code
        uses: actions/checkout@v2
      - name: Restore go build cache
        uses: actions/cache@v1
        with:
          path: ~/.cache/go-build
          key: ${{ runner.os }}-go-build-v1-${{ hashFiles('**/go.mod') }}
      - name: Setup Golang
        uses: actions/setup-go@v1
        with:
          go-version: "1.13.12"
      - name: Add bins to PATH
        run: |
          echo /home/runner/go/bin >> $GITHUB_PATH
          echo /usr/local/bin >> $GITHUB_PATH
      - name: Install and start K3S v1.18.8+k3s1
        run: curl -sfL https://get.k3s.io | INSTALL_K3S_VERSION=v1.18.8+k3s1 INSTALL_K3S_CHANNEL=stable INSTALL_K3S_EXEC=--docker K3S_KUBECONFIG_MODE=644 sh - &
      - name: Pre-pull images
        env:
          GOPATH: /home/runner/go
        run: make pull-build-images test-images &
      - name: Create Kubeconfig
        run: |
          mkdir -p ~/.kube
          until stat /etc/rancher/k3s/k3s.yaml ; do sleep 10s ; done
          cat /etc/rancher/k3s/k3s.yaml | sed "s/127.0.0.1/$(hostname)/g" > ~/.kube/config
          echo "- name: fake_token_user" >> ~/.kube/config
          echo "  user:" >> ~/.kube/config
          echo "    token: xxxxxx" >> ~/.kube/config
      - name: Start Argo
        env:
          GOPATH: /home/runner/go
          PROFILE: mysql
        run: |
          echo '127.0.0.1 dex'      | sudo tee -a /etc/hosts
          echo '127.0.0.1 minio'    | sudo tee -a /etc/hosts
          echo '127.0.0.1 postgres' | sudo tee -a /etc/hosts
          echo '127.0.0.1 mysql'    | sudo tee -a /etc/hosts
          mkdir -p /tmp/log/argo-e2e
          git fetch --tags
<<<<<<< HEAD
          KUBECONFIG=~/.kube/config make status install controller cli executor-image PROFILE=$PROFILE E2E_EXECUTOR=${{matrix.containerRuntimeExecutor}} DEV_IMAGE=true STATIC_FILES=false
          KUBECONFIG=~/.kube/config make start PROFILE=$PROFILE E2E_EXECUTOR=${{matrix.containerRuntimeExecutor}} DEV_IMAGE=true STATIC_FILES=false 2>&1 > /tmp/log/argo-e2e/argo.log &
=======
          KUBECONFIG=~/.kube/config make start PROFILE=$PROFILE E2E_EXECUTOR=docker DEV_IMAGE=true STATIC_FILES=false 2>&1 > /tmp/log/argo-e2e/argo.log &
>>>>>>> 36002a26
      - name: Wait for Argo Server to be ready
        env:
          GOPATH: /home/runner/go
        run: make wait
      - name: Run tests
        env:
          GOPATH: /home/runner/go
        run: make ${{ matrix.test }}
      - name: Upload logs
        if: ${{ failure() }}
        uses: actions/upload-artifact@v1
        with:
          name: ${{ matrix.test }}-${{ github.run_id }}-argo.log
          path: /tmp/log/argo-e2e/argo.log

  codegen:
    name: Codegen
    runs-on: ubuntu-latest
    timeout-minutes: 15
    steps:
      - name: Checkout code
        uses: actions/checkout@v2
      - name: Restore go build cache
        uses: actions/cache@v1
        with:
          path: ~/.cache/go-build
          key: ${{ runner.os }}-go-build-v1-${{ hashFiles('**/go.mod') }}
      - name: Setup Golang
        uses: actions/setup-go@v1
        with:
          go-version: "1.13.12"
      - name: Add bins to PATH
        run: |
          echo /home/runner/go/bin >> $GITHUB_PATH
          echo /usr/local/bin >> $GITHUB_PATH
      - name: Install protoc
        run: |
          set -eux -o pipefail
          PROTOC_ZIP=protoc-3.11.1-linux-x86_64.zip
          curl -OL https://github.com/protocolbuffers/protobuf/releases/download/v3.11.1/$PROTOC_ZIP
          sudo unzip -o $PROTOC_ZIP -d /usr/local bin/protoc
          sudo unzip -o $PROTOC_ZIP -d /usr/local 'include/*'
          sudo chmod +x /usr/local/bin/protoc
          sudo find /usr/local/include -type f | xargs sudo chmod a+r
          sudo find /usr/local/include -type d | xargs sudo chmod a+rx
          rm -f $PROTOC_ZIP
          ls /usr/local/include/google/protobuf/
      - name: Make codegen
        env:
          GOPATH: /home/runner/go
        run: |
          git fetch --tags

          mkdir -p /home/runner/go/src/github.com/argoproj
          ln -s "$PWD" /home/runner/go/src/github.com/argoproj/argo

          # we use -B to force make to always make targets
          make -B codegen STATIC_FILES=false
      - name: Make lint
        env:
          GOPATH: /home/runner/go
        run: make lint STATIC_FILES=false
      - name: Ensure nothing changed
        run: git diff --exit-code

  ui:
    name: UI
    runs-on: ubuntu-latest
    timeout-minutes: 8
    steps:
      - name: Checkout code
        uses: actions/checkout@v2
      - uses: actions/setup-node@v1
        with:
          node-version: "14"
      - name: Restore node dependency cache
        uses: actions/cache@v1
        with:
          path: ui/node_modules
          key: ${{ runner.os }}-node-dep-v1-${{ hashFiles('**/yarn.lock') }}
      - name: Install, build and Lint
        env:
          NODE_OPTIONS: --max-old-space-size=4096
        run: |
          yarn --cwd ui install
          yarn --cwd ui build
          yarn --cwd ui lint
      - name: Ensure nothing changed
        run: git diff --exit-code<|MERGE_RESOLUTION|>--- conflicted
+++ resolved
@@ -96,12 +96,7 @@
           echo '127.0.0.1 mysql'    | sudo tee -a /etc/hosts
           mkdir -p /tmp/log/argo-e2e
           git fetch --tags
-<<<<<<< HEAD
-          KUBECONFIG=~/.kube/config make status install controller cli executor-image PROFILE=$PROFILE E2E_EXECUTOR=${{matrix.containerRuntimeExecutor}} DEV_IMAGE=true STATIC_FILES=false
           KUBECONFIG=~/.kube/config make start PROFILE=$PROFILE E2E_EXECUTOR=${{matrix.containerRuntimeExecutor}} DEV_IMAGE=true STATIC_FILES=false 2>&1 > /tmp/log/argo-e2e/argo.log &
-=======
-          KUBECONFIG=~/.kube/config make start PROFILE=$PROFILE E2E_EXECUTOR=docker DEV_IMAGE=true STATIC_FILES=false 2>&1 > /tmp/log/argo-e2e/argo.log &
->>>>>>> 36002a26
       - name: Wait for Argo Server to be ready
         env:
           GOPATH: /home/runner/go

name: CI
on:
  push:
    branches:
      - "master"
      - "release-*"
      - "!release-2.8"
  pull_request:
    branches:
      - "master"

concurrency:
  group: ${{ github.workflow }}-${{ github.ref }}
  cancel-in-progress: true

permissions:
  contents: read

jobs:
  tests:
    name: Unit Tests
    runs-on: ubuntu-latest
    timeout-minutes: 8
    steps:
      - uses: actions/checkout@v3
      - uses: actions/setup-go@v3
        with:
          go-version: "1.18"
          cache: true
      - run: make test STATIC_FILES=false GOTEST='go test -p 20 -covermode=atomic -coverprofile=coverage.out'
      # engineers just ignore this in PRs, so lets not even run it
      - run: bash <(curl -s https://codecov.io/bash)
        if: github.ref == 'refs/heads/master'

  argoexec-image:
    name: argoexec-image
    runs-on: ubuntu-latest
    timeout-minutes: 10
    # needs: [ lint ]
    steps:
      - uses: actions/checkout@v3
      - uses: docker/setup-buildx-action@v2
      - name: Build and export
        uses: docker/build-push-action@v3
        with:
          context: .
          tags: quay.io/argoproj/argoexec:latest
          outputs: type=docker,dest=/tmp/argoexec_image.tar
          target: argoexec
          cache-from: type=gha
          cache-to: type=gha,mode=max
      - uses: actions/upload-artifact@v3
        with:
          name: argoexec
          path: /tmp/argoexec_image.tar
          if-no-files-found: error

  e2e-tests:
    name: E2E Tests
    runs-on: ubuntu-latest
    timeout-minutes: 25
    needs: [ argoexec-image ]
    env:
      KUBECONFIG: /home/runner/.kubeconfig
    strategy:
      fail-fast: false
      matrix:
        include:
          - test: test-executor
            profile: minimal
          - test: test-corefunctional
            profile: minimal
          - test: test-functional
            profile: minimal
          - test: test-api
            profile: mysql
          - test: test-cli
            profile: mysql
          - test: test-cron
            profile: minimal
          - test: test-examples
            profile: minimal
          - test: test-plugins
            profile: plugins
          - test: test-java-sdk
            profile: minimal
          - test: test-python-sdk
            profile: minimal
          - test: test-executor
            install_k3s_version: v1.21.2+k3s1
            profile: minimal
          - test: test-corefunctional
            install_k3s_version: v1.21.2+k3s1
            profile: minimal
          - test: test-functional
            install_k3s_version: v1.21.2+k3s1
            profile: minimal
    steps:
      - name: Install socat
        # needed by Kubernetes v1.25
        run: sudo apt-get -y install socat
      - uses: actions/checkout@v3
      - uses: actions/setup-go@v3
        with:
          go-version: "1.18"
          cache: true
      - uses: actions/setup-java@v3
        if: ${{matrix.test == 'test-java-sdk'}}
        with:
          java-version: '8'
          distribution: adopt
<<<<<<< HEAD
      - uses: actions/setup-python@v4
=======
          cache: maven
      - uses: actions/setup-python@v4
        if: ${{matrix.test == 'test-python-sdk'}}
>>>>>>> 49647896
        with:
          python-version: '3.x'
          cache: pip
      - name: Install and start K3S
        run: |
          curl -sfL https://get.k3s.io | INSTALL_K3S_VERSION=${{matrix.install_k3s_version}} INSTALL_K3S_CHANNEL=stable INSTALL_K3S_EXEC=--docker K3S_KUBECONFIG_MODE=644 sh -
          until kubectl --kubeconfig=/etc/rancher/k3s/k3s.yaml cluster-info ; do sleep 10s ; done
          cp /etc/rancher/k3s/k3s.yaml /home/runner/.kubeconfig
          echo "- name: fake_token_user" >> $KUBECONFIG
          echo "  user:" >> $KUBECONFIG
          echo "    token: xxxxxx" >> $KUBECONFIG
          until kubectl cluster-info ; do sleep 10s ; done
      - uses: actions/download-artifact@v3
        name: Download argoexec image
        with:
          name: argoexec
          path: /tmp
      - run: docker load < /tmp/argoexec_image.tar
        name: Load argoexec image
      - name: Set-up /etc/hosts
        run: |
          echo '127.0.0.1 dex'      | sudo tee -a /etc/hosts
          echo '127.0.0.1 minio'    | sudo tee -a /etc/hosts
          echo '127.0.0.1 postgres' | sudo tee -a /etc/hosts
          echo '127.0.0.1 mysql'    | sudo tee -a /etc/hosts
          echo '127.0.0.1 azurite'  | sudo tee -a /etc/hosts
      - run: make install PROFILE=${{matrix.profile}} STATIC_FILES=false
        name: Install manifests
      - run: make controller $(go env GOPATH)/bin/goreman STATIC_FILES=false
        name: Build controller
      - run: make cli STATIC_FILES=false
        if: ${{matrix.test == 'test-api' || matrix.test == 'test-cli' || matrix.test == 'test-java-sdk' || matrix.test == 'test-python-sdk'}}
        name: Build CLI
      - run:  ./hack/port-forward.sh
        name: Start port forward
      - run: make start PROFILE=${{matrix.profile}} AUTH_MODE=client STATIC_FILES=false LOG_LEVEL=info API=${{matrix.test == 'test-api' || matrix.test == 'test-cli' || matrix.test == 'test-java-sdk' || matrix.test == 'test-python-sdk'}} UI=false LOGS=false > /tmp/argo.log 2>&1 &
        name: Start controller/API
      - run: make wait
        timeout-minutes: 4
        name: Wait for controller to be up
      - name: Run tests ${{matrix.test}}
        # https://github.com/marketplace/actions/retry-step
        uses: nick-fields/retry@v2.8.3
        with:
          timeout_minutes: 20
          max_attempts: 2
          command: make ${{matrix.test}} E2E_SUITE_TIMEOUT=20m STATIC_FILES=false
      - if: ${{ failure() }}
        name: MinIO/MySQL deployment
        run: |
          set -eux
          kubectl get deploy
          kubectl describe deploy
      - if: ${{ failure() }}
        name: MinIO/MySQL pods
        run: |
          set -eux
          kubectl get pods -l '!workflows.argoproj.io/workflow'
          kubectl describe pods -l '!workflows.argoproj.io/workflow'
      - if: ${{ failure() }}
        name: MinIO/MySQL logs
        run: kubectl logs -l '!workflows.argoproj.io/workflow' --prefix
      - if: ${{ failure() }}
        name: Controller/API logs
        run: |
          [ -e /tmp/argo.log ] && cat /tmp/argo.log
      - if: ${{ failure() }}
        name: Workflows
        run: |
          set -eux
          kubectl get wf
          kubectl describe wf
      - if: ${{ failure() }}
        name: Workflow pods
        run: |
          set -eux
          kubectl get pods -l workflows.argoproj.io/workflow
          kubectl describe pods -l workflows.argoproj.io/workflow
      - if: ${{ failure() }}
        name: Wait container logs
        run: kubectl logs -c wait -l workflows.argoproj.io/workflow --prefix
  codegen:
    name: Codegen
    runs-on: ubuntu-latest
    needs: [ tests ]
    timeout-minutes: 20
    env:
      GOPATH: /home/runner/go
    steps:
      - uses: actions/checkout@v3
      - uses: actions/setup-go@v3
        with:
          go-version: "1.19"
          cache: true
      - name: Install protoc
        run: |
          set -eux -o pipefail
          curl -OL https://github.com/protocolbuffers/protobuf/releases/download/v3.19.4/protoc-3.19.4-linux-x86_64.zip
          sudo unzip -o protoc-3.19.4-linux-x86_64.zip -d /usr/local bin/protoc
          sudo unzip -o protoc-3.19.4-linux-x86_64.zip -d /usr/local 'include/*'
          sudo chmod +x /usr/local/bin/protoc
          sudo find /usr/local/include -type f | xargs sudo chmod a+r
          sudo find /usr/local/include -type d | xargs sudo chmod a+rx
          ls /usr/local/include/google/protobuf/
      - run: |
          docker pull openapitools/openapi-generator-cli:v5.4.0 &
          docker pull openapitools/openapi-generator-cli:v5.2.1 &
      - name: Create links
        run: |
          mkdir -p /home/runner/go/src/github.com/argoproj
          ln -s "$PWD" /home/runner/go/src/github.com/argoproj/argo-workflows
      - run: make codegen -B STATIC_FILES=false
      - run: git diff --exit-code

  lint:
    name: Lint
    runs-on: ubuntu-latest
    needs: [ tests, codegen ]
    timeout-minutes: 10
    env:
      GOPATH: /home/runner/go
    steps:
      - uses: actions/checkout@v3
      - uses: actions/setup-go@v3
        with:
          go-version: "1.18"
          cache: true
      - run: make lint STATIC_FILES=false
      - run: git diff --exit-code

  ui:
    name: UI
    runs-on: ubuntu-latest
    timeout-minutes: 6
    env:
      NODE_OPTIONS: --max-old-space-size=4096
    steps:
      - uses: actions/checkout@v3
      - uses: actions/setup-node@v3
        with:
          node-version: "16"
          cache: yarn
          cache-dependency-path: ui/yarn.lock
      - run: yarn --cwd ui install
      - run: yarn --cwd ui build
      - run: yarn --cwd ui test
      - run: yarn --cwd ui lint
      - run: git diff --exit-code
      # check to see if it'll start (but not if it'll render)
      - run: yarn --cwd ui start &
      - run: until curl http://localhost:8080 > /dev/null ; do sleep 10s ; done
        timeout-minutes: 1<|MERGE_RESOLUTION|>--- conflicted
+++ resolved
@@ -109,13 +109,9 @@
         with:
           java-version: '8'
           distribution: adopt
-<<<<<<< HEAD
-      - uses: actions/setup-python@v4
-=======
           cache: maven
       - uses: actions/setup-python@v4
         if: ${{matrix.test == 'test-python-sdk'}}
->>>>>>> 49647896
         with:
           python-version: '3.x'
           cache: pip

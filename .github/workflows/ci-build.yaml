name: CI
on:
  push:
    branches:
      - "master"
      - "release-*"
      - "!release-2.8"
  pull_request:
    branches:
      - "master"
      - "release-*"

jobs:
  tests:
    name: Unit Tests
    runs-on: ubuntu-latest
    # 5m30
    timeout-minutes: 8
    steps:
      - uses: actions/checkout@v2
      - uses: actions/setup-go@v2
        with:
          go-version: "1.16"
      - uses: actions/cache@v2
        with:
          path: /home/runner/.cache/go-build
          key: GOCACHE-v2-${{ hashFiles('**/go.mod') }}
      - uses: actions/cache@v2
        with:
          path: /home/runner/go/pkg/mod
          key: GOMODCACHE-v2-${{ hashFiles('**/go.mod') }}
      - run: go mod download -x
      - run: make server/static/files.go STATIC_FILES=false
      - run: go build -v ./...
      - run: make test STATIC_FILES=false GOTEST='go test -covermode=atomic -coverprofile=coverage.out'
      # engineers just ignore this in PRs, so lets not even run it
      - run: bash <(curl -s https://codecov.io/bash)
        if: github.ref == 'refs/heads/master'

  argoexec-image:
    name: argoexec-image
    runs-on: ubuntu-latest
    timeout-minutes: 10
    # needs: [ lint ]
    steps:
      - uses: actions/checkout@v2
      - uses: docker/setup-buildx-action@v1
      - name: Cache Docker layers
        uses: actions/cache@v2
        with:
          path: /tmp/.buildx-cache
          key: ${{ runner.os }}-single-buildx-${{ github.sha }}
          restore-keys: |
            ${{ runner.os }}-single-buildx
      - name: build argoexec-image
        run: |
          docker buildx build \
          	-t quay.io/argoproj/argoexec:latest \
          	--target argoexec \
          	--cache-from "type=local,src=/tmp/.buildx-cache" \
          	--cache-to "type=local,dest=/tmp/.buildx-cache-new" \
            --output=type=docker \
            .
      - run: docker save quay.io/argoproj/argoexec:latest > /tmp/argoexec_image.tar
      - uses: actions/upload-artifact@v2
        with:
          name: argoexec
          path: /tmp/argoexec_image.tar
          if-no-files-found: error
        # Temp fix
        # https://github.com/docker/build-push-action/issues/252
        # https://github.com/moby/buildkit/issues/1896
      - name: Move cache
        run: |
          rm -rf /tmp/.buildx-cache
          mv /tmp/.buildx-cache-new /tmp/.buildx-cache

  e2e-tests:
    name: E2E Tests
    runs-on: ubuntu-latest
    timeout-minutes: 20
    needs: [ tests, argoexec-image ]
    env:
      KUBECONFIG: /home/runner/.kubeconfig
    strategy:
      fail-fast: false
      max-parallel: 4
      matrix:
        include:
          - test: test-functional
            containerRuntimeExecutor: emissary
            profile: minimal
          - test: test-api
            containerRuntimeExecutor: docker
            profile: mysql
          - test: test-cli
            containerRuntimeExecutor: docker
            profile: mysql
          - test: test-cron
            containerRuntimeExecutor: emissary
            profile: minimal
          - test: test-examples
            containerRuntimeExecutor: emissary
            profile: minimal
          - test: test-executor
            containerRuntimeExecutor: emissary
            profile: minimal
          - test: test-executor
            containerRuntimeExecutor: docker
            profile: minimal
          - test: test-executor
            containerRuntimeExecutor: k8sapi
            profile: minimal
          - test: test-executor
            containerRuntimeExecutor: kubelet
            profile: minimal
          - test: test-executor
            containerRuntimeExecutor: pns
            profile: minimal
    steps:
      - uses: actions/checkout@v2
      - uses: actions/setup-go@v2
        with:
          go-version: "1.16"
      - uses: actions/cache@v2
        with:
          path: |
            ~/.cache/go-build
            ~/go/pkg/mod
          key: ${{ runner.os }}-go-${{ hashFiles('**/go.sum') }}
          restore-keys: |
            ${{ runner.os }}-go-
      - name: Install and start K3S
        run: |
          curl -sfL https://get.k3s.io | INSTALL_K3S_VERSION=v1.21.2+k3s1 INSTALL_K3S_CHANNEL=stable INSTALL_K3S_EXEC=--docker K3S_KUBECONFIG_MODE=644 sh -
          until kubectl --kubeconfig=/etc/rancher/k3s/k3s.yaml cluster-info ; do sleep 10s ; done
          cp /etc/rancher/k3s/k3s.yaml /home/runner/.kubeconfig
          echo "- name: fake_token_user" >> $KUBECONFIG
          echo "  user:" >> $KUBECONFIG
          echo "    token: xxxxxx" >> $KUBECONFIG
          until kubectl cluster-info ; do sleep 10s ; done
      - uses: actions/download-artifact@v2
        with:
          name: argoexec
          path: /tmp
      - run: docker load < /tmp/argoexec_image.tar
      - name: Set-up /etc/hosts
        run: |
          echo '127.0.0.1 dex'      | sudo tee -a /etc/hosts
          echo '127.0.0.1 minio'    | sudo tee -a /etc/hosts
          echo '127.0.0.1 postgres' | sudo tee -a /etc/hosts
          echo '127.0.0.1 mysql'    | sudo tee -a /etc/hosts
      - run: make install controller cli $(go env GOPATH)/bin/goreman PROFILE=${{matrix.profile}} E2E_EXECUTOR=${{matrix.containerRuntimeExecutor}} AUTH_MODE=client STATIC_FILES=false LOG_LEVEL=info
<<<<<<< HEAD
      - run: make start PROFILE=${{matrix.profile}} E2E_EXECUTOR=${{matrix.containerRuntimeExecutor}} AUTH_MODE=client STATIC_FILES=false LOG_LEVEL=info UI=false > /tmp/log/argo-e2e/e2e-${{matrix.test}}-${{matrix.containerRuntimeExecutor}}-${{matrix.profile}}.log 2>&1 &
=======
      - run: make start PROFILE=${{matrix.profile}} E2E_EXECUTOR=${{matrix.containerRuntimeExecutor}} AUTH_MODE=client STATIC_FILES=false LOG_LEVEL=info API=${{matrix.test == 'test-api' || matrix.test == 'test-cli'}} UI=false > /tmp/argo.log 2>&1 &
>>>>>>> 8faf269a
      - run: make wait
        timeout-minutes: 4
      - run: make ${{matrix.test}} E2E_TIMEOUT=1m STATIC_FILES=false
      - name: Upload e2e results     # Codefresh changes
        uses: actions/upload-artifact@v2
        with:
          name: e2e-${{matrix.test}}-${{matrix.containerRuntimeExecutor}}-${{matrix.profile}}.log
          path: /tmp/log/argo-e2e/e2e-${{matrix.test}}-${{matrix.containerRuntimeExecutor}}-${{matrix.profile}}.log
      - name: show e2e results
        if: ${{ failure() }}
<<<<<<< HEAD
        run: cat /tmp/log/argo-e2e/e2e-${{matrix.test}}-${{matrix.containerRuntimeExecutor}}-${{matrix.profile}}.log
      - name: MinIO logs
        if: ${{ failure() }}
        run: kubectl -n argo logs deploy/minio
=======
        run: cat /tmp/log/argo-e2e/argo.log
>>>>>>> 8faf269a
  codegen:
    name: Codegen
    runs-on: ubuntu-latest
    needs: [ tests ]
    timeout-minutes: 15
    env:
      GOPATH: /home/runner/go
      PROTOC_ZIP: protoc-3.11.1-linux-x86_64.zip
    steps:
      - uses: actions/checkout@v2
      - uses: actions/setup-go@v2
        with:
          go-version: "1.16"
      - uses: actions/cache@v2
        with:
          path: /home/runner/.cache/go-build
          key: GOCACHE-v2-${{ hashFiles('**/go.mod') }}
      - uses: actions/cache@v2
        with:
          path: /home/runner/go/pkg/mod
          key: GOMODCACHE-v2-${{ hashFiles('**/go.mod') }}
      - uses: actions/cache@v2
        with:
          path: /home/runner/go/bin
          key: go-bin-v1-${{ hashFiles('**/go.mod') }}
      - uses: actions/cache@v2
        with:
          path: protoc-3.11.1-linux-x86_64.zip
          key: protoc-3.11.1-linux-x86_64.zip
      - name: Install protoc
        run: |
          set -eux -o pipefail
          curl -OL https://github.com/protocolbuffers/protobuf/releases/download/v3.11.1/$PROTOC_ZIP
          sudo unzip -o $PROTOC_ZIP -d /usr/local bin/protoc
          sudo unzip -o $PROTOC_ZIP -d /usr/local 'include/*'
          sudo chmod +x /usr/local/bin/protoc
          sudo find /usr/local/include -type f | xargs sudo chmod a+r
          sudo find /usr/local/include -type d | xargs sudo chmod a+rx
          ls /usr/local/include/google/protobuf/
      - run: git fetch --tags
      - name: Create links
        run: |
          mkdir -p /home/runner/go/src/github.com/argoproj
          ln -s "$PWD" /home/runner/go/src/github.com/argoproj/argo-workflows
      - run: make codegen -B STATIC_FILES=false
      - run: make validate-examples STATIC_FILES=false
      - run: git diff --exit-code

  lint:
    name: Lint
    runs-on: ubuntu-latest
    needs: [ tests, codegen ]
    timeout-minutes: 6
    env:
      GOPATH: /home/runner/go
    steps:
      - uses: actions/checkout@v3
      - uses: actions/setup-go@v3
        with:
          go-version: "1.18"
      - uses: actions/cache@v3
        with:
          path: |
            ~/.cache/go-build
            ~/go/pkg/mod
          key: release-3.2-${{ runner.os }}-go-${{ hashFiles('**/go.sum') }}
          restore-keys: |
            release-3.2-${{ runner.os }}-go-
      - run: make lint STATIC_FILES=false
      - run: git diff --exit-code

  ui:
    name: UI
    runs-on: ubuntu-latest
    timeout-minutes: 6
    env:
      NODE_OPTIONS: --max-old-space-size=4096
    steps:
      - uses: actions/checkout@v2
      - uses: actions/setup-node@v1
        with:
          node-version: "14"
      - uses: actions/cache@v1
        with:
          path: ui/node_modules
          key: ${{ runner.os }}-node-dep-v1-${{ hashFiles('**/yarn.lock') }}
      - run: yarn --cwd ui install
      - run: yarn --cwd ui build
      - run: yarn --cwd ui test
      - run: yarn --cwd ui lint
      - run: git diff --exit-code<|MERGE_RESOLUTION|>--- conflicted
+++ resolved
@@ -151,11 +151,7 @@
           echo '127.0.0.1 postgres' | sudo tee -a /etc/hosts
           echo '127.0.0.1 mysql'    | sudo tee -a /etc/hosts
       - run: make install controller cli $(go env GOPATH)/bin/goreman PROFILE=${{matrix.profile}} E2E_EXECUTOR=${{matrix.containerRuntimeExecutor}} AUTH_MODE=client STATIC_FILES=false LOG_LEVEL=info
-<<<<<<< HEAD
-      - run: make start PROFILE=${{matrix.profile}} E2E_EXECUTOR=${{matrix.containerRuntimeExecutor}} AUTH_MODE=client STATIC_FILES=false LOG_LEVEL=info UI=false > /tmp/log/argo-e2e/e2e-${{matrix.test}}-${{matrix.containerRuntimeExecutor}}-${{matrix.profile}}.log 2>&1 &
-=======
       - run: make start PROFILE=${{matrix.profile}} E2E_EXECUTOR=${{matrix.containerRuntimeExecutor}} AUTH_MODE=client STATIC_FILES=false LOG_LEVEL=info API=${{matrix.test == 'test-api' || matrix.test == 'test-cli'}} UI=false > /tmp/argo.log 2>&1 &
->>>>>>> 8faf269a
       - run: make wait
         timeout-minutes: 4
       - run: make ${{matrix.test}} E2E_TIMEOUT=1m STATIC_FILES=false
@@ -166,14 +162,7 @@
           path: /tmp/log/argo-e2e/e2e-${{matrix.test}}-${{matrix.containerRuntimeExecutor}}-${{matrix.profile}}.log
       - name: show e2e results
         if: ${{ failure() }}
-<<<<<<< HEAD
-        run: cat /tmp/log/argo-e2e/e2e-${{matrix.test}}-${{matrix.containerRuntimeExecutor}}-${{matrix.profile}}.log
-      - name: MinIO logs
-        if: ${{ failure() }}
-        run: kubectl -n argo logs deploy/minio
-=======
         run: cat /tmp/log/argo-e2e/argo.log
->>>>>>> 8faf269a
   codegen:
     name: Codegen
     runs-on: ubuntu-latest

name: CI
on:
  push:
    branches:
      - "master"
      - "release-*"
      - "!release-2.8"
  pull_request:
    branches:
      - "master"

jobs:
  tests:
    name: Unit Tests
    runs-on: ubuntu-latest
    # 5m30
    timeout-minutes: 8
    steps:
      - uses: actions/checkout@v2
      - uses: actions/setup-go@v2
        with:
          go-version: "1.17"
      - uses: actions/cache@v2
        with:
          path: /home/runner/.cache/go-build
          key: GOCACHE-v2-${{ hashFiles('**/go.mod') }}
      - uses: actions/cache@v2
        with:
          path: /home/runner/go/pkg/mod
          key: GOMODCACHE-v2-${{ hashFiles('**/go.mod') }}
      - run: go mod download -x
      - run: make server/static/files.go STATIC_FILES=false
      - run: go build -v ./...
      - run: make test STATIC_FILES=false GOTEST='go test -covermode=atomic -coverprofile=coverage.out'
      # engineers just ignore this in PRs, so lets not even run it
      - run: bash <(curl -s https://codecov.io/bash)
        if: github.ref == 'refs/heads/master'

  e2e-tests:
    name: E2E Tests
    runs-on: ubuntu-latest
    timeout-minutes: 20
    needs: [ tests, codegen, lint ]
    env:
      KUBECONFIG: /home/runner/.kubeconfig
    strategy:
      fail-fast: false
      max-parallel: 2
      matrix:
        include:
          - test: test-api
            containerRuntimeExecutor: emissary
            profile: mysql
          - test: test-cli
            containerRuntimeExecutor: emissary
            profile: mysql
          - test: test-cron
            containerRuntimeExecutor: emissary
            profile: minimal
          - test: test-executor
            containerRuntimeExecutor: emissary
            profile: minimal
          - test: test-functional
            containerRuntimeExecutor: emissary
            profile: minimal
          - test: test-executor
            containerRuntimeExecutor: docker
            profile: minimal
          - test: test-examples
            containerRuntimeExecutor: emissary
            profile: minimal
          - test: test-executor
            containerRuntimeExecutor: k8sapi
            profile: minimal
          - test: test-executor
            containerRuntimeExecutor: kubelet
            profile: minimal
          - test: test-executor
            containerRuntimeExecutor: pns
            profile: minimal
    steps:
      - uses: actions/checkout@v2
      - uses: actions/setup-go@v2
        with:
          go-version: "1.17"
      - uses: actions/cache@v2
        with:
          path: /home/runner/.cache/go-build
          key: GOCACHE-v2-${{ hashFiles('**/go.mod') }}
      - uses: actions/cache@v2
        with:
          path: /home/runner/go/pkg/mod
          key: GOMODCACHE-v2-${{ hashFiles('**/go.mod') }}
      - uses: actions/cache@v2
        with:
          path: /home/runner/go/bin
          key: go-bin-v1-${{ hashFiles('**/go.mod') }}
      - name: Cache Docker layers
        uses: actions/cache@v2
        with:
          path: /tmp/.buildx-cache
          key: ${{ runner.os }}-buildx-${{ github.sha }}
          restore-keys: |
            ${{ runner.os }}-buildx-
      - uses: docker/setup-buildx-action@v1
      - run: mkdir -p /tmp/log/argo-e2e
      # we never want to pull images by accident on CI after we built them
      # so imagePullPolicy=Never
      # but, we can pull it if we don't need it
      - run: docker pull quay.io/argoproj/argoexec:latest
        if: ${{!(matrix.test == 'test-executor' || matrix.test == 'test-functional')}}
      - name: make argoexec-image
        if: ${{matrix.test == 'test-executor' || matrix.test == 'test-functional'}}
        # retry this once, as it can be flakey
        run: |
          make argoexec-image STATIC_FILES=false || make argoexec-image STATIC_FILES=false
          docker image prune -f
      - name: Install and start K3S
        run: |
          curl -sfL https://get.k3s.io | INSTALL_K3S_VERSION=v1.21.2+k3s1 INSTALL_K3S_CHANNEL=stable INSTALL_K3S_EXEC=--docker K3S_KUBECONFIG_MODE=644 sh -
          until kubectl --kubeconfig=/etc/rancher/k3s/k3s.yaml cluster-info ; do sleep 10s ; done
          cp /etc/rancher/k3s/k3s.yaml /home/runner/.kubeconfig
          echo "- name: fake_token_user" >> $KUBECONFIG
          echo "  user:" >> $KUBECONFIG
          echo "    token: xxxxxx" >> $KUBECONFIG
          until kubectl cluster-info ; do sleep 10s ; done
      - name: Set-up /etc/hosts
        run: |
          echo '127.0.0.1 dex'      | sudo tee -a /etc/hosts
          echo '127.0.0.1 minio'    | sudo tee -a /etc/hosts
          echo '127.0.0.1 postgres' | sudo tee -a /etc/hosts
          echo '127.0.0.1 mysql'    | sudo tee -a /etc/hosts
      - run: make install controller cli $(go env GOPATH)/bin/goreman PROFILE=${{matrix.profile}} E2E_EXECUTOR=${{matrix.containerRuntimeExecutor}} AUTH_MODE=client STATIC_FILES=false LOG_LEVEL=info
      - run: make start PROFILE=${{matrix.profile}} E2E_EXECUTOR=${{matrix.containerRuntimeExecutor}} AUTH_MODE=client STATIC_FILES=false LOG_LEVEL=info API=${{matrix.test == 'test-api' || matrix.test == 'test-cli'}} UI=false > /tmp/argo.log 2>&1 &
      - run: make wait
        timeout-minutes: 4
      - run: make ${{matrix.test}} E2E_TIMEOUT=1m STATIC_FILES=false
<<<<<<< HEAD
      - if: ${{ failure() }}
        run: |
          [ -e /tmp/argo.log ] && cat /tmp/argo.log
      - name: MinIO logs
      if: ${{ failure() }}
      run: kubectl -n argo logs deploy/minio
=======
      - name: cat argo.log
        if: ${{ failure() }}
        run: cat /tmp/log/argo-e2e/argo.log
>>>>>>> 22af7365
  codegen:
    name: Codegen
    runs-on: ubuntu-latest
    needs: [ tests ]
    timeout-minutes: 20
    env:
      GOPATH: /home/runner/go
      PROTOC_ZIP: protoc-3.11.1-linux-x86_64.zip
    steps:
      - uses: actions/checkout@v2
      - uses: actions/setup-go@v2
        with:
          go-version: "1.17"
      - uses: actions/cache@v2
        with:
          path: /home/runner/.cache/go-build
          key: GOCACHE-v2-${{ hashFiles('**/go.mod') }}
      - uses: actions/cache@v2
        with:
          path: /home/runner/go/pkg/mod
          key: GOMODCACHE-v2-${{ hashFiles('**/go.mod') }}
      - uses: actions/cache@v2
        with:
          path: /home/runner/go/bin
          key: go-bin-v1-${{ hashFiles('**/go.mod') }}
      - uses: actions/cache@v2
        with:
          path: protoc-3.11.1-linux-x86_64.zip
          key: protoc-3.11.1-linux-x86_64.zip
      - name: Install protoc
        run: |
          set -eux -o pipefail
          curl -OL https://github.com/protocolbuffers/protobuf/releases/download/v3.11.1/$PROTOC_ZIP
          sudo unzip -o $PROTOC_ZIP -d /usr/local bin/protoc
          sudo unzip -o $PROTOC_ZIP -d /usr/local 'include/*'
          sudo chmod +x /usr/local/bin/protoc
          sudo find /usr/local/include -type f | xargs sudo chmod a+r
          sudo find /usr/local/include -type d | xargs sudo chmod a+rx
          ls /usr/local/include/google/protobuf/
      - name: Create links
        run: |
          mkdir -p /home/runner/go/src/github.com/argoproj
          ln -s "$PWD" /home/runner/go/src/github.com/argoproj/argo-workflows
      - run: make codegen -B STATIC_FILES=false
      - run: make validate-examples STATIC_FILES=false
      - run: git diff --exit-code

  lint:
    name: Lint
    runs-on: ubuntu-latest
    needs: [ tests, codegen ]
    timeout-minutes: 10
    env:
      GOPATH: /home/runner/go
    steps:
      - uses: actions/checkout@v2
      - run: cp server/static/files.go.stub server/static/files.go
      - uses: golangci/golangci-lint-action@v2
        with:
          version: v1.42.0

  ui:
    name: UI
    runs-on: ubuntu-latest
    timeout-minutes: 6
    env:
      NODE_OPTIONS: --max-old-space-size=4096
    steps:
      - uses: actions/checkout@v2
      - uses: actions/setup-node@v1
        with:
          node-version: "14"
      - uses: actions/cache@v2
        with:
          path: ui/node_modules
          key: ${{ runner.os }}-node-dep-v1-${{ hashFiles('**/yarn.lock') }}
      - run: yarn --cwd ui install
      - run: yarn --cwd ui build
      - run: yarn --cwd ui test
      - run: yarn --cwd ui lint
      - run: git diff --exit-code<|MERGE_RESOLUTION|>--- conflicted
+++ resolved
@@ -135,18 +135,10 @@
       - run: make wait
         timeout-minutes: 4
       - run: make ${{matrix.test}} E2E_TIMEOUT=1m STATIC_FILES=false
-<<<<<<< HEAD
       - if: ${{ failure() }}
         run: |
           [ -e /tmp/argo.log ] && cat /tmp/argo.log
       - name: MinIO logs
-      if: ${{ failure() }}
-      run: kubectl -n argo logs deploy/minio
-=======
-      - name: cat argo.log
-        if: ${{ failure() }}
-        run: cat /tmp/log/argo-e2e/argo.log
->>>>>>> 22af7365
   codegen:
     name: Codegen
     runs-on: ubuntu-latest

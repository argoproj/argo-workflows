--- conflicted
+++ resolved
@@ -154,19 +154,9 @@
       - run: make wait
         timeout-minutes: 4
       - run: make ${{matrix.test}} E2E_TIMEOUT=1m STATIC_FILES=false
-<<<<<<< HEAD
-      - uses: actions/upload-artifact@v2
-        with:
-          name: ${{ matrix.test }}-results
-          path: junit.xml
       - if: ${{ failure() }}
         run: |
           [ -e /tmp/argo.log ] && cat /tmp/argo.log
-=======
-      - name: cat argo.log
-        if: ${{ failure() }}
-        run: cat /tmp/log/argo-e2e/argo.log
->>>>>>> 5796081c
 
   codegen:
     name: Codegen

name: CI
on:
  push:
    branches:
      - "master"
      - "release-*"
      - "!release-2.8"
  pull_request:
    branches:
      - "master"

jobs:
  tests:
    name: Unit Tests
    runs-on: ubuntu-latest
    timeout-minutes: 10
    steps:
      - name: Checkout code
        uses: actions/checkout@v2
      - name: Restore go build cache
        uses: actions/cache@v1
        with:
          path: ~/.cache/go-build
          key: ${{ runner.os }}-go-build-v1-${{ hashFiles('**/go.mod') }}
      - name: Setup Golang
        uses: actions/setup-go@v1
        with:
          go-version: "1.13.12"
      - name: Add bins to PATH
        run: |
          echo /home/runner/go/bin >> $GITHUB_PATH
          echo /usr/local/bin >> $GITHUB_PATH
      - name: Run tests
        env:
          GOPATH: /home/runner/go
        run: make test STATIC_FILES=false

  e2e-tests:
    name: E2E Tests
    runs-on: ubuntu-latest
    timeout-minutes: 20
    strategy:
      fail-fast: false
      matrix:
        # kubelet is not included because it'd take ages to get it working methinks
        test: [ "smoke", "test-e2e", "test-cli", "test-e2e-mc", "test-e2e-cron" ]
        containerRuntimeExecutor: [ "docker", "k8sapi", "pns" ]
        alwaysOffloadNodeStatus: ["true", "false"]
        exclude:
          # only use alwaysOffloadNodeStatus=true for test-e2e
          - test: smoke
            alwaysOffloadNodeStatus: "true"
          - test: test-cli
            alwaysOffloadNodeStatus: "true"
          - test: test-e2e-cron
            alwaysOffloadNodeStatus: "true"
          # only containerRuntimeExecutor=docker for smoke and test-e2e
          - test: test-e2e
            containerRuntimeExecutor: k8sapi
          - test: test-e2e
            containerRuntimeExecutor: pns
          - test: test-cli
            containerRuntimeExecutor: k8sapi
          - test: test-cli
            containerRuntimeExecutor: pns
          # counter-intuitively, this suite will work on pns, won't work on docker
          - test: test-e2e-mc
            containerRuntimeExecutor: docker
          - test: test-e2e-mc
            containerRuntimeExecutor: k8sapi
          - test: test-e2e-cron
            containerRuntimeExecutor: k8sapi
          - test: test-e2e-cron
            containerRuntimeExecutor: pns
    steps:
      - name: Checkout code
        uses: actions/checkout@v2
      - name: Restore go build cache
        uses: actions/cache@v1
        with:
          path: ~/.cache/go-build
          key: ${{ runner.os }}-go-build-v1-${{ hashFiles('**/go.mod') }}
      - name: Setup Golang
        uses: actions/setup-go@v1
        with:
          go-version: "1.13.12"
      - name: Add bins to PATH
        run: |
          echo /home/runner/go/bin >> $GITHUB_PATH
          echo /usr/local/bin >> $GITHUB_PATH
      - name: Install and start K3S v1.18.8+k3s1
        run: |
          curl -sfL https://get.k3s.io | INSTALL_K3S_VERSION=v1.18.8+k3s1 INSTALL_K3S_CHANNEL=stable INSTALL_K3S_EXEC=--docker K3S_KUBECONFIG_MODE=644 sh - &
          until stat /etc/rancher/k3s/k3s.yaml ; do sleep 10s ; done
          mkdir -p ~/.kube
          cat /etc/rancher/k3s/k3s.yaml | sed "s/127.0.0.1/$(hostname)/g" > ~/.kube/config
          kubectl cluster-info
      - name: Install K3D
        run: curl -s https://raw.githubusercontent.com/rancher/k3d/main/install.sh | bash
      - name: Fetch tags
        run: git fetch --tags
      - name: Download Go modules
        run: go mod download
      - name: Pre-pull images
        env:
          GOPATH: /home/runner/go
<<<<<<< HEAD
        run: make pull-build-images test-images &
      - name: Add hosts
=======
          PROFILE: minimal
>>>>>>> 239272a1
        run: |
          echo '127.0.0.1 dex'      | sudo tee -a /etc/hosts
          echo '127.0.0.1 minio'    | sudo tee -a /etc/hosts
          echo '127.0.0.1 postgres' | sudo tee -a /etc/hosts
          echo '127.0.0.1 mysql'    | sudo tee -a /etc/hosts
      - name: Start Argo
        env:
          KUBECONFIG: /home/runner/.kube/config
          GOPATH: /home/runner/go
          PROFILE: mysql
        run: |
          mkdir -p /tmp/log/argo-e2e
<<<<<<< HEAD
          touch /tmp/log/argo-e2e/argo.log
          make pre-start PROFILE=$PROFILE E2E_EXECUTOR=${{matrix.containerRuntimeExecutor}} DEV_IMAGE=true STATIC_FILES=false
          make start     PROFILE=$PROFILE E2E_EXECUTOR=${{matrix.containerRuntimeExecutor}} DEV_IMAGE=true STATIC_FILES=false 2>&1 > /tmp/log/argo-e2e/argo.log &
=======
          git fetch --tags
          if [ ${{matrix.test}} == test-e2e ]; then
            PROFILE=mysql
          fi
          KUBECONFIG=~/.kube/config make start PROFILE=$PROFILE E2E_EXECUTOR=${{matrix.containerRuntimeExecutor}} ALWAYS_OFFLOAD_NODE_STATUS=${{matrix.alwaysOffloadNodeStatus}} DEV_IMAGE=true STATIC_FILES=false 2>&1 > /tmp/log/argo-e2e/argo.log &
      - name: Install gotestsum
        run: go install gotest.tools/gotestsum
>>>>>>> 239272a1
      - name: Wait for Argo Server to be ready
        env:
          GOPATH: /home/runner/go
        run: make wait
      - name: Run tests
        env:
          GOPATH: /home/runner/go
        run: make ${{ matrix.test }}
      - name: Upload logs
        if: ${{ always() }}
        uses: actions/upload-artifact@v1
        with:
          name: ${{ matrix.test }}-${{matrix.containerRuntimeExecutor}}-${{ github.run_id }}-argo.log
          path: /tmp/log/argo-e2e/argo.log

  codegen:
    name: Codegen
    runs-on: ubuntu-latest
    timeout-minutes: 15
    steps:
      - name: Checkout code
        uses: actions/checkout@v2
      - name: Restore go build cache
        uses: actions/cache@v1
        with:
          path: ~/.cache/go-build
          key: ${{ runner.os }}-go-build-v1-${{ hashFiles('**/go.mod') }}
      - name: Setup Golang
        uses: actions/setup-go@v1
        with:
          go-version: "1.13.12"
      - name: Add bins to PATH
        run: |
          echo /home/runner/go/bin >> $GITHUB_PATH
          echo /usr/local/bin >> $GITHUB_PATH
      - name: Install protoc
        run: |
          set -eux -o pipefail
          PROTOC_ZIP=protoc-3.11.1-linux-x86_64.zip
          curl -OL https://github.com/protocolbuffers/protobuf/releases/download/v3.11.1/$PROTOC_ZIP
          sudo unzip -o $PROTOC_ZIP -d /usr/local bin/protoc
          sudo unzip -o $PROTOC_ZIP -d /usr/local 'include/*'
          sudo chmod +x /usr/local/bin/protoc
          sudo find /usr/local/include -type f | xargs sudo chmod a+r
          sudo find /usr/local/include -type d | xargs sudo chmod a+rx
          rm -f $PROTOC_ZIP
          ls /usr/local/include/google/protobuf/
      - name: Make codegen
        env:
          GOPATH: /home/runner/go
        run: |
          git fetch --tags

          mkdir -p /home/runner/go/src/github.com/argoproj
          ln -s "$PWD" /home/runner/go/src/github.com/argoproj/argo

          # we use -B to force make to always make targets
          make -B codegen STATIC_FILES=false
      - name: Make lint
        env:
          GOPATH: /home/runner/go
        run: make lint STATIC_FILES=false
      - name: Make validate-examples
        env:
          GOPATH: /home/runner/go
        run: make validate-examples STATIC_FILES=false
      - name: Ensure nothing changed
        run: git diff --exit-code

  ui:
    name: UI
    runs-on: ubuntu-latest
    timeout-minutes: 8
    steps:
      - name: Checkout code
        uses: actions/checkout@v2
      - uses: actions/setup-node@v1
        with:
          node-version: "14"
      - name: Restore node dependency cache
        uses: actions/cache@v1
        with:
          path: ui/node_modules
          key: ${{ runner.os }}-node-dep-v1-${{ hashFiles('**/yarn.lock') }}
      - name: Install, build and Lint
        env:
          NODE_OPTIONS: --max-old-space-size=4096
        run: |
          yarn --cwd ui install
          yarn --cwd ui build
          yarn --cwd ui lint
      - name: Ensure nothing changed
        run: git diff --exit-code<|MERGE_RESOLUTION|>--- conflicted
+++ resolved
@@ -104,12 +104,8 @@
       - name: Pre-pull images
         env:
           GOPATH: /home/runner/go
-<<<<<<< HEAD
         run: make pull-build-images test-images &
       - name: Add hosts
-=======
-          PROFILE: minimal
->>>>>>> 239272a1
         run: |
           echo '127.0.0.1 dex'      | sudo tee -a /etc/hosts
           echo '127.0.0.1 minio'    | sudo tee -a /etc/hosts
@@ -119,14 +115,9 @@
         env:
           KUBECONFIG: /home/runner/.kube/config
           GOPATH: /home/runner/go
-          PROFILE: mysql
+          PROFILE: minimal
         run: |
           mkdir -p /tmp/log/argo-e2e
-<<<<<<< HEAD
-          touch /tmp/log/argo-e2e/argo.log
-          make pre-start PROFILE=$PROFILE E2E_EXECUTOR=${{matrix.containerRuntimeExecutor}} DEV_IMAGE=true STATIC_FILES=false
-          make start     PROFILE=$PROFILE E2E_EXECUTOR=${{matrix.containerRuntimeExecutor}} DEV_IMAGE=true STATIC_FILES=false 2>&1 > /tmp/log/argo-e2e/argo.log &
-=======
           git fetch --tags
           if [ ${{matrix.test}} == test-e2e ]; then
             PROFILE=mysql
@@ -134,7 +125,6 @@
           KUBECONFIG=~/.kube/config make start PROFILE=$PROFILE E2E_EXECUTOR=${{matrix.containerRuntimeExecutor}} ALWAYS_OFFLOAD_NODE_STATUS=${{matrix.alwaysOffloadNodeStatus}} DEV_IMAGE=true STATIC_FILES=false 2>&1 > /tmp/log/argo-e2e/argo.log &
       - name: Install gotestsum
         run: go install gotest.tools/gotestsum
->>>>>>> 239272a1
       - name: Wait for Argo Server to be ready
         env:
           GOPATH: /home/runner/go

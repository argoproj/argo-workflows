--- conflicted
+++ resolved
@@ -47,8 +47,6 @@
         containerRuntimeExecutor: [ "docker", "k8sapi", "pns" ]
         alwaysOffloadNodeStatus: ["true", "false"]
         exclude:
-<<<<<<< HEAD
-=======
           # only use alwaysOffloadNodeStatus=true for test-e2e
           - test: smoke
             alwaysOffloadNodeStatus: "true"
@@ -57,11 +55,6 @@
           - test: test-e2e-cron
             alwaysOffloadNodeStatus: "true"
           # only containerRuntimeExecutor=docker for smoke and test-e2e
-          - test: test-e2e
-            containerRuntimeExecutor: k8sapi
-          - test: test-e2e
-            containerRuntimeExecutor: pns
->>>>>>> 16f25ba0
           - test: test-cli
             containerRuntimeExecutor: k8sapi
           - test: test-cli
